# Copyright Kani Contributors
# SPDX-License-Identifier: Apache-2.0 OR MIT

[package]
name = "kani-verifier"
<<<<<<< HEAD
version = "0.62.0"
=======
version = "0.63.0"
>>>>>>> b705ac56
edition = "2021"
description = "A bit-precise model checker for Rust."
readme = "README.md"
keywords = ["model-checking", "verification"]
categories = ["development-tools"]
license = "MIT OR Apache-2.0"
repository = "https://github.com/model-checking/kani"
documentation = "https://model-checking.github.io/kani/"
homepage = "https://github.com/model-checking/kani"
# N.B. Cargo.* is included automatically:
include = ["/src", "/build.rs", "/rust-toolchain.toml", "/LICENSE-*", "/README.md", "/CHANGELOG.md"]

[dependencies]
anyhow = "1"
home = "0.5"
os_info = { version = "3", default-features = false }

[[bin]]
name = "kani"
path = "src/bin/kani.rs"

[[bin]]
name = "cargo-kani"
path = "src/bin/cargo_kani.rs"

[profile.release]
strip = "debuginfo"

[profile.profiling]
inherits = "release"
debug = true
strip = "none"
lto = "off"

# Below is the workspace (vs above is "kani-verifier" crate) config:

[workspace]
members = [
  "library/kani",
  "library/std",
  "tools/compiletest",
  "tools/build-kani",
  "tools/kani-cov",
  "tools/scanner",
  "tools/compile-timer",
  "kani-driver",
  "kani-compiler",
  "kani_metadata",
  "library/kani_core",
]

# This indicates what package to e.g. build with 'cargo build' without --workspace
default-members = [
  ".",
  "kani-driver",
  "kani-compiler",
]

exclude = [
  "build",
  "charon",
  "target",
  # dependency tests have their own workspace
  "tests/kani-dependency-test/dependency3",
  # cargo kani tests should also have their own workspace
  "tests/cargo-kani",
  "tests/perf",
  "tests/cargo-ui",
  "tests/slow",
  "tests/std-checks",
  "tests/script-based-pre",
  "tests/script-based-pre/build-cache-bin/target/new_dep",
  "tests/script-based-pre/build-cache-dirty/target/new_dep",
  "tests/script-based-pre/verify_std_cmd/tmp_dir/target/kani_verify_std",
  "tests/script-based-pre/kani_lib_dep",
  "tests/script-based-pre/no_codegen",
  "tests/script-based-pre/no_codegen_error",
]

[workspace.lints.clippy]
too_long_first_doc_paragraph = "allow"<|MERGE_RESOLUTION|>--- conflicted
+++ resolved
@@ -3,11 +3,7 @@
 
 [package]
 name = "kani-verifier"
-<<<<<<< HEAD
-version = "0.62.0"
-=======
 version = "0.63.0"
->>>>>>> b705ac56
 edition = "2021"
 description = "A bit-precise model checker for Rust."
 readme = "README.md"
