--- conflicted
+++ resolved
@@ -40,11 +40,8 @@
   "library/std",
   "tools/compiletest",
   "tools/build-kani",
-<<<<<<< HEAD
   "tools/kani-cov",
-=======
   "tools/scanner",
->>>>>>> 621519aa
   "kani-driver",
   "kani-compiler",
   "kani_metadata",
