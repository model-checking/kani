# Copyright Kani Contributors
# SPDX-License-Identifier: Apache-2.0 OR MIT

[package]
name = "kani-verifier"
version = "0.51.0"
edition = "2021"
description = "A bit-precise model checker for Rust."
readme = "README.md"
keywords = ["model-checking", "verification"]
categories = ["development-tools"]
license = "MIT OR Apache-2.0"
repository = "https://github.com/model-checking/kani"
documentation = "https://model-checking.github.io/kani/"
homepage = "https://github.com/model-checking/kani"
# N.B. Cargo.* is included automatically:
include = ["/src", "/build.rs", "/rust-toolchain.toml", "/LICENSE-*", "/README.md", "/CHANGELOG.md"]

[dependencies]
anyhow = "1"
home = "0.5"
os_info = { version = "3", default-features = false }

[[bin]]
name = "kani"
path = "src/bin/kani.rs"

[[bin]]
name = "cargo-kani"
path = "src/bin/cargo_kani.rs"

[profile.release]
strip = "debuginfo"

# Below is the workspace (vs above is "kani-verifier" crate) config:

[workspace]
members = [
<<<<<<< HEAD
    "library/kani",
    "library/std",
    "tools/bookrunner",
    "tools/compiletest",
    "tools/build-kani",
    "kani-driver",
    "kani-compiler",
    "kani_metadata",
    # `librustdoc` is still needed by bookrunner.
    "tools/bookrunner/librustdoc",
=======
  "library/kani",
  "library/std",
  "tools/compiletest",
  "tools/build-kani",
  "kani-driver",
  "kani-compiler",
  "kani_metadata",
>>>>>>> bb3e71a5
]

# This indicates what package to e.g. build with 'cargo build' without --workspace
default-members = [
    ".",
    "kani-driver",
    "kani-compiler",
]

exclude = [
    "build",
    "target",
    # dependency tests have their own workspace
    "tests/kani-dependency-test/dependency3",
    # cargo kani tests should also have their own workspace
    "tests/cargo-kani",
    "tests/perf",
    "tests/cargo-ui",
    "tests/slow",
    "tests/std-checks",
    "tests/assess-scan-test-scaffold",
    "tests/script-based-pre",
    "tests/script-based-pre/build-cache-bin/target/new_dep",
    "tests/script-based-pre/build-cache-dirty/target/new_dep",
]<|MERGE_RESOLUTION|>--- conflicted
+++ resolved
@@ -36,26 +36,13 @@
 
 [workspace]
 members = [
-<<<<<<< HEAD
     "library/kani",
     "library/std",
-    "tools/bookrunner",
     "tools/compiletest",
     "tools/build-kani",
     "kani-driver",
     "kani-compiler",
     "kani_metadata",
-    # `librustdoc` is still needed by bookrunner.
-    "tools/bookrunner/librustdoc",
-=======
-  "library/kani",
-  "library/std",
-  "tools/compiletest",
-  "tools/build-kani",
-  "kani-driver",
-  "kani-compiler",
-  "kani_metadata",
->>>>>>> bb3e71a5
 ]
 
 # This indicates what package to e.g. build with 'cargo build' without --workspace
