--- conflicted
+++ resolved
@@ -18,11 +18,7 @@
     runs-on: ${{ matrix.os }}
     strategy:
       matrix:
-<<<<<<< HEAD
-        os: [macos-13, ubuntu-20.04, ubuntu-22.04, ubuntu-24.04, macos-14, ubuntu-24.04-arm]
-=======
-        os: [macos-13, ubuntu-22.04, ubuntu-24.04, macos-14]
->>>>>>> 96eb502f
+        os: [macos-13, ubuntu-22.04, ubuntu-24.04, macos-14, ubuntu-24.04-arm]
     steps:
       - name: Checkout Kani
         uses: actions/checkout@v4
