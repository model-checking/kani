--- conflicted
+++ resolved
@@ -245,11 +245,6 @@
     name: Release
     runs-on: ubuntu-20.04
     needs: [build_bundle_macos, build_bundle_macos_aarch64, build_bundle_linux, test_bundle]
-<<<<<<< HEAD
-    permissions:
-      contents: write
-=======
->>>>>>> 69b8b37a
     outputs:
       version: ${{ steps.versioning.outputs.version }}
       upload_url: ${{ steps.create_release.outputs.upload_url }}
