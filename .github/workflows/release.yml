--- conflicted
+++ resolved
@@ -121,11 +121,7 @@
     needs: [build_bundle_macos, build_bundle_linux, build_bundle_linux_arm]
     strategy:
       matrix:
-<<<<<<< HEAD
-        os: [macos-13, ubuntu-20.04, ubuntu-22.04, ubuntu-24.04, ubuntu-24.04-arm]
-=======
-        os: [macos-13, ubuntu-22.04, ubuntu-24.04]
->>>>>>> 96eb502f
+        os: [macos-13, ubuntu-22.04, ubuntu-24.04, ubuntu-24.04-arm]
         include:
         - os: macos-13
           rust_target: x86_64-apple-darwin
@@ -228,11 +224,7 @@
     needs: [build_bundle_macos, build_bundle_linux, build_bundle_linux_arm]
     strategy:
       matrix:
-<<<<<<< HEAD
-        os: [macos-13, ubuntu-20.04, ubuntu-22.04, ubuntu-24.04, ubuntu-24.04-arm]
-=======
-        os: [macos-13, ubuntu-22.04, ubuntu-24.04]
->>>>>>> 96eb502f
+        os: [macos-13, ubuntu-22.04, ubuntu-24.04, ubuntu-24.04-arm]
         include:
           # Stores the output of the previous job conditional to the OS
           - prev_job: ${{ needs.build_bundle_linux.outputs }}
@@ -278,13 +270,8 @@
   kani_release:
     if: ${{ github.event_name == 'push' && startsWith(github.ref, 'refs/tags/kani-') }}
     name: Release
-<<<<<<< HEAD
-    runs-on: ubuntu-20.04
+    runs-on: ubuntu-24.04
     needs: [build_bundle_macos, build_bundle_macos_aarch64, build_bundle_linux, build_bundle_linux_arm, test_bundle]
-=======
-    runs-on: ubuntu-24.04
-    needs: [build_bundle_macos, build_bundle_macos_aarch64, build_bundle_linux, test_bundle]
->>>>>>> 96eb502f
     outputs:
       version: ${{ steps.versioning.outputs.version }}
       upload_url: ${{ steps.create_release.outputs.upload_url }}
