- **Feature Name:** Function Contracts
- **Feature Request Issue:** [#2652](https://github.com/model-checking/kani/issues/2652) and [Milestone](https://github.com/model-checking/kani/milestone/31)
- **RFC PR:** [#2620](https://github.com/model-checking/kani/pull/2620)
- **Status:** Under Review 
- **Version:** 0
- **Proof-of-concept:** [features/contracts](https://github.com/model-checking/kani/tree/features/contracts)
- **Feature Gate:** `-Zcontracts`, enforced by compile time error[^gate]

[^gate]: Enforced gates means all uses of constructs (functions, annotations,
    macros) in this RFC are an error.

-------------------

## Summary

Function contracts are a mechanism, similar to [stubbing], which allows a
concrete implementations to be replaced by an abstraction without losing
soundness[^simple-unsoundness] by first validating the abstraction against the
implementation it will replace.

This allows for a modular verification.
<!-- Shorter? -->

[stubbing]: https://model-checking.github.io/kani/rfc/rfcs/0002-function-stubbing.html

## User Impact

<!-- Is basically the pitch and addressing the user. -->

Function contracts provide an interface for a verified,
sound[^simple-unsoundness] function abstraction. This is similar to [stubbing]
but with verification of the abstraction instead of blind trust. This allows for
modular verification, which paves the way for the following two ambitious goals.

[^simple-unsoundness]: The main remaining threat to soundness in the use of
    contracts, as defined in this proposal, is the reliance on user-supplied
    harnesses for contract checking (explained in item 2 of [user
    experience](#user-experience)). A more thorough discussion on the dangers
    and potential remedies can be found in the [future](#future-possibilities)
    section.

- **Scalability:** A function contract is an abstraction (sound
  overapproximation) of a function's behavior. By verifying the contract against
  its implementation and subsequently performing caller verification against the
  (cheaper) abstraction, verification can be modularized, cached and thus
  scaled.
- **Unbounded Verification:** The abstraction provided by the contract can be
  used instead of a recursive call, thus allowing verification of recursive
  functions.

Function contracts are completely optional with no user impact if unused. This
RFC proposes the addition of new attributes, and functions, that shouldn't
interfere with existing functionalities.  


## User Experience

A function contract specifies the behavior of a function as a predicate that
can be checked against the function implementation and also used as an
abstraction of the implementation at the call sites.

The lifecycle of a contract is split into three phases: specification,
verification and call abstraction, which we will explore on this example:

```rs
fn my_div(dividend: u32, divisor: u32) -> u32 {
  dividend / divisor
}
```

1. In the first phase we **specify** the contract. Kani provides two new
   annotations: `requires` (preconditions) to describe the expectations this
   function has as to the calling context and `ensures` (postconditions) which
   approximates function outputs in terms of function inputs.

   ```rs
   #[kani::requires(divisor != 0)]
   #[kani::ensures(result <= dividend)]
   fn my_div(dividend: u32, divisor: u32) -> u32 {
     dividend / divisor
   }
   ```
  
   `requires` here indicates this function expects its `divisor` input to never
   be 0, or it will not execute correctly (for instance panic or cause undefined
   behavior).

   `ensures` puts a bound on the output, relative to the `dividend` input.

   Conditions in contracts are Rust expressions which reference the
   function arguments and, in case of `ensures`, the return value of the
   function. The return value is a special variable called `result` (see [open
   questions](#open-questions) on a discussion about (re)naming). Syntactically
   Kani supports any Rust expression, including function calls, defining types
   etc. However they must be side-effect free (see also side effects
   [here](#changes-to-other-components)) or Kani will throw a compile error.

   Multiple `requires` and `ensures` clauses are allowed on the same function,
   they are implicitly logically conjoined.


2. Next, Kani ensures that the function implementation respects all the conditions specified in its contract.

   To perform this check Kani needs a suitable harness to verify the function
   in. The harness is mainly responsible for providing the function arguments
   but also set up a valid heap that pointers may refer to and properly
   initialize `static` variables.
   
   Kani demands of us, as the user, to provide this harness; a limitation of
   this proposal. See also [future possibilities](#future-possibilities) for a
   discussion about the arising soundness issues and their remedies.

   Harnesses for checking contract are defined with the
   `proof_for_contract(TARGET)` attribute which references `TARGET`, the
   function for which the contract is supposed to be checked.

   ```rs
   #[kani::proof_for_contract(my_div)]
   fn my_div_harness() {
     my_div(kani::any(), kani::any())
   }
   ```

   Similar to a verification harness for any other function, we are supposed to
   create all possible input combinations the function can encounter, then call
   the function at least once with those abstract inputs. If we forget to call
   `my_div` Kani reports an error. Unlike other harnesses we only need to create
   suitable data structures but we don't need to add any checks as Kani will
   use the conditions we specified in the contract. 
   
   Kani inserts preconditions (`requires`) as `kani::assume` *before* the call
   to `my_div`, limiting inputs to those the function is actually defined for.
   It inserts postconditions (`ensures`) as `kani::assert` checks *after* the
   call to `my_div`, enforcing the contract.

   The expanded version of our harness that Kani generates looks roughly like
   this:

   ```rs
   #[kani::proof]
   fn my_div_harness() {
     let dividend = kani::any();
     let divisor = kani::any();
     kani::assume(divisor != 0); // requires
     let result = my_div(dividend, divisor);
     kani::assert(result <= dividend); // ensures
   }
   ```

   Kani verifies the expanded harness like any other harness, giving the
   green light for the next step: call abstraction.

3. In the last phase the **verified** contract is ready for us to use to
   abstract the function at its call sites.

   Kani requires that there has to be at least one associated
   `proof_for_contract` harness for each abstracted function, otherwise an error is
   thrown. In addition, by default, it requires all `proof_for_contract`
   harnesses to pass verification before attempting verification of any
   harnesses that use the contract as an abstraction.

   A possible harness that uses our `my_div` contract could be the following:

   ```rs
   #[kani::proof]
   #[kani::stub_verified(my_div)]
   fn use_div() {
     let v = vec![...];
     let some_idx = my_div(v.len() - 1, 3);
     v[some_idx];
   }
   ```

   At a call site where the contract is used as an abstraction Kani
   `kani::assert`s the preconditions (`requires`) and produces a
   nondeterministic value (`kani::any`) which satisfies the postconditions.
   
   Mutable memory is similarly made non-deterministic, discussed later in
   [havocking](#memory-predicates-and-havocking).

   An expanded stubbing of `my_div` looks like this:
  
   ```rs
   fn my_div_stub(dividend: u32, divisor: u32) -> u32 {
     kani::assert(divisor != 0); // pre-condition
     kani::any_where(|result| { /* post-condition */ result <= dividend })
   }
   ```

   Notice that this performs no actual computation for `my_div` (other than the
   conditions) which allows us to avoid something potentially costly.

Also notice that Kani was able to express both contract checking and abstracting
with existing capabilities; the important feature is the enforcement. The
checking is, by construction, performed **against the same condition** that is
later used as the abstraction, which ensures soundness (see discussion on
lingering threats to soundness in the [future](#future-possibilities) section)
and guarding against abstractions diverging from their checks.

### Write Sets and Havocking

Functions can have side effects on data reachable through mutable references or
pointers. To overapproximate all such modifications a function could apply to
pointed-to data, the verifier "havocs" those regions, essentially replacing
their content with non-deterministic values.

Let us consider a simple example of a `pop` method.

```rs
impl<T> Vec<T> {
  fn pop(&mut self) -> Option<T> {
    ...
  }
}
```

This function can, in theory, modify any memory behind `&mut self`, so this is
what Kani will assume it does by default. It infers the "write set", that is the
set of memory locations a function may modify, from the type system. As a result,
any data pointed to by a mutable reference or pointer is considered part of the
write set. In addition, a static analysis of the source code discovers any
`static mut` variables the function or it's dependencies reference and adds all
pointed-to data to the write set also. During havocking the verifier replaces
all locations in the write set with non-deterministic values.

While the inferred write set is sound and enough for successful contract
checking[^inferred-footprint] in many cases this inference is too coarse
grained. In the case of `pop` every value in this vector will be made
non-deterministic.

To address this the proposal also adds a `modifies` and `frees` clause which
limits the scope of havocking. Both clauses represent an assertion that the
function will modify only the specified memory regions. Similar to
requires/ensures the verifier enforces the assertion in the checking stage to
ensure soundness. When the contract is used as an abstraction, the `modifies`
clause is used as the write set to havoc.

In our `pop` example the only modified memory location is the last element and
only if the vector was not already empty, which would be specified thusly.

```rs
impl<T> Vec<T> {
  #[modifies(if !self.is_empty() => (*self).buf.ptr.pointer.pointer[self.len])]
  #[modifies(if self.is_empty())]
  fn pop(&mut self) -> Option<T> {
    ...
  }
}
```

The `#[modifies(when = CONDITION, targets = { MODIFIES_RANGE, ... })]` consists
of an `CONDITION` and zero or more, comma separated `MODIFIES_RANGE`s which are
essentially an lvalue.

If no `when` is provided the condition defaults to `true`, meaning the modifies
ranges apply to all invocations of the function. If `targets` is omitted it
defaults to `{}`, e.g. an empty set of targets meaning under this condition the
function modifies no mutable memory.

Lvalues are simple expressions permissible on the left hand side of an
assignment. They compose of the name of one function argument (or static
variable) and zero or more projections (dereference `*`, field access `.x`,
slice indexing `[1]`[^slice-exprs]).

[^slice-exprs]: Slice indices can be lvalues referencing function arguments,
    constants and integer arithmetic expressions.

Because lvalues are restricted to using projections only, Kani must break
encapsulation here. If need be we can reference fields that are usually hidden,
without an error from the compiler.

In addition to lvalues, a `MODIFIES_RANGE` can also be terminated with more
complex slice expressions as the last projection. This only applies to `*mut`
pointers to arrays. For instance this is needed for `Vec::truncate` where all of
the latter section of the allocation is assigned (dropped).

```rs
impl<T> Vec<T> {
  #[modifies(self.buf.ptr.pointer.pointer[len..])]
  fn truncate(&mut self, len: usize) {
    ...
  }
}
```

`[..]` denotes the entirety of an allocation, `[i..]`, `[..j]` and `[i..j]` are
ranges of pointer offsets[^slice-exprs]. The slice indices are offsets with sizing `T`, e.g.
in Rust `p[i..j]` would be equivalent to
`std::slice::from_raw_parts(p.offset(i), i - j)`. `i` must be smaller or equal
than `j`.

A `#[frees(when = CONDITION, targets = { LVALUE, ... })]` clause works similarly
to `modifies` but denotes memory that is deallocated. Like `modifies` it applies
only to pointers but unlike modifies it does not admit slice syntax, only
lvalues, because the whole allocation has to be freed.

[^inferred-footprint]: While inferred memory footprints are sound for both safe
    and unsafe Rust certain features in unsafe rust (e.g. `RefCell`) get
    inferred incorrectly and will lead to a failing contract check.

### History Variables

Kani's contract language contains additional support for reasoning how the value
of mutable memory changes. One case where this is necessary is whenever
`ensures` needs to reason about state before the function call. By default it
only has access to state after the call completes, which will be different if
the call mutates memory.

Returning to our `pop` function from before we may wish to describe in which
case the result is `Some`. However that depends on whether `self` is empty
*before* `pop` is called. To do this Kani provides the `old(EXPR)` pseudo
function (see [this section](#open-questions) about a discussion on naming),
which evaluates `EXPR` before the call (e.g. to `pop`) and makes the result
available to `ensures`. It is used like so:

```rs
impl<T> Vec<T> {
  #[kani::ensures(old(self.is_empty()) || result.is_some())]
  fn pop(&mut self) -> Option<T> {
    ...
  }
}
```

`old` allows evaluating any Rust expression, so long as it is free of
side-effects. See also [this explanation](#changes-to-other-components). The
borrow checker enforces that the result of `old` cannot observe the mutations
from e.g. `pop`, as that would defeat the purpose. If you wish to return
borrowed content from `old`, make a copy instead (using e.g. `clone()`).

Note also that `old` is syntax, not a function and implemented as an extraction
and lifting during code generation. It can reference e.g. `pop`'s arguments but
not local variables. Compare the following

**Invalid ❌:** `#[kani::ensures({ let x = self.is_empty(); old(x) } || result.is_some())]`</br>
**Valid ✅:** `#[kani::ensures(old({ let x = self.is_empty(); x }) || result.is_some())]`

And it will only be recognized as `old(...)`, not as `let old1 = old; old1(...)` etc.

### Workflow and Attribute Constraints Overview

1. By default `kani` or `cargo kani` first verifies all contract harnesses
   (`proof_for_contract`) reachable from the file or in the local workspace
   respectively.
2. Each contract (from the local
   crate[^external-contract-checking-expectations]) that is used in a
   `stub_verified` is required to have at least one associated contract harness.
   Kani reports any missing contract harnesses as errors.
3. Kani verifies all regular harnesses *if* their `stub_verified` contracts
   passed step 1 and 2.

[^external-contract-checking-expectations]: Contracts for functions from
    external crates (crates from outside the workspace, which is not quite the
    definition of `extern crate` in Rust) are not checked by default. The
    expectation is that the library author providing the contract has performed
    this check. See also [open question](#open-questions) for a discussion on
    defaults and checking external contracts.

When specific harnesses are selected (with `--harness`) contracts are not
verified.

Kani reports a compile time error if any of the following constraints are violated:

- A function may have any number of `requires`, `ensures`, `modifies` and `frees`
  attributes. Any function with at least one such annotation is considered as
  "having a contract".

  Harnesses (general or for contract checking) may not have any such annotation.

- A harness may have up to one `proof_for_contract(TARGET)` annotation where `TARGET` must
  "have a contract". One or more `proof_for_contract` harnesses may have the
  same `TARGET`. All such harnesses must pass verification, before `TARGET` may
  be used as an abstraction.

  A `proof_for_contract` harness may use any harness attributes, including
  `stub` and `stub_verified`, though the `TARGET` may not appear in either. 

-  Kani checks that `TARGET` is reachable from the `proof_for_contract` harness,
  but it does not warn if abstracted functions use `TARGET`[^stubcheck].

-  A `proof_for_contract` function may not have the `kani::proof` attribute (it
  is already implied by `proof_for_contract`).

- A harness may have multiple `stub_verified(TARGET)` attributes. Each `TARGET`
  must "have a contract". No `TARGET` may appear twice.

- Harnesses may combine `stub(S_TARGET, ..)` and `stub_verified(V_TARGET)`
  annotations, though no target may occur in `S_TARGET`s and `V_TARGET`s
  simultaneously.

- For mutually recursive functions using `stub_verified`, Kani will check their
  contracts in non-deterministic order and assume each time the respective other
  check succeeded.

[^stubcheck]: Kani cannot report the occurrence of a contract function to check
    in abstracted functions as errors, because the mechanism is needed to verify
    mutually recursive functions.

## Detailed Design

<!-- For the implementors or the hackers -->

Kani implements the functionality of function contracts in three places.

1. Code generation in the `requires` and `ensures` macros (`kani_macros`).
2. GOTO level contracts using CBMC's contract language generated in
   `kani-compiler` for `modifies` clauses.
3. Dependencies and ordering among harnesses in `kani-driver` to enforce
   contract checking before replacement. Also plumbing between compiler and
   driver for enforcement of assigns clauses.

### Code generation in `kani_macros`

The `requires` and `ensures` macros perform code generation in the macro,
creating a `check` and a `replace` function which use `assert` and `assume` as
described in the [user experience](#user-experience) section. Both are attached
to the function they are checking/replacing by  `kanitool::checked_with` and
`kanitool::replaced_with` attributes respectively. See also the
[discussion](#rationale-and-alternatives) about why we decided to generate check
and replace functions like this.

The code generation in the macros is straightforward, save two aspects: `old`
and the borrow checker.

The special `old` builtin function is implemented as an AST rewrite. Consider
the below example:

```rs
impl<T> Vec<T> {
  #[kani::ensures(self.is_empty() || self.len() == old(self.len()) - 1)]
  fn pop(&mut self) -> Option<T> {
    ...
  }
}
```

The `ensures` macro performs an AST rewrite consisting of an extraction of the
expressions in `old` and a replacement with a fresh local variable, creating the
following:

```rs
impl<T> Vec<T> {
  fn check_pop(&mut self) -> Option<T> {
    let old_1 = self.len();
    let result = Self::pop(self);
    kani::assert(self.is_empty() || self.len() == old_1 - 1)
  }
}
```

Nested invocations of `old` are prohibited (Kani throws an error) and the
expression inside may only refer to the function arguments and not other local
variables in the contract (Rust will report those variables as not being in
scope). 

The borrow checker also ensures for us that none of the temporary variables
borrow in a way that would be able to observe the modification in `pop` which
would occur for instance if the user wrote `old(self)`. Instead of borrowing
copies should be created (e.g. `old(self.clone())`). This is only enforced for
safe Rust though.

The second part relevant for the implementation is how we deal with the borrow
checker for postconditions. They reference the arguments of the function after
the call which is problematic if part of an input is borrowed mutably in the
return value. For instance the `Vec::split_at_mut` function does this and a
sensible contract for it might look as follows:

```rs
impl<T> Vec<T> {
  #[ensures(self.len() == result.0.len() + result.1.len())]
  fn split_at_mut(&mut self, i: usize) -> (&mut [T], &mut [T]) {
    ...
  }
}
```

This contract refers simultaneously to `self` and the result. Since the method
however borrows `self` mutably, it would no longer be accessible in the
postcondition. To work around this we strategically break the borrowing rules
using a new hidden builtin `kani::unchecked_deref` with the type signature `for
<T> fn (&T) -> T` which is essentially a C-style dereference operation. Breaking
the borrow checker like this is safe for 2 reasons:

1. Postconditions are not allowed perform mutation and
2. Post conditions are of type `bool`, meaning they cannot leak references to
   the arguments and cause the race conditions the Rust type system tries to
   prevent.

The "copies" of arguments created by `unsafe_deref` are stored as fresh local
variables and their occurrence in the postcondition is renamed. In addition a
`mem::forget` is emitted for each copy to avoid a double free.

### Recursion

Kani verifies contracts for recursive functions inductively. Reentry of the
function is detected with a function-specific static variable. Upon detecting
reentry we use the replacement of the contract instead of the function body.

Kani generates an additional wrapper around the function to add the detection.
The additional wrapper is there so we can place the `modifies` contract on
`check_pop` and `replace_pop` instead of `recursion_wrapper` which prevents CBMC
from triggering its recursion induction as this would skip our replacement checks.

```rs
#[checked_with = "recursion_wrapper"]
#[replaced_with = "replace_pop"]
fn pop(&mut self) { ... }

fn check_pop(&mut self) { ... }

fn replace_pop(&mut self) { ... }

fn recursion_wrapper(&mut self) { 
  static mut IS_ENTERED: bool = false;

  if unsafe { IS_ENTERED } {
    replace_pop(self)
  } else {
    unsafe { IS_ENTERED = true; }
    let result = check_pop(self);
    unsafe { IS_ENTERED = false; }
    result
  };
}
```

Note that this is insufficient to verify all types of recursive functions, as
the contract specification language has no support for inductive lemmas (for
instance in [ACSL](https://frama-c.com/download/acsl.pdf) section 2.6.3
"inductive predicates"). Inductive lemmas are usually needed for recursive
data structures.

### Changes to Other Components

Contract enforcement and replacement (`kani::proof_for_contract(f)`,
`kani::stub_verified(f)`) both dispatch to the **stubbing logic**, stubbing `f`
with the generated check and replace function respectively. If `f` has no
contract, Kani throws an error.

For **write sets** Kani relies on CBMC. `modifies` clauses (whether derived from
types or from explicit clauses) are emitted from the compiler as GOTO contracts
in the artifact. Then the driver invokes `goto-instrument` with the name of the
GOTO-level function names to enforce or replace the memory contracts. The
compiler communicates the names of the function via harness metadata.


Code used in contracts is required to be **side effect** free which means it
must not perform I/O, mutate memory (`&mut` vars and such) or (de)allocate heap
memory. This is enforced in two layers. First with an MIR traversal over all
code reachable from a contract expression. An error is thrown if known
side-effecting actions are performed such as `ptr::write`, `malloc`, `free` or
functions which we cannot check, such as e.g. `extern "C"`, with the exception
of known side effect free functions in e.g. the standard library.

<!-- 
This is the technical portion of the RFC. Please provide high level details of the implementation you have in mind:

- What are the main components that will be modified? (E.g.: changes to `kani-compiler`, `kani-driver`, metadata,
  installation...)
- How will they be modified? Any changes to how these components communicate?
- Will this require any new dependency?
- What corner cases do you anticipate? 
-->

## Rationale and alternatives

<!-- For Developers -->
<!-- `old` discussion here -->

<!-- 
- What are the pros and cons of this design?
- What is the impact of not doing this?
- What other designs have you considered? Why didn't you choose them? 
-->


### Kani-side implementation vs CBMC 

Instead of generating check and replace functions in Kani, we could use the contract instrumentation provided by CBMC.

We tried this earlier but came up short, because it is difficult to implement,
while supporting arbitrary Rust syntax. We exported the conditions into
functions so that Rust would do the parsing/type checking/lowering for us and
then call the lowered function in the CBMC contract. 

The trouble is that CBMC's `old` is only supported directly in the contract, not
in functions called from the contract. This means we either need to inline the
contract function body, which is brittle in the presence of control flow, or we
must extract the `old` expressions, evaluate them in the contract directly and
pass the results to the check function. However this means we must restrict the
expressions in `old`, because we now need to lower those by hand and even if we
could let `rustc` do it, CBMC's `old` has no support for function calls in its
argument expression.

### Expanding all contract macros at the same time 

Instead of expanding contract macros one-at-a-time and layering the checks we
could expand all subsequent one's with the outermost one in one go.

This is however brittle with respect to renaming. If a user does `use
kani::requires as my_requires` and then does multiple
`#[my_requires(condition)]` macro would not collect them properly since it can
only match syntactically and it does not know about the `use` and neither can we
restrict this kind of use or warn the user. By contrast, the collection with
`kanitool::checked_with` is safe, because that attribute is generated by our
macro itself, so we can rely on the fact that it uses the canonical
representation.

### Generating nested functions instead of siblings 

Instead of generating the `check` and `replace` functions as siblings to the
contracted function we could nest them like so

```rs
fn my_div(dividend: u32, divisor: u32) -> u32 {
  fn my_div_check_5e3713(dividend: u32, divisor: u32) -> u32 {
    ...
  }
  ...
}
```

This could be beneficial if we want to be able to allow contracts on trait impl
items, in which case generating sibling functions is not allowed. On the other
hand this makes it harder to implement contracts on *trait definitions*,
because there is no body available which we could nest the function into.
Ultimately we may require both so that we can support both.


What is required to make this work is an additional pass over the condition that
replaces every `self` with a fresh identifier that now becomes the first
argument of the function. In addition there are open questions as to how to
resolve the nested name inside the compiler.

### Explicit command line checking/substitution vs attributes: 

Instead of
  adding a new special `proof_for_contact` attributes we could have instead done:

  1. **Check contracts on the command line** like CBMC does. This makes contract
     checking a separate `kani` invocation with something like a
     `--check-contract` flag that directs the system to instrument the function.
     This is a very flexible design, but also easily used incorrectly.
     Specifically nothing in the source indicates which harnesses are supposed
     to be used for which contract, users must remember to invoke the check and
     are also responsible for ensuring they really do verify *all* contacts they
     will later be replacing and lastly.
  2. **Check contracts with a `#[kani::proof]` harness.** This would have used
     e.g. a `#[kani::for_contract]` attributes on a `#[kani::proof]`. Since
     `#[kani::for_contract]` is *only* valid on a proof, we decided to just
     imply it and save the user some headache. Contract checking harnesses are
     not meant to be reused for other purposes anyway and if the user *really*
     wants to the can just factor out the actual contents of the harness to
     reuse it.

### Polymorphism during contract checking

A current limitation with how contracts are enforced means that if the target of
a `proof_for_contract` is polymorphic, only one monomorphization is permitted to
occur in the harness. This does not limit the target to a single occurrence,
*but* to a single instantiation of its generic parameters.

This is because we rely on CBMC for enforcing the `modifies` contract. At the
GOTO level all monomorphized instances are distinct functions *and* CBMC only
allows checking one function contract at a time, hence this restriction.

### User supplied harnesses

We make the user supply the harnesses for checking contracts. This is our major
source of unsoundness, if corner cases are not adequately covered. Having Kani
generate the harnesses automatically is a non-trivial task (because heaps are
hard) and will be the subject of [future improvements](#future-possibilities). 

In limited cases we could generate harnesses, for instance if only bounded types
(integers, booleans, enums, tuples, structs, references and their combinations)
were used. We could restrict the use of contracts to cases where only such types
are involved in the function inputs and outputs, however this would drastically
limit the applicability, as even simple heap data structures such as `Vec`,
`String` and even `&[T]` and `&str` (slices) would be out of scope. These data
structures however are ubiquitous and users can avoid the unsoundness with
relative confidence by overprovisioning (generating inputs that are several
times larger than what they expect the function will touch).


## Open questions

<!-- For Developers -->

- Returning **`kani::any()` in a replacement isn't great**, because it wouldn't work
  for references as they can't have an `Arbitrary` implementation. Plus the
  soundness then relies on a correct implementation of `Arbitrary`. Instead it
  may be better to allow for the user to specify type invariants which can the
  be used to generate correct values in replacement but also be checked as part
  of the contract checking.
- Making result special. Should we use special syntax here like `@result` or
  `kani::result()`, though with the latter I worry that people may get confused
  because it is syntactic and not subject to usual `use` renaming and import
  semantics. Alternatively we can let the user pick the name with an additional
  argument to `ensures`, e.g. `ensures(my_result_var, CONDITION)`

  Similar concerns apply to `old`, which may be more appropriate to be special
  syntax, e.g. `@old`.

  See [#2597](https://github.com/model-checking/kani/issues/2597)
<<<<<<< HEAD
- How to **check the right contracts at the right time**. By default `kani` and
  `cargo kani` check all contracts in a file/workspace. This represents the
=======
- How to check the right contracts at the right time. By default `kani` and
  `cargo kani` check all contracts in a crate/workspace. This represents the
>>>>>>> 728b2714
  safest option for the user but may be too costly in some cases.

  The user should be provided with options to disable contract checking for the
  sake of efficiency. Such options may look like this:

  - **By default** (`kani`/`cargo kani`) all local contracts are checked,
    harnesses are only checked if the contracts they depend on succeeded their check.
  - **With harness selection** (`--harness`) only those contracts which the
    selected harnesses depend on are checked.
  - **For high assurance** passing a `--paranoid` flag also checks contracts for
    dependencies (other crates) when they are used in abstractions.
  - **Per harness** the users can disable the checking for specific contracts
    via attribute, like `#[stub_verified(TARGET, trusted)]` or
    `#[stub_unverified(TARGET)]`. This also plays nicely with `cfg_attr`.
  - **On the command line** users can similarly disable contract checks by
    passing (multiple times) `--trusted TARGET` to skip checking those
    contracts.
  - **The bold** (or naïve) user can skip all contracts with `--all-trusted`.
  - **For the lawyer** that is only interested in checking contracts and nothing
    else a `--litigate` flag checks only contract harnesses.

  Aside: I'm obviously having some fun here with the names, happy to change,
  it's really just about the semantics.
- **Can `old` accidentally break scope?** The `old` function cannot reference local
  variables. For instance `#[ensures({let x = ...; old(x)})]` cannot work as an
  AST rewrite because the expression in `old` is lifted out of it's context into
  one where the only bound variables are the function arguments (see also
  [history variables](#history-variables)). In most cases this will be a
  compiler error complaining that `x` is unbound, however it is possible that
  *if* there is also a function argument `x`, then it may silently succeed the
  code generation but confusingly fail verification. For instance `#[ensures({
  let x = 1; old(x) == x })]` on a function that has an argument named `x` would
  *not* hold.

  To handle this correctly we would need an extra check that detects if `old`
  references local variables. That would also enable us to provide a better
  error message than the default "cannot find value `x` in this scope".
- **Can panicking be expected behavior?** Usually preconditions are used to rule
  out panics but it is conceivable that a user would want to specify that a
  function panics under certain conditions. Specifying this would require an
  extension to the current interface.
- **UB checking.** With unsafe rust it is possible to break the type system
  guarantees in Rust without causing immediate errors. Contracts must be
  cognizant of this and enforce the guarantees as part of the contract *or*
  require users to explicitly defer such checks to use sites. The latter case
  requires dedicated support because the potential UB must be reflected in the
  havoc.

<!-- 
- Is there any part of the design that you expect to resolve through the RFC process?
- What kind of user feedback do you expect to gather before stabilization? How will this impact your design? 
-->

## Future possibilities

<!-- For Developers -->

- **Quantifiers:** Quantifiers are like logic-level loops and a powerful
  reasoning helper. CBMC has support for both `exists` and `forall`, but the
  code generation is difficult. The most ergonomic and easy way to implement
  quantifiers on the Rust side is as higher-order functions taking `Fn(T) ->
  bool`, where `T` is some arbitrary type that can be quantified over. This
  interface is familiar to developers, but the code generation is tricky, as
  CBMC level quantifiers only allow certain kinds of expressions. This
  necessitates a rewrite of the `Fn` closure to a compliant expression.
- Letting the user supply the **harnesses for checking contracts** is a source of
  unsoundness, if corner cases are not adequately covered. Ideally Kani would
  generate the check harness automatically, but this is difficult both because
  heap data structures are potentially infinite, and also because it must observe
  user-level type invariants.

  A complete solution for this is not known to us but there are ongoing
  investigations into harness generation mechanisms in CBMC.

  Environments that are non-inductive could be created from the type as the
  safe Rust type constraints describe a finite space.

  For dealing with pointers one applicable mechanism could be *memory
  predicates* to declaratively describe the state of the heap both before and
  after the function call. 
  
  In CBMC's implementation memory predicates are part of the pre/postconditions.
  This does not easily translate to Kani, since we handle pre/postconditions
  manually and mainly in proc-macros. There are multiple ways to bridge this
  gap, perhaps the easiest being to add memory predicates *separately* to Kani
  instead of as part of pre/postconditions, so they can be handled by forwarding
  them to CBMC. However this is also tricky, because memory predicates are used
  to describe pointers and pointers only. Meaning that if they are encapsulated
  in a structure (such as `Vec` or `RefCell`) there is no way of specifying the
  target of the predicate without breaking encapsulation (similar to
  `modifies`).
  
  A better solution would be for the data structure to declare its own
  invariants at definition site which are automatically swapped in on every
  contract that uses this type.
- What about mutable trait inputs (wrt memory access patters), e.g. a `mut impl AccessMe`
- **Trait contracts:** Our proposal could be extended easily to handle simple
  trait contracts. The macros would generate new trait methods with default
  implementations, similar to the functions it generates today. Using sealed
  types we can prevent the user from overwriting the generated contract methods.
  Contracts for the trait and contracts on it's `impl`s are combined by abstracting
  the original method depending on context. The occurrence inside the contract
  generated from the trait method is replaced by the `impl` contract. Any other
  occurrence is replaced by the just altered trait method contract.
- **Cross Session Verification Caching:** This proposal focuses on scalability
  benefits within a single verification session, but those verification results
  could be cached across sessions and speed up verification for large projects
  using contacts in the future.
- **Inductive Reasoning:** Describing recursive functions can require that the
  contract also recurse, describing a fixpoint logic. This is needed for
  instance for linked data structures like linked lists or trees.
- **Compositional Contracts:** The proposal in this document lacks a
  comprehensive handling of type parameters. Contract checking harnesses require
  monomorphization. However this means the contract is only checked against a
  finite number of instantiations of any type parameter (at most as many as
  contract checking harnesses were defined). There is nothing preventing the
  user from using different instantiations of the function's type parameters.

  A function (`f()`) can only interact with its type parameters `P` through the
  traits (`T`) they are constrained over. We can require `T` to carry contracts
  on each method `T::m()`. During checking we can use a synthetic type that
  abstracts `T::m()` with its contract. This way we check `f()` against `T`s
  contract. Then we later abstract `f()` we can ensure any instantiations of `P`
  have passed verification of the contract of `T::m()`. This makes the
  substitution safe even if the particular type has not been used in a checking
  harness.

  For higher order functions this gets a bit more tricky, as closures are ad-hoc
  defined types. Here the contract for the closure could be attached to `f()`
  and then checked for each closure that may be provided. However this does not
  work so long as the user has to provide the harnesses, as they cannot recreate
  the closure type.<|MERGE_RESOLUTION|>--- conflicted
+++ resolved
@@ -702,13 +702,8 @@
   syntax, e.g. `@old`.
 
   See [#2597](https://github.com/model-checking/kani/issues/2597)
-<<<<<<< HEAD
 - How to **check the right contracts at the right time**. By default `kani` and
-  `cargo kani` check all contracts in a file/workspace. This represents the
-=======
-- How to check the right contracts at the right time. By default `kani` and
   `cargo kani` check all contracts in a crate/workspace. This represents the
->>>>>>> 728b2714
   safest option for the user but may be too costly in some cases.
 
   The user should be provided with options to disable contract checking for the
