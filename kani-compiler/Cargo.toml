--- conflicted
+++ resolved
@@ -3,11 +3,7 @@
 
 [package]
 name = "kani-compiler"
-<<<<<<< HEAD
-version = "0.59.0"
-=======
 version = "0.60.0"
->>>>>>> 7a126c2b
 edition = "2021"
 license = "MIT OR Apache-2.0"
 publish = false
