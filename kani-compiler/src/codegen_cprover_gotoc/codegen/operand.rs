--- conflicted
+++ resolved
@@ -569,53 +569,11 @@
         mem_var.address_of()
     }
 
-<<<<<<< HEAD
-    fn codegen_allocation_data(&mut self, alloc: &'tcx Allocation) -> Vec<AllocData<'tcx>> {
-        let mut alloc_vals = Vec::with_capacity(alloc.provenance().ptrs().len() + 1);
-        let pointer_size =
-            Size::from_bytes(self.symbol_table.machine_model().pointer_width_in_bytes());
-
-        let mut next_offset = Size::ZERO;
-        for &(offset, alloc_id) in alloc.provenance().ptrs().iter() {
-            if offset > next_offset {
-                let bytes = alloc.inspect_with_uninit_and_ptr_outside_interpreter(
-                    next_offset.bytes_usize()..offset.bytes_usize(),
-                );
-                alloc_vals.push(AllocData::Bytes(bytes));
-            }
-            let ptr_offset = {
-                let bytes = alloc.inspect_with_uninit_and_ptr_outside_interpreter(
-                    offset.bytes_usize()..(offset + pointer_size).bytes_usize(),
-                );
-                read_target_uint(self.tcx.sess.target.options.endian, bytes)
-            }
-            .unwrap();
-            alloc_vals.push(AllocData::Expr(self.codegen_alloc_pointer(
-                Type::signed_int(8).to_pointer(),
-                alloc_id,
-                Size::from_bytes(ptr_offset),
-                None,
-            )));
-
-            next_offset = offset + pointer_size;
-        }
-        if alloc.len() >= next_offset.bytes_usize() {
-            let range = next_offset.bytes_usize()..alloc.len();
-            let bytes = alloc.inspect_with_uninit_and_ptr_outside_interpreter(range);
-            alloc_vals.push(AllocData::Bytes(bytes));
-        }
-
-        alloc_vals
-    }
-
-    /// since it's immutable, we only allocate one location for it
-=======
     /// Generate a goto expression for an immutable (constant) allocation.
     ///
     /// This function's primary purpose is to de-duplicate immutable global constants.
     /// If it already has been codegen'd, use that.
     /// If not, we otherwise proceed identically to the mutable case and call `codegen_alloc_in_memory`
->>>>>>> 68693242
     fn codegen_immutable_allocation(
         &mut self,
         alloc: &'tcx Allocation,
