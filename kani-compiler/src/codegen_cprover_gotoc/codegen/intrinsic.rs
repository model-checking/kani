// Copyright Kani Contributors
// SPDX-License-Identifier: Apache-2.0 OR MIT
//! this module handles intrinsics
use super::typ::{self, pointee_type};
use super::PropertyClass;
use crate::codegen_cprover_gotoc::GotocCtx;
use cbmc::goto_program::{
    ArithmeticOverflowResult, BinaryOperator, BuiltinFn, Expr, Location, Stmt, Type,
};
use rustc_middle::mir::{BasicBlock, Operand, Place};
use rustc_middle::ty::layout::{LayoutOf, ValidityRequirement};
use rustc_middle::ty::{self, Ty};
use rustc_middle::ty::{Instance, InstanceDef};
use rustc_span::Span;
use tracing::debug;

struct SizeAlign {
    size: Expr,
    align: Expr,
}

enum VTableInfo {
    Size,
    Align,
}

impl<'tcx> GotocCtx<'tcx> {
    fn binop<F: FnOnce(Expr, Expr) -> Expr>(
        &mut self,
        p: &Place<'tcx>,
        mut fargs: Vec<Expr>,
        f: F,
    ) -> Stmt {
        let arg1 = fargs.remove(0);
        let arg2 = fargs.remove(0);
        let e = f(arg1, arg2);
        self.codegen_expr_to_place(p, e)
    }

    /// Given a call to an compiler intrinsic, generate the call and the `goto` terminator
    /// Note that in some cases, the intrinsic might never return (e.g. `panic`) in which case
    /// there is no terminator.
    pub fn codegen_funcall_of_intrinsic(
        &mut self,
        func: &Operand<'tcx>,
        args: &[Operand<'tcx>],
        destination: &Place<'tcx>,
        target: &Option<BasicBlock>,
        span: Span,
    ) -> Stmt {
        let instance = self.get_intrinsic_instance(func).unwrap();

        if let Some(target) = target {
            let loc = self.codegen_span(&span);
            let fargs = self.codegen_funcall_args(args, false);
            Stmt::block(
                vec![
                    self.codegen_intrinsic(instance, fargs, destination, Some(span)),
                    Stmt::goto(self.current_fn().find_label(target), loc),
                ],
                loc,
            )
        } else {
            self.codegen_never_return_intrinsic(instance, Some(span))
        }
    }

    /// Returns `Some(instance)` if the function is an intrinsic; `None` otherwise
    fn get_intrinsic_instance(&self, func: &Operand<'tcx>) -> Option<Instance<'tcx>> {
        let funct = self.operand_ty(func);
        match &funct.kind() {
            ty::FnDef(defid, subst) => {
                let instance =
                    Instance::resolve(self.tcx, ty::ParamEnv::reveal_all(), *defid, subst)
                        .unwrap()
                        .unwrap();
                if matches!(instance.def, InstanceDef::Intrinsic(_)) {
                    Some(instance)
                } else {
                    None
                }
            }
            _ => None,
        }
    }

    /// Returns true if the `func` is a call to a compiler intrinsic; false otherwise.
    pub fn is_intrinsic(&self, func: &Operand<'tcx>) -> bool {
        self.get_intrinsic_instance(func).is_some()
    }

    /// Handles codegen for non returning intrinsics
    /// Non returning intrinsics are not associated with a destination
    pub fn codegen_never_return_intrinsic(
        &mut self,
        instance: Instance<'tcx>,
        span: Option<Span>,
    ) -> Stmt {
        let intrinsic = self.symbol_name(instance);
        let intrinsic = intrinsic.as_str();

        debug!("codegen_never_return_intrinsic:\n\tinstance {:?}\n\tspan {:?}", instance, span);

        match intrinsic {
            "abort" => {
                self.codegen_fatal_error(PropertyClass::Assertion, "reached intrinsic::abort", span)
            }
            // Transmuting to an uninhabited type is UB.
            "transmute" => self.codegen_fatal_error(
                PropertyClass::SafetyCheck,
                "transmuting to uninhabited type has undefined behavior",
                span,
            ),
            _ => self.codegen_fatal_error(
                PropertyClass::UnsupportedConstruct,
                &format!("Unsupported intrinsic {intrinsic}"),
                span,
            ),
        }
    }

    /// c.f. `rustc_codegen_llvm::intrinsic` `impl IntrinsicCallMethods<'tcx>
    /// for Builder<'a, 'll, 'tcx>` `fn codegen_intrinsic_call` c.f.
    /// <https://doc.rust-lang.org/std/intrinsics/index.html>
    ///
    /// ### A note on type checking
    ///
    /// The backend/codegen generally assumes that at this point arguments have
    /// been type checked and that the given intrinsic is safe to call with the
    /// provided arguments. However in rare cases the intrinsics type signature
    /// is too permissive or has to be liberal because the types are enforced by
    /// the specific code gen/backend. In such cases we handle the type checking
    /// here. The type constraints enforced here must be at least as strict as
    /// the assertions made in in the builder functions in
    /// [`Expr`].
    fn codegen_intrinsic(
        &mut self,
        instance: Instance<'tcx>,
        mut fargs: Vec<Expr>,
        p: &Place<'tcx>,
        span: Option<Span>,
    ) -> Stmt {
        let intrinsic = self.symbol_name(instance);
        let intrinsic = intrinsic.as_str();
        let loc = self.codegen_span_option(span);
        debug!(?instance, "codegen_intrinsic");
        debug!(?fargs, "codegen_intrinsic");
        debug!(?p, "codegen_intrinsic");
        debug!(?span, "codegen_intrinsic");
        let sig = instance.ty(self.tcx, ty::ParamEnv::reveal_all()).fn_sig(self.tcx);
        let sig = self.tcx.normalize_erasing_late_bound_regions(ty::ParamEnv::reveal_all(), sig);
        let ret_ty = self.monomorphize(sig.output());
        let farg_types = sig.inputs();
        let cbmc_ret_ty = self.codegen_ty(ret_ty);

        // Codegens a simple intrinsic: ie. one which maps directly to a matching goto construct
        // We need to use this macro form because of a known limitation in rust
        // `codegen_simple_intrinsic!(self.get_sqrt(), Type::float())` gives the error message:
        //   error[E0499]: cannot borrow `*self` as mutable more than once at a time
        //    --> src/librustc_codegen_llvm/gotoc/intrinsic.rs:76:63
        //    |
        // 76 |                 codegen_simple_intrinsic!(self.get_sqrt(), Type::double())
        //    |                 ---- ------------------------                 ^^^^ second mutable borrow occurs here
        //    |                 |    |
        //    |                 |    first borrow later used by call
        //    |                 first mutable borrow occurs here

        //  To solve this, we need to store the `self.get_sqrt()` into a temporary variable.
        //  Using the macro form allows us to keep the call as a oneliner, while still making rust happy.
        //  TODO: https://github.com/model-checking/kani/issues/5
        macro_rules! codegen_simple_intrinsic {
            ($f:ident) => {{
                let mm = self.symbol_table.machine_model();
                let casted_fargs =
                    Expr::cast_arguments_to_target_equivalent_function_parameter_types(
                        &BuiltinFn::$f.as_expr(),
                        fargs,
                        mm,
                    );
                let e = BuiltinFn::$f.call(casted_fargs, loc);
                self.codegen_expr_to_place(p, e)
            }};
        }

        // Intrinsics which encode a division operation with overflow check
        macro_rules! codegen_op_with_div_overflow_check {
            ($f:ident) => {{
                let a = fargs.remove(0);
                let b = fargs.remove(0);
                let div_does_not_overflow = self.div_does_not_overflow(a.clone(), b.clone());
                let div_overflow_check = self.codegen_assert_assume(
                    div_does_not_overflow,
                    PropertyClass::ArithmeticOverflow,
                    format!("attempt to compute {} which would overflow", intrinsic).as_str(),
                    loc,
                );
                let res = a.$f(b);
                let expr_place = self.codegen_expr_to_place(p, res);
                Stmt::block(vec![div_overflow_check, expr_place], loc)
            }};
        }

        // Intrinsics which encode a simple wrapping arithmetic operation
        macro_rules! codegen_wrapping_op {
            ($f:ident) => {{ codegen_intrinsic_binop!($f) }};
        }

        // Intrinsics which encode a simple binary operation
        macro_rules! codegen_intrinsic_binop {
            ($f:ident) => {{ self.binop(p, fargs, |a, b| a.$f(b)) }};
        }

        // Intrinsics which encode a simple binary operation which need a machine model
        macro_rules! codegen_intrinsic_binop_with_mm {
            ($f:ident) => {{
                let arg1 = fargs.remove(0);
                let arg2 = fargs.remove(0);
                let e = arg1.$f(arg2, self.symbol_table.machine_model());
                self.codegen_expr_to_place(p, e)
            }};
        }

        // Intrinsics which encode count intrinsics (ctlz, cttz)
        // The `allow_zero` flag determines if calling these builtins with 0 causes UB
        macro_rules! codegen_count_intrinsic {
            ($builtin: ident, $allow_zero: expr) => {{
                let arg = fargs.remove(0);
                self.codegen_expr_to_place(p, arg.$builtin($allow_zero))
            }};
        }

        // Intrinsics which encode a value known during compilation
        macro_rules! codegen_intrinsic_const {
            () => {{
                let value = self
                    .tcx
                    .const_eval_instance(ty::ParamEnv::reveal_all(), instance, span)
                    .unwrap();
                // We assume that the intrinsic has type checked at this point, so
                // we can use the place type as the expression type.
                let e = self.codegen_const_value(value, self.place_ty(p), span.as_ref());
                self.codegen_expr_to_place(p, e)
            }};
        }

        macro_rules! codegen_size_align {
            ($which: ident) => {{
                let tp_ty = instance.substs.type_at(0);
                let arg = fargs.remove(0);
                let size_align = self.size_and_align_of_dst(tp_ty, arg);
                self.codegen_expr_to_place(p, size_align.$which)
            }};
        }

        // Most atomic intrinsics do:
        //   1. Perform an operation on a primary argument (e.g., addition)
        //   2. Return the previous value of the primary argument
        // The primary argument is always passed by reference. In a sequential
        // context, atomic orderings can be ignored.
        //
        // Atomic binops are transformed as follows:
        // -------------------------
        // var = atomic_op(var1, var2)
        // -------------------------
        // unsigned char tmp;
        // tmp = *var1;
        // *var1 = op(*var1, var2);
        // var = tmp;
        // -------------------------
        // Note: Atomic arithmetic operations wrap around on overflow.
        macro_rules! codegen_atomic_binop {
            ($op: ident) => {{
                let loc = self.codegen_span_option(span);
                self.store_concurrent_construct(intrinsic, loc);
                let var1_ref = fargs.remove(0);
                let var1 = var1_ref.dereference();
                let (tmp, decl_stmt) =
                    self.decl_temp_variable(var1.typ().clone(), Some(var1.to_owned()), loc);
                let var2 = fargs.remove(0);
                let op_expr = (var1.clone()).$op(var2).with_location(loc);
                let assign_stmt = (var1.clone()).assign(op_expr, loc);
                let res_stmt = self.codegen_expr_to_place(p, tmp.clone());
                Stmt::atomic_block(vec![decl_stmt, assign_stmt, res_stmt], loc)
            }};
        }

        macro_rules! unstable_codegen {
            ($($tt:tt)*) => {{
                let e = self.codegen_unimplemented_expr(
                    &format!("'{}' intrinsic", intrinsic),
                    cbmc_ret_ty,
                    loc,
                    "https://github.com/model-checking/kani/issues/new/choose",
                );
                self.codegen_expr_to_place(p, e)
            }};
        }

        if let Some(stripped) = intrinsic.strip_prefix("simd_shuffle") {
            assert!(fargs.len() == 3, "`simd_shuffle` had unexpected arguments {fargs:?}");
            let n: u64 = self.simd_shuffle_length(stripped, farg_types, span);
            return self.codegen_intrinsic_simd_shuffle(fargs, p, farg_types, ret_ty, n, span);
        }

        match intrinsic {
            "add_with_overflow" => {
                self.codegen_op_with_overflow(BinaryOperator::OverflowResultPlus, fargs, p, loc)
            }
            "arith_offset" => self.codegen_offset(intrinsic, instance, fargs, p, loc),
            "assert_inhabited" => self.codegen_assert_intrinsic(instance, intrinsic, span),
            "assert_mem_uninitialized_valid" => {
                self.codegen_assert_intrinsic(instance, intrinsic, span)
            }
            "assert_zero_valid" => self.codegen_assert_intrinsic(instance, intrinsic, span),
            // https://doc.rust-lang.org/core/intrinsics/fn.assume.html
            // Informs the optimizer that a condition is always true.
            // If the condition is false, the behavior is undefined.
            "assume" => self.codegen_assert_assume(
                fargs.remove(0).cast_to(Type::bool()),
                PropertyClass::Assume,
                "assumption failed",
                loc,
            ),
            "atomic_and_seqcst" => codegen_atomic_binop!(bitand),
            "atomic_and_acquire" => codegen_atomic_binop!(bitand),
            "atomic_and_acqrel" => codegen_atomic_binop!(bitand),
            "atomic_and_release" => codegen_atomic_binop!(bitand),
            "atomic_and_relaxed" => codegen_atomic_binop!(bitand),
            name if name.starts_with("atomic_cxchg") => {
                self.codegen_atomic_cxchg(intrinsic, fargs, p, loc)
            }
            "atomic_fence_seqcst" => self.codegen_atomic_noop(intrinsic, loc),
            "atomic_fence_acquire" => self.codegen_atomic_noop(intrinsic, loc),
            "atomic_fence_acqrel" => self.codegen_atomic_noop(intrinsic, loc),
            "atomic_fence_release" => self.codegen_atomic_noop(intrinsic, loc),
            "atomic_load_seqcst" => self.codegen_atomic_load(intrinsic, fargs, p, loc),
            "atomic_load_acquire" => self.codegen_atomic_load(intrinsic, fargs, p, loc),
            "atomic_load_relaxed" => self.codegen_atomic_load(intrinsic, fargs, p, loc),
            "atomic_load_unordered" => self.codegen_atomic_load(intrinsic, fargs, p, loc),
            "atomic_max_seqcst" => codegen_atomic_binop!(max),
            "atomic_max_acquire" => codegen_atomic_binop!(max),
            "atomic_max_acqrel" => codegen_atomic_binop!(max),
            "atomic_max_release" => codegen_atomic_binop!(max),
            "atomic_max_relaxed" => codegen_atomic_binop!(max),
            "atomic_min_seqcst" => codegen_atomic_binop!(min),
            "atomic_min_acquire" => codegen_atomic_binop!(min),
            "atomic_min_acqrel" => codegen_atomic_binop!(min),
            "atomic_min_release" => codegen_atomic_binop!(min),
            "atomic_min_relaxed" => codegen_atomic_binop!(min),
            "atomic_nand_seqcst" => codegen_atomic_binop!(bitnand),
            "atomic_nand_acquire" => codegen_atomic_binop!(bitnand),
            "atomic_nand_acqrel" => codegen_atomic_binop!(bitnand),
            "atomic_nand_release" => codegen_atomic_binop!(bitnand),
            "atomic_nand_relaxed" => codegen_atomic_binop!(bitnand),
            "atomic_or_seqcst" => codegen_atomic_binop!(bitor),
            "atomic_or_acquire" => codegen_atomic_binop!(bitor),
            "atomic_or_acqrel" => codegen_atomic_binop!(bitor),
            "atomic_or_release" => codegen_atomic_binop!(bitor),
            "atomic_or_relaxed" => codegen_atomic_binop!(bitor),
            "atomic_singlethreadfence_seqcst" => self.codegen_atomic_noop(intrinsic, loc),
            "atomic_singlethreadfence_acquire" => self.codegen_atomic_noop(intrinsic, loc),
            "atomic_singlethreadfence_acqrel" => self.codegen_atomic_noop(intrinsic, loc),
            "atomic_singlethreadfence_release" => self.codegen_atomic_noop(intrinsic, loc),
            "atomic_store_seqcst" => self.codegen_atomic_store(intrinsic, fargs, p, loc),
            "atomic_store_release" => self.codegen_atomic_store(intrinsic, fargs, p, loc),
            "atomic_store_relaxed" => self.codegen_atomic_store(intrinsic, fargs, p, loc),
            "atomic_store_unordered" => self.codegen_atomic_store(intrinsic, fargs, p, loc),
            "atomic_umax_seqcst" => codegen_atomic_binop!(max),
            "atomic_umax_acquire" => codegen_atomic_binop!(max),
            "atomic_umax_acqrel" => codegen_atomic_binop!(max),
            "atomic_umax_release" => codegen_atomic_binop!(max),
            "atomic_umax_relaxed" => codegen_atomic_binop!(max),
            "atomic_umin_seqcst" => codegen_atomic_binop!(min),
            "atomic_umin_acquire" => codegen_atomic_binop!(min),
            "atomic_umin_acqrel" => codegen_atomic_binop!(min),
            "atomic_umin_release" => codegen_atomic_binop!(min),
            "atomic_umin_relaxed" => codegen_atomic_binop!(min),
            "atomic_xadd_seqcst" => codegen_atomic_binop!(plus),
            "atomic_xadd_acquire" => codegen_atomic_binop!(plus),
            "atomic_xadd_acqrel" => codegen_atomic_binop!(plus),
            "atomic_xadd_release" => codegen_atomic_binop!(plus),
            "atomic_xadd_relaxed" => codegen_atomic_binop!(plus),
            "atomic_xchg_seqcst" => self.codegen_atomic_store(intrinsic, fargs, p, loc),
            "atomic_xchg_acquire" => self.codegen_atomic_store(intrinsic, fargs, p, loc),
            "atomic_xchg_acqrel" => self.codegen_atomic_store(intrinsic, fargs, p, loc),
            "atomic_xchg_release" => self.codegen_atomic_store(intrinsic, fargs, p, loc),
            "atomic_xchg_relaxed" => self.codegen_atomic_store(intrinsic, fargs, p, loc),
            "atomic_xor_seqcst" => codegen_atomic_binop!(bitxor),
            "atomic_xor_acquire" => codegen_atomic_binop!(bitxor),
            "atomic_xor_acqrel" => codegen_atomic_binop!(bitxor),
            "atomic_xor_release" => codegen_atomic_binop!(bitxor),
            "atomic_xor_relaxed" => codegen_atomic_binop!(bitxor),
            "atomic_xsub_seqcst" => codegen_atomic_binop!(sub),
            "atomic_xsub_acquire" => codegen_atomic_binop!(sub),
            "atomic_xsub_acqrel" => codegen_atomic_binop!(sub),
            "atomic_xsub_release" => codegen_atomic_binop!(sub),
            "atomic_xsub_relaxed" => codegen_atomic_binop!(sub),
            "bitreverse" => self.codegen_expr_to_place(p, fargs.remove(0).bitreverse()),
            // black_box is an identity function that hints to the compiler
            // to be maximally pessimistic to limit optimizations
            "black_box" => self.codegen_expr_to_place(p, fargs.remove(0)),
            "breakpoint" => Stmt::skip(loc),
            "bswap" => self.codegen_expr_to_place(p, fargs.remove(0).bswap()),
            "caller_location" => self.codegen_unimplemented_stmt(
                intrinsic,
                loc,
                "https://github.com/model-checking/kani/issues/374",
            ),
            "ceilf32" => codegen_simple_intrinsic!(Ceilf),
            "ceilf64" => codegen_simple_intrinsic!(Ceil),
            "copy" => self.codegen_copy(intrinsic, false, fargs, farg_types, Some(p), loc),
            "copy_nonoverlapping" => unreachable!(
                "Expected `core::intrinsics::unreachable` to be handled by `StatementKind::CopyNonOverlapping`"
            ),
            "copysignf32" => codegen_simple_intrinsic!(Copysignf),
            "copysignf64" => codegen_simple_intrinsic!(Copysign),
            "cosf32" => codegen_simple_intrinsic!(Cosf),
            "cosf64" => codegen_simple_intrinsic!(Cos),
            "ctlz" => codegen_count_intrinsic!(ctlz, true),
            "ctlz_nonzero" => codegen_count_intrinsic!(ctlz, false),
            "ctpop" => self.codegen_ctpop(*p, span, fargs.remove(0), farg_types[0]),
            "cttz" => codegen_count_intrinsic!(cttz, true),
            "cttz_nonzero" => codegen_count_intrinsic!(cttz, false),
            "discriminant_value" => {
                let ty = instance.substs.type_at(0);
                let e = self.codegen_get_discriminant(fargs.remove(0).dereference(), ty, ret_ty);
                self.codegen_expr_to_place(p, e)
            }
            "exact_div" => self.codegen_exact_div(fargs, p, loc),
            "exp2f32" => unstable_codegen!(codegen_simple_intrinsic!(Exp2f)),
            "exp2f64" => unstable_codegen!(codegen_simple_intrinsic!(Exp2)),
            "expf32" => unstable_codegen!(codegen_simple_intrinsic!(Expf)),
            "expf64" => unstable_codegen!(codegen_simple_intrinsic!(Exp)),
            "fabsf32" => codegen_simple_intrinsic!(Fabsf),
            "fabsf64" => codegen_simple_intrinsic!(Fabs),
            "fadd_fast" => {
                let fargs_clone = fargs.clone();
                let binop_stmt = codegen_intrinsic_binop!(plus);
                self.add_finite_args_checks(intrinsic, fargs_clone, binop_stmt, span)
            }
            "fdiv_fast" => {
                let fargs_clone = fargs.clone();
                let binop_stmt = codegen_intrinsic_binop!(div);
                self.add_finite_args_checks(intrinsic, fargs_clone, binop_stmt, span)
            }
            "floorf32" => codegen_simple_intrinsic!(Floorf),
            "floorf64" => codegen_simple_intrinsic!(Floor),
            "fmaf32" => unstable_codegen!(codegen_simple_intrinsic!(Fmaf)),
            "fmaf64" => unstable_codegen!(codegen_simple_intrinsic!(Fma)),
            "fmul_fast" => {
                let fargs_clone = fargs.clone();
                let binop_stmt = codegen_intrinsic_binop!(mul);
                self.add_finite_args_checks(intrinsic, fargs_clone, binop_stmt, span)
            }
            "forget" => Stmt::skip(loc),
            "fsub_fast" => {
                let fargs_clone = fargs.clone();
                let binop_stmt = codegen_intrinsic_binop!(sub);
                self.add_finite_args_checks(intrinsic, fargs_clone, binop_stmt, span)
            }
            "likely" => self.codegen_expr_to_place(p, fargs.remove(0)),
            "log10f32" => unstable_codegen!(codegen_simple_intrinsic!(Log10f)),
            "log10f64" => unstable_codegen!(codegen_simple_intrinsic!(Log10)),
            "log2f32" => unstable_codegen!(codegen_simple_intrinsic!(Log2f)),
            "log2f64" => unstable_codegen!(codegen_simple_intrinsic!(Log2)),
            "logf32" => unstable_codegen!(codegen_simple_intrinsic!(Logf)),
            "logf64" => unstable_codegen!(codegen_simple_intrinsic!(Log)),
            "maxnumf32" => codegen_simple_intrinsic!(Fmaxf),
            "maxnumf64" => codegen_simple_intrinsic!(Fmax),
            "min_align_of" => codegen_intrinsic_const!(),
            "min_align_of_val" => codegen_size_align!(align),
            "minnumf32" => codegen_simple_intrinsic!(Fminf),
            "minnumf64" => codegen_simple_intrinsic!(Fmin),
            "mul_with_overflow" => {
                self.codegen_op_with_overflow(BinaryOperator::OverflowResultMult, fargs, p, loc)
            }
            "nearbyintf32" => codegen_simple_intrinsic!(Nearbyintf),
            "nearbyintf64" => codegen_simple_intrinsic!(Nearbyint),
            "needs_drop" => codegen_intrinsic_const!(),
            // As of https://github.com/rust-lang/rust/pull/110822 the `offset` intrinsic is lowered to `mir::BinOp::Offset`
            "offset" => unreachable!(
                "Expected `core::intrinsics::unreachable` to be handled by `BinOp::OffSet`"
            ),
            "powf32" => unstable_codegen!(codegen_simple_intrinsic!(Powf)),
            "powf64" => unstable_codegen!(codegen_simple_intrinsic!(Pow)),
            "powif32" => unstable_codegen!(codegen_simple_intrinsic!(Powif)),
            "powif64" => unstable_codegen!(codegen_simple_intrinsic!(Powi)),
            "pref_align_of" => codegen_intrinsic_const!(),
            "ptr_guaranteed_cmp" => self.codegen_ptr_guaranteed_cmp(fargs, p),
            "ptr_offset_from" => self.codegen_ptr_offset_from(fargs, p, loc),
            "ptr_offset_from_unsigned" => self.codegen_ptr_offset_from_unsigned(fargs, p, loc),
            "raw_eq" => self.codegen_intrinsic_raw_eq(instance, fargs, p, loc),
            "rintf32" => codegen_simple_intrinsic!(Rintf),
            "rintf64" => codegen_simple_intrinsic!(Rint),
            "rotate_left" => codegen_intrinsic_binop!(rol),
            "rotate_right" => codegen_intrinsic_binop!(ror),
            "roundf32" => codegen_simple_intrinsic!(Roundf),
            "roundf64" => codegen_simple_intrinsic!(Round),
            "saturating_add" => codegen_intrinsic_binop_with_mm!(saturating_add),
            "saturating_sub" => codegen_intrinsic_binop_with_mm!(saturating_sub),
            "sinf32" => codegen_simple_intrinsic!(Sinf),
            "sinf64" => codegen_simple_intrinsic!(Sin),
            "simd_add" => self.codegen_simd_op_with_overflow(
                Expr::plus,
                Expr::add_overflow_p,
                fargs,
                intrinsic,
                p,
                loc,
            ),
            "simd_and" => codegen_intrinsic_binop!(bitand),
            "simd_div" | "simd_rem" => {
                self.codegen_simd_div_with_overflow(fargs, intrinsic, p, loc)
            }
            "simd_eq" => self.codegen_simd_cmp(Expr::vector_eq, fargs, p, span, farg_types, ret_ty),
            "simd_extract" => {
                self.codegen_intrinsic_simd_extract(fargs, p, farg_types, ret_ty, span)
            }
            "simd_ge" => self.codegen_simd_cmp(Expr::vector_ge, fargs, p, span, farg_types, ret_ty),
            "simd_gt" => self.codegen_simd_cmp(Expr::vector_gt, fargs, p, span, farg_types, ret_ty),
            "simd_insert" => {
                self.codegen_intrinsic_simd_insert(fargs, p, cbmc_ret_ty, farg_types, span, loc)
            }
            "simd_le" => self.codegen_simd_cmp(Expr::vector_le, fargs, p, span, farg_types, ret_ty),
            "simd_lt" => self.codegen_simd_cmp(Expr::vector_lt, fargs, p, span, farg_types, ret_ty),
            "simd_mul" => self.codegen_simd_op_with_overflow(
                Expr::mul,
                Expr::mul_overflow_p,
                fargs,
                intrinsic,
                p,
                loc,
            ),
            "simd_ne" => {
                self.codegen_simd_cmp(Expr::vector_neq, fargs, p, span, farg_types, ret_ty)
            }
            "simd_or" => codegen_intrinsic_binop!(bitor),
<<<<<<< HEAD
            // TODO: `simd_shl` and `simd_shr` don't check overflow cases.
            // <https://github.com/model-checking/kani/issues/1963>
            "simd_shl" => codegen_intrinsic_binop!(shl),
            "simd_shr" => {
                if fargs[0].typ().base_type().unwrap().is_signed(self.symbol_table.machine_model())
                {
                    codegen_intrinsic_binop!(ashr)
                } else {
                    codegen_intrinsic_binop!(lshr)
                }
=======
            // TODO: `simd_div` and `simd_rem` don't check for overflow cases.
            // <https://github.com/model-checking/kani/issues/1970>
            "simd_rem" => codegen_intrinsic_binop!(rem),
            "simd_shl" | "simd_shr" => {
                self.codegen_simd_shift_with_distance_check(fargs, intrinsic, p, loc)
>>>>>>> 7fc9fa76
            }
            // "simd_shuffle#" => handled in an `if` preceding this match
            "simd_sub" => self.codegen_simd_op_with_overflow(
                Expr::sub,
                Expr::sub_overflow_p,
                fargs,
                intrinsic,
                p,
                loc,
            ),
            "simd_xor" => codegen_intrinsic_binop!(bitxor),
            "size_of" => unreachable!(),
            "size_of_val" => codegen_size_align!(size),
            "sqrtf32" => unstable_codegen!(codegen_simple_intrinsic!(Sqrtf)),
            "sqrtf64" => unstable_codegen!(codegen_simple_intrinsic!(Sqrt)),
            "sub_with_overflow" => {
                self.codegen_op_with_overflow(BinaryOperator::OverflowResultMinus, fargs, p, loc)
            }
            "transmute" => self.codegen_intrinsic_transmute(fargs, ret_ty, p),
            "truncf32" => codegen_simple_intrinsic!(Truncf),
            "truncf64" => codegen_simple_intrinsic!(Trunc),
            "try" => self.codegen_unimplemented_stmt(
                intrinsic,
                loc,
                "https://github.com/model-checking/kani/issues/267",
            ),
            "type_id" => codegen_intrinsic_const!(),
            "type_name" => codegen_intrinsic_const!(),
            "unaligned_volatile_load" => {
                unstable_codegen!(self.codegen_expr_to_place(p, fargs.remove(0).dereference()))
            }
            "unchecked_add" | "unchecked_mul" | "unchecked_shl" | "unchecked_shr"
            | "unchecked_sub" => {
                unreachable!("Expected intrinsic `{intrinsic}` to be lowered before codegen")
            }
            "unchecked_div" => codegen_op_with_div_overflow_check!(div),
            "unchecked_rem" => codegen_op_with_div_overflow_check!(rem),
            "unlikely" => self.codegen_expr_to_place(p, fargs.remove(0)),
            "unreachable" => unreachable!(
                "Expected `std::intrinsics::unreachable` to be handled by `TerminatorKind::Unreachable`"
            ),
            "volatile_copy_memory" => unstable_codegen!(codegen_intrinsic_copy!(Memmove)),
            "volatile_copy_nonoverlapping_memory" => {
                unstable_codegen!(codegen_intrinsic_copy!(Memcpy))
            }
            "volatile_load" => self.codegen_volatile_load(fargs, farg_types, p, loc),
            "volatile_store" => {
                assert!(self.place_ty(p).is_unit());
                self.codegen_volatile_store(fargs, farg_types, loc)
            }
            "vtable_size" => self.vtable_info(VTableInfo::Size, fargs, p, loc),
            "vtable_align" => self.vtable_info(VTableInfo::Align, fargs, p, loc),
            "wrapping_add" => codegen_wrapping_op!(plus),
            "wrapping_mul" => codegen_wrapping_op!(mul),
            "wrapping_sub" => codegen_wrapping_op!(sub),
            "write_bytes" => {
                assert!(self.place_ty(p).is_unit());
                self.codegen_write_bytes(fargs, farg_types, loc)
            }
            // Unimplemented
            _ => self.codegen_unimplemented_stmt(
                intrinsic,
                loc,
                "https://github.com/model-checking/kani/issues/new/choose",
            ),
        }
    }

    /// Perform type checking and code generation for the `ctpop` rust intrinsic.
    fn codegen_ctpop(
        &mut self,
        target_place: Place<'tcx>,
        span: Option<Span>,
        arg: Expr,
        arg_rust_ty: Ty<'tcx>,
    ) -> Stmt {
        if !arg.typ().is_integer() {
            self.intrinsics_typecheck_fail(span, "ctpop", "integer type", arg_rust_ty)
        } else {
            self.codegen_expr_to_place(&target_place, arg.popcount())
        }
    }

    /// Report that a delayed type check on an intrinsic failed.
    ///
    /// The idea is to blame one of the arguments on the failed type check and
    /// report the type that was found for that argument in `actual`. The
    /// `expected` type for that argument can be very permissive (e.g. "some
    /// integer type") and as a result it allows a permissive string as
    /// description.
    ///
    /// Calling this function will abort the compilation though that is not
    /// obvious by the type.
    fn intrinsics_typecheck_fail(
        &self,
        span: Option<Span>,
        name: &str,
        expected: &str,
        actual: Ty,
    ) -> ! {
        self.tcx.sess.span_err(
            span.into_iter().collect::<Vec<_>>(),
            format!(
                "Type check failed for intrinsic `{name}`: Expected {expected}, found {actual}"
            ),
        );
        self.tcx.sess.abort_if_errors();
        unreachable!("Rustc should have aborted already")
    }

    // Fast math intrinsics for floating point operations like `fadd_fast`
    // assume that their inputs are finite:
    // https://doc.rust-lang.org/std/intrinsics/fn.fadd_fast.html
    // This function adds assertions to the statement which performs the
    // operation and checks for overflow failures.
    fn add_finite_args_checks(
        &mut self,
        intrinsic: &str,
        mut fargs: Vec<Expr>,
        stmt: Stmt,
        span: Option<Span>,
    ) -> Stmt {
        let arg1 = fargs.remove(0);
        let arg2 = fargs.remove(0);
        let msg1 = format!("first argument for {intrinsic} is finite");
        let msg2 = format!("second argument for {intrinsic} is finite");
        let loc = self.codegen_span_option(span);
        let finite_check1 = self.codegen_assert_assume(
            arg1.is_finite(),
            PropertyClass::FiniteCheck,
            msg1.as_str(),
            loc,
        );
        let finite_check2 = self.codegen_assert_assume(
            arg2.is_finite(),
            PropertyClass::FiniteCheck,
            msg2.as_str(),
            loc,
        );
        Stmt::block(vec![finite_check1, finite_check2, stmt], loc)
    }

    fn div_does_not_overflow(&self, a: Expr, b: Expr) -> Expr {
        let mm = self.symbol_table.machine_model();
        let atyp = a.typ();
        let btyp = b.typ();
        let dividend_is_int_min = if atyp.is_signed(mm) {
            a.clone().eq(atyp.min_int_expr(mm))
        } else {
            Expr::bool_false()
        };
        let divisor_is_minus_one =
            if btyp.is_signed(mm) { b.clone().eq(btyp.one().neg()) } else { Expr::bool_false() };
        dividend_is_int_min.and(divisor_is_minus_one).not()
    }

    /// Intrinsics of the form *_with_overflow
    fn codegen_op_with_overflow(
        &mut self,
        binop: BinaryOperator,
        mut fargs: Vec<Expr>,
        place: &Place<'tcx>,
        loc: Location,
    ) -> Stmt {
        let place_ty = self.place_ty(place);
        let result_type = self.codegen_ty(place_ty);
        let left = fargs.remove(0);
        let right = fargs.remove(0);
        let res = self.codegen_binop_with_overflow(binop, left, right, result_type.clone(), loc);
        self.codegen_expr_to_place(
            place,
            Expr::statement_expression(vec![res.as_stmt(loc)], result_type),
        )
    }

    fn codegen_exact_div(&mut self, mut fargs: Vec<Expr>, p: &Place<'tcx>, loc: Location) -> Stmt {
        // Check for undefined behavior conditions defined in
        // https://doc.rust-lang.org/std/intrinsics/fn.exact_div.html
        let a = fargs.remove(0);
        let b = fargs.remove(0);
        let atyp = a.typ();
        let btyp = b.typ();
        let division_is_exact = a.clone().rem(b.clone()).eq(atyp.zero());
        let divisor_is_nonzero = b.clone().neq(btyp.zero());
        let division_does_not_overflow = self.div_does_not_overflow(a.clone(), b.clone());
        Stmt::block(
            vec![
                self.codegen_assert_assume(
                    division_is_exact,
                    PropertyClass::ExactDiv,
                    "exact_div arguments divide exactly",
                    loc,
                ),
                self.codegen_assert_assume(
                    divisor_is_nonzero,
                    PropertyClass::ExactDiv,
                    "exact_div divisor is nonzero",
                    loc,
                ),
                self.codegen_assert_assume(
                    division_does_not_overflow,
                    PropertyClass::ExactDiv,
                    "exact_div division does not overflow",
                    loc,
                ),
                self.codegen_expr_to_place(p, a.div(b)),
            ],
            loc,
        )
    }

    /// Generates either a panic or no-op for `assert_*` intrinsics.
    /// These are intrinsics that statically compile to panics if the type
    /// layout is invalid so we get a message that mentions the offending type.
    ///
    /// <https://doc.rust-lang.org/std/intrinsics/fn.assert_inhabited.html>
    /// <https://doc.rust-lang.org/std/intrinsics/fn.assert_mem_uninitialized_valid.html>
    /// <https://doc.rust-lang.org/std/intrinsics/fn.assert_zero_valid.html>
    fn codegen_assert_intrinsic(
        &mut self,
        instance: Instance<'tcx>,
        intrinsic: &str,
        span: Option<Span>,
    ) -> Stmt {
        let ty = instance.substs.type_at(0);
        let layout = self.layout_of(ty);
        // Note: We follow the pattern seen in `codegen_panic_intrinsic` from `rustc_codegen_ssa`
        // https://github.com/rust-lang/rust/blob/master/compiler/rustc_codegen_ssa/src/mir/block.rs

        // For all intrinsics we first check `is_uninhabited` to give a more
        // precise error message
        if layout.abi.is_uninhabited() {
            return self.codegen_fatal_error(
                PropertyClass::SafetyCheck,
                &format!("attempted to instantiate uninhabited type `{ty}`"),
                span,
            );
        }

        let param_env_and_type = ty::ParamEnv::reveal_all().and(ty);

        // Then we check if the type allows "raw" initialization for the cases
        // where memory is zero-initialized or entirely uninitialized
        if intrinsic == "assert_zero_valid"
            && !self
                .tcx
                .check_validity_requirement((ValidityRequirement::Zero, param_env_and_type))
                .unwrap()
        {
            return self.codegen_fatal_error(
                PropertyClass::SafetyCheck,
                &format!("attempted to zero-initialize type `{ty}`, which is invalid"),
                span,
            );
        }

        if intrinsic == "assert_mem_uninitialized_valid"
            && !self
                .tcx
                .check_validity_requirement((
                    ValidityRequirement::UninitMitigated0x01Fill,
                    param_env_and_type,
                ))
                .unwrap()
        {
            return self.codegen_fatal_error(
                PropertyClass::SafetyCheck,
                &format!("attempted to leave type `{ty}` uninitialized, which is invalid"),
                span,
            );
        }

        // Otherwise we generate a no-op statement
        let loc = self.codegen_span_option(span);
        Stmt::skip(loc)
    }

    /// An atomic load simply returns the value referenced
    /// in its argument (as in other atomic operations)
    /// -------------------------
    /// var = atomic_load(var1)
    /// -------------------------
    /// var = *var1;
    /// -------------------------
    fn codegen_atomic_load(
        &mut self,
        intrinsic: &str,
        mut fargs: Vec<Expr>,
        p: &Place<'tcx>,
        loc: Location,
    ) -> Stmt {
        self.store_concurrent_construct(intrinsic, loc);
        let var1_ref = fargs.remove(0);
        let var1 = var1_ref.dereference().with_location(loc);
        let res_stmt = self.codegen_expr_to_place(p, var1);
        Stmt::atomic_block(vec![res_stmt], loc)
    }

    /// An atomic compare-and-exchange updates the value referenced in
    /// its primary argument and returns a tuple that contains:
    ///  * the previous value
    ///  * a boolean value indicating whether the operation was successful or not
    /// In a sequential context, the update is always sucessful so we assume the
    /// second value to be true.
    /// -------------------------
    /// var = atomic_cxchg(var1, var2, var3)
    /// -------------------------
    /// unsigned char tmp;
    /// tmp = *var1;
    /// if (*var1 == var2) *var1 = var3;
    /// var = (tmp, true);
    /// -------------------------
    fn codegen_atomic_cxchg(
        &mut self,
        intrinsic: &str,
        mut fargs: Vec<Expr>,
        p: &Place<'tcx>,
        loc: Location,
    ) -> Stmt {
        self.store_concurrent_construct(intrinsic, loc);
        let var1_ref = fargs.remove(0);
        let var1 = var1_ref.dereference().with_location(loc);
        let (tmp, decl_stmt) =
            self.decl_temp_variable(var1.typ().clone(), Some(var1.to_owned()), loc);
        let var2 = fargs.remove(0).with_location(loc);
        let var3 = fargs.remove(0).with_location(loc);
        let eq_expr = (var1.clone()).eq(var2);
        let assign_stmt = var1.assign(var3, loc);
        let cond_update_stmt = Stmt::if_then_else(eq_expr, assign_stmt, None, loc);
        let place_type = self.place_ty(p);
        let res_type = self.codegen_ty(place_type);
        let tuple_expr =
            Expr::struct_expr_from_values(res_type, vec![tmp, Expr::c_true()], &self.symbol_table)
                .with_location(loc);
        let res_stmt = self.codegen_expr_to_place(p, tuple_expr);
        Stmt::atomic_block(vec![decl_stmt, cond_update_stmt, res_stmt], loc)
    }

    /// An atomic store updates the value referenced in
    /// its primary argument and returns its previous value
    /// -------------------------
    /// var = atomic_store(var1, var2)
    /// -------------------------
    /// unsigned char tmp;
    /// tmp = *var1;
    /// *var1 = var2;
    /// var = tmp;
    /// -------------------------
    fn codegen_atomic_store(
        &mut self,
        intrinsic: &str,
        mut fargs: Vec<Expr>,
        p: &Place<'tcx>,
        loc: Location,
    ) -> Stmt {
        self.store_concurrent_construct(intrinsic, loc);
        let var1_ref = fargs.remove(0);
        let var1 = var1_ref.dereference().with_location(loc);
        let (tmp, decl_stmt) =
            self.decl_temp_variable(var1.typ().clone(), Some(var1.to_owned()), loc);
        let var2 = fargs.remove(0).with_location(loc);
        let assign_stmt = var1.assign(var2, loc);
        let res_stmt = self.codegen_expr_to_place(p, tmp);
        Stmt::atomic_block(vec![decl_stmt, assign_stmt, res_stmt], loc)
    }

    /// Atomic no-ops (e.g., atomic_fence) are transformed into SKIP statements
    fn codegen_atomic_noop(&mut self, intrinsic: &str, loc: Location) -> Stmt {
        self.store_concurrent_construct(intrinsic, loc);
        let skip_stmt = Stmt::skip(loc);
        Stmt::atomic_block(vec![skip_stmt], loc)
    }

    /// Copies `count * size_of::<T>()` bytes from `src` to `dst`.
    ///
    /// Note that this function handles code generation for:
    ///  1. The `copy` intrinsic.
    ///     <https://doc.rust-lang.org/core/intrinsics/fn.copy.html>
    ///  2. The `CopyNonOverlapping` statement.
    ///     <https://doc.rust-lang.org/core/intrinsics/fn.copy_nonoverlapping.html>
    ///
    /// Undefined behavior if any of these conditions are violated:
    ///  * Both `src`/`dst` must be properly aligned (done by alignment checks)
    ///  * Both `src`/`dst` must be valid for reads/writes of `count *
    ///      size_of::<T>()` bytes (done by calls to `memmove`)
    ///  * (Exclusive to nonoverlapping copy) The region of memory beginning
    ///      at `src` with a size of `count * size_of::<T>()` bytes must *not*
    ///      overlap with the region of memory beginning at `dst` with the same
    ///      size.
    /// In addition, we check that computing `count` in bytes (i.e., the third
    /// argument of the copy built-in call) would not overflow.
    pub fn codegen_copy(
        &mut self,
        intrinsic: &str,
        is_non_overlapping: bool,
        mut fargs: Vec<Expr>,
        farg_types: &[Ty<'tcx>],
        p: Option<&Place<'tcx>>,
        loc: Location,
    ) -> Stmt {
        // The two first arguments are pointers. It's safe to cast them to void
        // pointers or directly unwrap the `pointee_type` result as seen later.
        let src = fargs.remove(0).cast_to(Type::void_pointer());
        let dst = fargs.remove(0).cast_to(Type::void_pointer());

        // Generate alignment checks for both pointers
        let src_align = self.is_ptr_aligned(farg_types[0], src.clone());
        let src_align_check = self.codegen_assert_assume(
            src_align,
            PropertyClass::SafetyCheck,
            "`src` must be properly aligned",
            loc,
        );
        let dst_align = self.is_ptr_aligned(farg_types[1], dst.clone());
        let dst_align_check = self.codegen_assert_assume(
            dst_align,
            PropertyClass::SafetyCheck,
            "`dst` must be properly aligned",
            loc,
        );

        // Compute the number of bytes to be copied
        let count = fargs.remove(0);
        let pointee_type = pointee_type(farg_types[0]).unwrap();
        let (count_bytes, overflow_check) =
            self.count_in_bytes(count, pointee_type, Type::size_t(), intrinsic, loc);

        // Build the call to the copy built-in (`memmove` or `memcpy`)
        let copy_builtin = if is_non_overlapping { BuiltinFn::Memcpy } else { BuiltinFn::Memmove };
        let copy_call = copy_builtin.call(vec![dst.clone(), src, count_bytes.clone()], loc);

        // The C implementations of `memmove` and `memcpy` do not allow an
        // invalid pointer for `src` nor `dst`, but the LLVM implementations
        // specify that a zero-length copy is a no-op:
        // https://llvm.org/docs/LangRef.html#llvm-memmove-intrinsic
        // https://llvm.org/docs/LangRef.html#llvm-memcpy-intrinsic
        // This comes up specifically when handling the empty string; CBMC will
        // fail on passing a reference to it unless we codegen this zero check.
        let copy_if_nontrivial = count_bytes.is_zero().ternary(dst, copy_call);
        let copy_expr = if let Some(p) = p {
            self.codegen_expr_to_place(p, copy_if_nontrivial)
        } else {
            copy_if_nontrivial.as_stmt(loc)
        };
        Stmt::block(vec![src_align_check, dst_align_check, overflow_check, copy_expr], loc)
    }

    // In some contexts (e.g., compilation-time evaluation),
    // `ptr_guaranteed_cmp` compares two pointers and returns:
    //  * 2 if the result is unknown.
    //  * 1 if they are guaranteed to be equal.
    //  * 0 if they are guaranteed to be not equal.
    // But at runtime, this intrinsic behaves as a regular pointer comparison.
    // Therefore, we return 1 if the pointers are equal and 0 otherwise.
    //
    // This intrinsic replaces `ptr_guaranteed_eq` and `ptr_guaranteed_ne`:
    // https://doc.rust-lang.org/beta/std/primitive.pointer.html#method.guaranteed_eq
    fn codegen_ptr_guaranteed_cmp(&mut self, mut fargs: Vec<Expr>, p: &Place<'tcx>) -> Stmt {
        let a = fargs.remove(0);
        let b = fargs.remove(0);
        let place_type = self.place_ty(p);
        let res_type = self.codegen_ty(place_type);
        let eq_expr = a.eq(b);
        let cmp_expr = eq_expr.ternary(res_type.one(), res_type.zero());
        self.codegen_expr_to_place(p, cmp_expr)
    }

    /// Computes the offset from a pointer.
    ///
    /// Note that this function handles code generation for:
    ///  1. The `offset` intrinsic.
    ///     <https://doc.rust-lang.org/std/intrinsics/fn.offset.html>
    ///  2. The `arith_offset` intrinsic.
    ///     <https://doc.rust-lang.org/std/intrinsics/fn.arith_offset.html>
    ///
    /// Note(std): We don't check that the starting or resulting pointer stay
    /// within bounds of the object they point to. Doing so causes spurious
    /// failures due to the usage of these intrinsics in the standard library.
    /// See <https://github.com/model-checking/kani/issues/1233> for more details.
    /// Also, note that this isn't a requirement for `arith_offset`, but it's
    /// one of the safety conditions specified for `offset`:
    /// <https://doc.rust-lang.org/std/primitive.pointer.html#safety-2>
    fn codegen_offset(
        &mut self,
        intrinsic: &str,
        instance: Instance<'tcx>,
        mut fargs: Vec<Expr>,
        p: &Place<'tcx>,
        loc: Location,
    ) -> Stmt {
        let src_ptr = fargs.remove(0);
        let offset = fargs.remove(0);

        // Check that computing `offset` in bytes would not overflow
        let ty = self.monomorphize(instance.substs.type_at(0));
        let (offset_bytes, bytes_overflow_check) =
            self.count_in_bytes(offset.clone(), ty, Type::ssize_t(), intrinsic, loc);

        // Check that the computation would not overflow an `isize`
        // These checks may allow a wrapping-around behavior in CBMC:
        // https://github.com/model-checking/kani/issues/1150
        let dst_ptr_of = src_ptr.clone().cast_to(Type::ssize_t()).add_overflow(offset_bytes);
        let overflow_check = self.codegen_assert_assume(
            dst_ptr_of.overflowed.not(),
            PropertyClass::ArithmeticOverflow,
            "attempt to compute offset which would overflow",
            loc,
        );

        // Re-compute `dst_ptr` with standard addition to avoid conversion
        let dst_ptr = src_ptr.plus(offset);
        let expr_place = self.codegen_expr_to_place(p, dst_ptr);
        Stmt::block(vec![bytes_overflow_check, overflow_check, expr_place], loc)
    }

    /// ptr_offset_from returns the offset between two pointers
    /// <https://doc.rust-lang.org/std/intrinsics/fn.ptr_offset_from.html>
    fn codegen_ptr_offset_from(
        &mut self,
        fargs: Vec<Expr>,
        p: &Place<'tcx>,
        loc: Location,
    ) -> Stmt {
        let (offset_expr, offset_overflow) = self.codegen_ptr_offset_from_expr(fargs);

        // Check that computing `offset` in bytes would not overflow an `isize`
        // These checks may allow a wrapping-around behavior in CBMC:
        // https://github.com/model-checking/kani/issues/1150
        let overflow_check = self.codegen_assert_assume(
            offset_overflow.overflowed.not(),
            PropertyClass::ArithmeticOverflow,
            "attempt to compute offset in bytes which would overflow an `isize`",
            loc,
        );

        let offset_expr = self.codegen_expr_to_place(p, offset_expr);
        Stmt::block(vec![overflow_check, offset_expr], loc)
    }

    /// `ptr_offset_from_unsigned` returns the offset between two pointers where the order is known.
    /// The logic is similar to `ptr_offset_from` but the return value is a `usize`.
    /// See <https://github.com/rust-lang/rust/issues/95892> for more details
    fn codegen_ptr_offset_from_unsigned(
        &mut self,
        fargs: Vec<Expr>,
        p: &Place<'tcx>,
        loc: Location,
    ) -> Stmt {
        let (offset_expr, offset_overflow) = self.codegen_ptr_offset_from_expr(fargs);

        // Check that computing `offset` in bytes would not overflow an `isize`
        // These checks may allow a wrapping-around behavior in CBMC:
        // https://github.com/model-checking/kani/issues/1150
        let overflow_check = self.codegen_assert_assume(
            offset_overflow.overflowed.not(),
            PropertyClass::ArithmeticOverflow,
            "attempt to compute offset in bytes which would overflow an `isize`",
            loc,
        );

        let non_negative_check = self.codegen_assert_assume(
            offset_overflow.result.is_non_negative(),
            PropertyClass::SafetyCheck,
            "attempt to compute unsigned offset with negative distance",
            loc,
        );

        let offset_expr = self.codegen_expr_to_place(p, offset_expr.cast_to(Type::size_t()));
        Stmt::block(vec![overflow_check, non_negative_check, offset_expr], loc)
    }

    /// Both `ptr_offset_from` and `ptr_offset_from_unsigned` return the offset between two pointers.
    /// This function implements the common logic between them.
    fn codegen_ptr_offset_from_expr(
        &mut self,
        mut fargs: Vec<Expr>,
    ) -> (Expr, ArithmeticOverflowResult) {
        let dst_ptr = fargs.remove(0);
        let src_ptr = fargs.remove(0);

        // Compute the offset with standard substraction using `isize`
        let cast_dst_ptr = dst_ptr.clone().cast_to(Type::ssize_t());
        let cast_src_ptr = src_ptr.clone().cast_to(Type::ssize_t());
        let offset_overflow = cast_dst_ptr.sub_overflow(cast_src_ptr);

        // Re-compute the offset with standard substraction (no casts this time)
        let ptr_offset_expr = dst_ptr.sub(src_ptr);
        (ptr_offset_expr, offset_overflow)
    }

    /// A transmute is a bitcast from the argument type to the return type.
    /// <https://doc.rust-lang.org/std/intrinsics/fn.transmute.html>
    ///
    /// let bitpattern = unsafe {
    ///     std::mem::transmute::<f32, u32>(1.0)
    /// };
    /// assert!(bitpattern == 0x3F800000);
    ///
    /// Note that this cannot be handled using a simple cast: (uint32_t)(1.0) == 1, not 0x3F800000.
    /// We handle this using the coerce_to(t) operation, which translates to `*(t*)&`.
    /// The other options to handle this type corecion would be using type punning in a union, or a memcpy.
    /// The generated code is the moral equivalent of the following C:
    ///
    /// void main(void)
    /// {
    ///     unsigned int bitpattern;
    ///     float temp_0=1.0f;
    ///     bitpattern = *((unsigned int *)&temp_0);
    ///     assert(bitpattern == 0x3F800000);
    /// }
    ///
    /// Note(std): An earlier attempt to add alignment checks for both the argument and result types
    /// had catastrophic results in the regression. Hence, we don't perform any additional checks
    /// and only encode the transmute operation here.
    fn codegen_intrinsic_transmute(
        &mut self,
        mut fargs: Vec<Expr>,
        ret_ty: Ty<'tcx>,
        p: &Place<'tcx>,
    ) -> Stmt {
        assert!(fargs.len() == 1, "transmute had unexpected arguments {fargs:?}");
        let arg = fargs.remove(0);
        let cbmc_ret_ty = self.codegen_ty(ret_ty);
        let expr = arg.transmute_to(cbmc_ret_ty, &self.symbol_table);
        self.codegen_expr_to_place(p, expr)
    }

    // `raw_eq` determines whether the raw bytes of two values are equal.
    // https://doc.rust-lang.org/core/intrinsics/fn.raw_eq.html
    //
    // The implementation below calls `memcmp` and returns equal if the result is zero.
    //
    // TODO: It's UB to call `raw_eq` if any of the bytes in the first or second
    // arguments are uninitialized. At present, we cannot detect if there is
    // uninitialized memory, but `raw_eq` would basically return a nondet. value
    // when one of the arguments is uninitialized.
    // https://github.com/model-checking/kani/issues/920
    fn codegen_intrinsic_raw_eq(
        &mut self,
        instance: Instance<'tcx>,
        mut fargs: Vec<Expr>,
        p: &Place<'tcx>,
        loc: Location,
    ) -> Stmt {
        let ty = self.monomorphize(instance.substs.type_at(0));
        let dst = fargs.remove(0).cast_to(Type::void_pointer());
        let val = fargs.remove(0).cast_to(Type::void_pointer());
        let layout = self.layout_of(ty);
        let sz = Expr::int_constant(layout.size.bytes(), Type::size_t())
            .with_size_of_annotation(self.codegen_ty(ty));
        let e = BuiltinFn::Memcmp
            .call(vec![dst, val, sz], loc)
            .eq(Type::c_int().zero())
            .cast_to(Type::c_bool());
        self.codegen_expr_to_place(p, e)
    }

    fn vtable_info(
        &mut self,
        info: VTableInfo,
        mut fargs: Vec<Expr>,
        place: &Place<'tcx>,
        _loc: Location,
    ) -> Stmt {
        assert_eq!(fargs.len(), 1, "vtable intrinsics expects one raw pointer argument");
        let vtable_obj = fargs
            .pop()
            .unwrap()
            .cast_to(self.codegen_ty_common_vtable().to_pointer())
            .dereference();
        let expr = match info {
            VTableInfo::Size => vtable_obj.member(typ::VTABLE_SIZE_FIELD, &self.symbol_table),
            VTableInfo::Align => vtable_obj.member(typ::VTABLE_ALIGN_FIELD, &self.symbol_table),
        };
        self.codegen_expr_to_place(place, expr)
    }

    /// Gets the length for a `simd_shuffle*` instance, which comes in two
    /// forms:
    ///  1. `simd_shuffleN`, where `N` is a number which is part of the name
    ///     (e.g., `simd_shuffle4`).
    ///  2. `simd_shuffle`, where `N` isn't specified and must be computed from
    ///     the length of the indexes array (the third argument).
    fn simd_shuffle_length(
        &mut self,
        stripped: &str,
        farg_types: &[Ty<'tcx>],
        span: Option<Span>,
    ) -> u64 {
        let n = if stripped.is_empty() {
            // Make sure that this is an array, since only the
            // length-suffixed version of `simd_shuffle` (e.g.,
            // `simd_shuffle4`) is type-checked
            match farg_types[2].kind() {
                ty::Array(ty, len) if matches!(ty.kind(), ty::Uint(ty::UintTy::U32)) => {
                    len.try_eval_target_usize(self.tcx, ty::ParamEnv::reveal_all()).unwrap_or_else(
                        || {
                            self.tcx.sess.span_err(
                                span.unwrap(),
                                "could not evaluate shuffle index array length",
                            );
                            // Return a dummy value
                            u64::MIN
                        },
                    )
                }
                _ => {
                    let err_msg = format!(
                        "simd_shuffle index must be an array of `u32`, got `{}`",
                        farg_types[2]
                    );
                    self.tcx.sess.span_err(span.unwrap(), err_msg);
                    // Return a dummy value
                    u64::MIN
                }
            }
        } else {
            stripped.parse().unwrap_or_else(|_| {
                self.tcx.sess.span_err(
                    span.unwrap(),
                    "bad `simd_shuffle` instruction only caught in codegen?",
                );
                // Return a dummy value
                u64::MIN
            })
        };
        self.tcx.sess.abort_if_errors();
        n
    }

    /// This function computes the size and alignment of a dynamically-sized type.
    /// The implementations follows closely the SSA implementation found in
    /// `rustc_codegen_ssa::glue::size_and_align_of_dst`.
    fn size_and_align_of_dst(&mut self, t: Ty<'tcx>, arg: Expr) -> SizeAlign {
        let layout = self.layout_of(t);
        let usizet = Type::size_t();
        if !layout.is_unsized() {
            let size = Expr::int_constant(layout.size.bytes_usize(), Type::size_t())
                .with_size_of_annotation(self.codegen_ty(t));
            let align = Expr::int_constant(layout.align.abi.bytes(), usizet);
            return SizeAlign { size, align };
        }
        match t.kind() {
            ty::Dynamic(..) => {
                // For traits, we need to retrieve the size and alignment from the vtable.
                let vtable = arg.member("vtable", &self.symbol_table).dereference();
                SizeAlign {
                    size: vtable.clone().member("size", &self.symbol_table),
                    align: vtable.member("align", &self.symbol_table),
                }
            }
            ty::Slice(_) | ty::Str => {
                let unit_t = match t.kind() {
                    ty::Slice(et) => et,
                    ty::Str => &self.tcx.types.u8,
                    _ => unreachable!(),
                };
                let unit = self.layout_of(*unit_t);
                // The info in this case is the length of the str, so the size is that
                // times the unit size.
                let size = Expr::int_constant(unit.size.bytes_usize(), Type::size_t())
                    .with_size_of_annotation(self.codegen_ty(*unit_t))
                    .mul(arg.member("len", &self.symbol_table));
                let align = Expr::int_constant(layout.align.abi.bytes(), usizet);
                SizeAlign { size, align }
            }
            _ => {
                // This arm handles the case where the dynamically-sized type is nested within the type.
                // The first arm handled the case of the dynamically-sized type itself (a trait object).
                // This case assumes that layout correctly describes the layout of the type instance.
                // In particular, if this is an object of an enum type, the layout describes the
                // layout of the current variant.  The layout includes the offset from
                // the start of the object to the start of each field of the object.
                // The only size left in question is the size of the final field.

                // FIXME: Modify the macro calling this function to ensure that it is only called
                // with a dynamically-sized type (and not, for example, a pointer type of known size).

                assert!(!t.is_simd());

                // The offset of the nth field gives the size of the first n-1 fields.
                // FIXME: We assume they are aligned according to the machine-preferred alignment given by layout abi.
                let n = layout.fields.count() - 1;
                let sized_size =
                    Expr::int_constant(layout.fields.offset(n).bytes(), Type::size_t())
                        .with_size_of_annotation(self.codegen_ty(t));
                let sized_align = Expr::int_constant(layout.align.abi.bytes(), Type::size_t());

                // Call this function recursively to compute the size and align for the last field.
                let field_ty = layout.field(self, n).ty;
                let SizeAlign { size: unsized_size, align: mut unsized_align } =
                    self.size_and_align_of_dst(field_ty, arg);

                // The size of the object is the sum of the sized and unsized portions.
                // FIXME: We should add padding between the sized and unsized portions,
                // but see the comment in ssa codegen saying this is not currently done
                // until issues #26403 and #27023 are resolved.
                let size = sized_size.plus(unsized_size);

                // Packed types ignore the alignment of their fields.
                if let ty::Adt(def, _) = t.kind() {
                    if def.repr().packed() {
                        unsized_align = sized_align.clone();
                    }
                }

                // The alignment should be the maximum of the alignments for the
                // sized and unsized portions.
                let align = sized_align
                    .clone()
                    .ge(unsized_align.clone())
                    .ternary(sized_align, unsized_align);

                // Pad the size of the type to make it a multiple of align.
                // We follow the SSA implementation using bit arithmetic: (size + (align-1)) & -align
                // This assumes that align is a power of two, and that all values have the same size_t.

                let one = Expr::int_constant::<isize>(1, Type::size_t());
                let addend = align.clone().sub(one);
                let add = size.plus(addend);
                let neg = align.clone().neg();
                let size = add.bitand(neg);

                SizeAlign { size, align }
            }
        }
    }

    /// `simd_extract(vector, n)` returns the `n`-th element of `vector`
    ///
    /// We check that both the vector's base type and the return type are the
    /// same. In the case of some SIMD intrinsics, the backend is responsible
    /// for performing this and similar checks, and erroring out if it proceeds.
    fn codegen_intrinsic_simd_extract(
        &mut self,
        mut fargs: Vec<Expr>,
        p: &Place<'tcx>,
        rust_arg_types: &[Ty<'tcx>],
        rust_ret_type: Ty<'tcx>,
        span: Option<Span>,
    ) -> Stmt {
        assert!(fargs.len() == 2, "`simd_extract` had unexpected arguments {fargs:?}");
        let vec = fargs.remove(0);
        let index = fargs.remove(0);

        let (_, vector_base_type) = rust_arg_types[0].simd_size_and_type(self.tcx);
        if rust_ret_type != vector_base_type {
            let err_msg = format!(
                "expected return type `{}` (element of input `{}`), found `{}`",
                vector_base_type, rust_arg_types[0], rust_ret_type
            );
            self.tcx.sess.span_err(span.unwrap(), err_msg);
        }
        self.tcx.sess.abort_if_errors();

        self.codegen_expr_to_place(p, vec.index_array(index))
    }

    /// Insert is a generic update of a single value in a SIMD vector.
    /// `P = simd_insert(vector, index, newval)` is here translated to
    /// `{ T v = vector; v[index] = (cast)newval; P = v; }`
    ///
    /// CBMC does not currently seem to implement intrinsics like insert e.g.:
    /// `**** WARNING: no body for function __builtin_ia32_vec_set_v4si`
    ///
    /// We check that both the vector's base type and the new value's type are
    /// the same. In the case of some SIMD intrinsics, the backend is
    /// responsible for performing this and similar checks, and erroring out if
    /// it proceeds.
    fn codegen_intrinsic_simd_insert(
        &mut self,
        mut fargs: Vec<Expr>,
        p: &Place<'tcx>,
        cbmc_ret_ty: Type,
        rust_arg_types: &[Ty<'tcx>],
        span: Option<Span>,
        loc: Location,
    ) -> Stmt {
        assert!(fargs.len() == 3, "`simd_insert` had unexpected arguments {fargs:?}");
        let vec = fargs.remove(0);
        let index = fargs.remove(0);
        let newval = fargs.remove(0);

        let (_, vector_base_type) = rust_arg_types[0].simd_size_and_type(self.tcx);
        if vector_base_type != rust_arg_types[2] {
            let err_msg = format!(
                "expected inserted type `{}` (element of input `{}`), found `{}`",
                vector_base_type, rust_arg_types[0], rust_arg_types[2]
            );
            self.tcx.sess.span_err(span.unwrap(), err_msg);
        }
        self.tcx.sess.abort_if_errors();

        // Type checker should have ensured it's a vector type
        let elem_ty = cbmc_ret_ty.base_type().unwrap().clone();
        let (tmp, decl) = self.decl_temp_variable(cbmc_ret_ty, Some(vec), loc);
        Stmt::block(
            vec![
                decl,
                tmp.clone().index_array(index).assign(newval.cast_to(elem_ty), loc),
                self.codegen_expr_to_place(p, tmp),
            ],
            loc,
        )
    }

    /// Generates code for a SIMD vector comparison intrinsic.
    ///
    /// We perform some typechecks here for two reasons:
    ///  * In the case of SIMD intrinsics, these checks depend on the backend.
    ///  * We can emit a friendly error here, but not in `cprover_bindings`.
    ///
    /// We check the following:
    ///  1. The return type must be the same length as the input types. The
    ///     argument types have already been checked to ensure they have the same
    ///     length (an error would've been emitted otherwise), so we can compare
    ///     the return type against any of the argument types.
    ///
    ///     An example that triggers this error:
    ///     ```rust
    ///     let x = u64x2(0, 0);
    ///     let y = u64x2(0, 1);
    ///     unsafe { let invalid_simd: u32x4 = simd_eq(x, y); }
    ///     ```
    ///     We compare two `u64x2` vectors but try to store the result in a `u32x4`.
    ///  2. The return type must have an integer base type.
    ///
    ///     An example that triggers this error:
    ///     ```rust
    ///     let x = u64x2(0, 0);
    ///     let y = u64x2(0, 1);
    ///     unsafe { let invalid_simd: f32x2 = simd_eq(x, y); }
    ///     ```
    ///     We compare two `u64x2` vectors but try to store the result in a `f32x4`,
    ///     which is composed of `f32` values.
    fn codegen_simd_cmp<F: FnOnce(Expr, Expr, Type) -> Expr>(
        &mut self,
        f: F,
        mut fargs: Vec<Expr>,
        p: &Place<'tcx>,
        span: Option<Span>,
        rust_arg_types: &[Ty<'tcx>],
        rust_ret_type: Ty<'tcx>,
    ) -> Stmt {
        let arg1 = fargs.remove(0);
        let arg2 = fargs.remove(0);
        let ret_typ = self.codegen_ty(rust_ret_type);

        if arg1.typ().len().unwrap() != ret_typ.len().unwrap() {
            let err_msg = format!(
                "expected return type with length {} (same as input type `{}`), \
                found `{}` with length {}",
                arg1.typ().len().unwrap(),
                rust_arg_types[0],
                rust_ret_type,
                ret_typ.len().unwrap()
            );
            self.tcx.sess.span_err(span.unwrap(), err_msg);
        }

        if !ret_typ.base_type().unwrap().is_integer() {
            let (_, rust_base_type) = rust_ret_type.simd_size_and_type(self.tcx);
            let err_msg = format!(
                "expected return type with integer elements, found `{rust_ret_type}` with non-integer `{rust_base_type}`",
            );
            self.tcx.sess.span_err(span.unwrap(), err_msg);
        }
        self.tcx.sess.abort_if_errors();

        // Create the vector comparison expression
        let e = f(arg1, arg2, ret_typ);
        self.codegen_expr_to_place(p, e)
    }

    /// Codegen for `simd_div` and `simd_rem` intrinsics including overflow checks.
    /// The divide-by-zero check appears to already be handled by CBMC.
    fn codegen_simd_div_with_overflow(
        &mut self,
        fargs: Vec<Expr>,
        intrinsic: &str,
        p: &Place<'tcx>,
        loc: Location,
    ) -> Stmt {
        let op_fun = match intrinsic {
            "simd_div" => Expr::div,
            "simd_rem" => Expr::rem,
            _ => unreachable!("expected simd_div or simd_rem"),
        };
        let base_type = fargs[0].typ().base_type().unwrap().clone();
        if base_type.is_signed(self.symbol_table.machine_model()) {
            let min_int_expr = base_type.min_int_expr(self.symbol_table.machine_model());
            let negative_one = Expr::int_constant(-1, base_type);
            self.codegen_simd_op_with_overflow(
                op_fun,
                |a, b| a.eq(min_int_expr.clone()).and(b.eq(negative_one.clone())),
                fargs,
                intrinsic,
                p,
                loc,
            )
        } else {
            self.binop(p, fargs, op_fun)
        }
    }

    /// Intrinsics which encode a SIMD arithmetic operation with overflow check.
    /// We expand the overflow check because CBMC overflow operations don't accept array as
    /// argument.
    fn codegen_simd_op_with_overflow<F: FnOnce(Expr, Expr) -> Expr, G: Fn(Expr, Expr) -> Expr>(
        &mut self,
        op_fun: F,
        overflow_fun: G,
        mut fargs: Vec<Expr>,
        intrinsic: &str,
        p: &Place<'tcx>,
        loc: Location,
    ) -> Stmt {
        let a = fargs.remove(0);
        let b = fargs.remove(0);

        let a_size = a.typ().len().unwrap();
        let b_size = b.typ().len().unwrap();
        assert_eq!(a_size, b_size, "expected same length vectors");

        let mut check = Expr::bool_false();
        for i in 0..a_size {
            // create expression
            let index = Expr::int_constant(i, Type::ssize_t());
            let v_a = a.clone().index_array(index.clone());
            let v_b = b.clone().index_array(index);
            check = check.or(overflow_fun(v_a, v_b));
        }
        let check_stmt = self.codegen_assert_assume(
            check.not(),
            PropertyClass::ArithmeticOverflow,
            format!("attempt to compute {intrinsic} which would overflow").as_str(),
            loc,
        );
        let res = op_fun(a, b);
        let expr_place = self.codegen_expr_to_place(p, res);
        Stmt::block(vec![check_stmt, expr_place], loc)
    }

    /// Intrinsics which encode a SIMD bitshift.
    /// Also checks for valid shift distance. Shifts on an integer of type T are UB if shift
    /// distance < 0 or >= T::BITS.
    fn codegen_simd_shift_with_distance_check(
        &mut self,
        mut fargs: Vec<Expr>,
        intrinsic: &str,
        p: &Place<'tcx>,
        loc: Location,
    ) -> Stmt {
        let values = fargs.remove(0);
        let distances = fargs.remove(0);

        let values_len = values.typ().len().unwrap();
        let distances_len = distances.typ().len().unwrap();
        assert_eq!(values_len, distances_len, "expected same length vectors");

        let value_type = values.typ().base_type().unwrap();
        let distance_type = distances.typ().base_type().unwrap();
        let value_width = value_type.sizeof_in_bits(&self.symbol_table);
        let value_width_expr = Expr::int_constant(value_width, distance_type.clone());
        let distance_is_signed = distance_type.is_signed(self.symbol_table.machine_model());

        let mut excessive_check = Expr::bool_false();
        let mut negative_check = Expr::bool_false();
        for i in 0..distances_len {
            let index = Expr::int_constant(i, Type::ssize_t());
            let distance = distances.clone().index_array(index);
            let excessive_distance_cond = distance.clone().ge(value_width_expr.clone());
            excessive_check = excessive_check.or(excessive_distance_cond);
            if distance_is_signed {
                let negative_distance_cond = distance.is_negative();
                negative_check = negative_check.or(negative_distance_cond);
            }
        }
        let excessive_check_stmt = self.codegen_assert_assume(
            excessive_check.not(),
            PropertyClass::ArithmeticOverflow,
            format!("attempt {intrinsic} with excessive shift distance").as_str(),
            loc,
        );

        let op_fun = match intrinsic {
            "simd_shl" => Expr::shl,
            "simd_shr" => {
                if distance_is_signed {
                    Expr::ashr
                } else {
                    Expr::lshr
                }
            }
            _ => unreachable!("expected a simd shift intrinsic"),
        };
        let res = op_fun(values, distances);
        let expr_place = self.codegen_expr_to_place(p, res);

        if distance_is_signed {
            let negative_check_stmt = self.codegen_assert_assume(
                negative_check.not(),
                PropertyClass::ArithmeticOverflow,
                format!("attempt {intrinsic} with negative shift distance").as_str(),
                loc,
            );
            Stmt::block(vec![excessive_check_stmt, negative_check_stmt, expr_place], loc)
        } else {
            Stmt::block(vec![excessive_check_stmt, expr_place], loc)
        }
    }

    /// `simd_shuffle` constructs a new vector from the elements of two input
    /// vectors, choosing values according to an input array of indexes.
    ///
    /// We check that:
    ///  1. The return type length is equal to the expected length (`n`) of the
    ///     `simd_shuffle` operation.
    ///  2. The return type's subtype is equal to the vector's subtype (i.e.,
    ///     the 1st argument). Both input vectors are guaranteed to be of the
    ///     same type when they get here due to the `simd_shuffle` definition.
    ///
    /// In the case of some SIMD intrinsics, the backend is responsible for
    /// performing this and similar checks, and erroring out if it proceeds.
    ///
    /// TODO: Check that `indexes` contains constant values which are within the
    /// expected bounds. See
    /// <https://github.com/model-checking/kani/issues/1960> for more details.
    ///
    /// This code mimics CBMC's `shuffle_vector_exprt::lower()` here:
    /// <https://github.com/diffblue/cbmc/blob/develop/src/ansi-c/c_expr.cpp>
    ///
    /// We can't use shuffle_vector_exprt because it's not understood by the CBMC backend,
    /// it's immediately lowered by the C frontend.
    /// Issue: <https://github.com/diffblue/cbmc/issues/6297>
    fn codegen_intrinsic_simd_shuffle(
        &mut self,
        mut fargs: Vec<Expr>,
        p: &Place<'tcx>,
        rust_arg_types: &[Ty<'tcx>],
        rust_ret_type: Ty<'tcx>,
        n: u64,
        span: Option<Span>,
    ) -> Stmt {
        // vector, size n: translated as vector types which cbmc treats as arrays
        let vec1 = fargs.remove(0);
        let vec2 = fargs.remove(0);
        // [u32; n]: translated wrapped in a struct
        let indexes = fargs.remove(0);

        let (_, vec_subtype) = rust_arg_types[0].simd_size_and_type(self.tcx);
        let (ret_type_len, ret_type_subtype) = rust_ret_type.simd_size_and_type(self.tcx);
        if ret_type_len != n {
            let err_msg = format!(
                "expected return type of length {n}, found `{rust_ret_type}` with length {ret_type_len}"
            );
            self.tcx.sess.span_err(span.unwrap(), err_msg);
        }
        if vec_subtype != ret_type_subtype {
            let err_msg = format!(
                "expected return element type `{}` (element of input `{}`), \
                 found `{}` with element type `{}`",
                vec_subtype, rust_arg_types[0], rust_ret_type, ret_type_subtype
            );
            self.tcx.sess.span_err(span.unwrap(), err_msg);
        }

        // An unsigned type here causes an invariant violation in CBMC.
        // Issue: https://github.com/diffblue/cbmc/issues/6298
        let st_rep = Type::ssize_t();
        let n_rep = Expr::int_constant(n, st_rep.clone());

        // P = indexes.expanded_map(v -> if v < N then vec1[v] else vec2[v-N])
        let elems = (0..n)
            .map(|i| {
                let idx = Expr::int_constant(i, st_rep.clone());
                // Must not use `indexes.index(i)` directly, because codegen wraps arrays in struct
                let v = self.codegen_idx_array(indexes.clone(), idx).cast_to(st_rep.clone());
                let cond = v.clone().lt(n_rep.clone());
                let t = vec1.clone().index(v.clone());
                let e = vec2.clone().index(v.sub(n_rep.clone()));
                cond.ternary(t, e)
            })
            .collect();
        self.tcx.sess.abort_if_errors();
        let cbmc_ret_ty = self.codegen_ty(rust_ret_type);
        self.codegen_expr_to_place(p, Expr::vector_expr(cbmc_ret_ty, elems))
    }

    /// A volatile load of a memory location:
    /// <https://doc.rust-lang.org/std/ptr/fn.read_volatile.html>
    ///
    /// Undefined behavior if any of these conditions are violated:
    ///  * `src` must be valid for writes (done by `--pointer-check`)
    ///  * `src` must be properly aligned (done by `align_check` below)
    ///
    /// TODO: Add a check for the condition:
    ///  * `src` must point to a properly initialized value of type `T`
    /// See <https://github.com/model-checking/kani/issues/920> for more details
    fn codegen_volatile_load(
        &mut self,
        mut fargs: Vec<Expr>,
        farg_types: &[Ty<'tcx>],
        p: &Place<'tcx>,
        loc: Location,
    ) -> Stmt {
        let src = fargs.remove(0);
        let src_typ = farg_types[0];
        let align = self.is_ptr_aligned(src_typ, src.clone());
        let align_check = self.codegen_assert_assume(
            align,
            PropertyClass::SafetyCheck,
            "`src` must be properly aligned",
            loc,
        );
        let expr = src.dereference();
        let res_stmt = self.codegen_expr_to_place(p, expr);
        Stmt::block(vec![align_check, res_stmt], loc)
    }

    /// A volatile write of a memory location:
    /// <https://doc.rust-lang.org/std/ptr/fn.write_volatile.html>
    ///
    /// Undefined behavior if any of these conditions are violated:
    ///  * `dst` must be valid for writes (done by `--pointer-check`)
    ///  * `dst` must be properly aligned (done by `align_check` below)
    fn codegen_volatile_store(
        &mut self,
        mut fargs: Vec<Expr>,
        farg_types: &[Ty<'tcx>],
        loc: Location,
    ) -> Stmt {
        let dst = fargs.remove(0);
        let src = fargs.remove(0);
        let dst_typ = farg_types[0];
        let align = self.is_ptr_aligned(dst_typ, dst.clone());
        let align_check = self.codegen_assert_assume(
            align,
            PropertyClass::SafetyCheck,
            "`dst` must be properly aligned",
            loc,
        );
        let expr = dst.dereference().assign(src, loc);
        Stmt::block(vec![align_check, expr], loc)
    }

    /// Sets `count * size_of::<T>()` bytes of memory starting at `dst` to `val`
    /// <https://doc.rust-lang.org/std/ptr/fn.write_bytes.html>
    ///
    /// Undefined behavior if any of these conditions are violated:
    ///  * `dst` must be valid for writes (done by memset writable check)
    ///  * `dst` must be properly aligned (done by `align_check` below)
    /// In addition, we check that computing `bytes` (i.e., the third argument
    /// for the `memset` call) would not overflow
    fn codegen_write_bytes(
        &mut self,
        mut fargs: Vec<Expr>,
        farg_types: &[Ty<'tcx>],
        loc: Location,
    ) -> Stmt {
        let dst = fargs.remove(0).cast_to(Type::void_pointer());
        let val = fargs.remove(0).cast_to(Type::c_int());
        let count = fargs.remove(0);

        // Check that `dst` must be properly aligned
        let dst_typ = farg_types[0];
        let align = self.is_ptr_aligned(dst_typ, dst.clone());
        let align_check = self.codegen_assert_assume(
            align,
            PropertyClass::SafetyCheck,
            "`dst` must be properly aligned",
            loc,
        );

        // Check that computing `count` in bytes would not overflow
        let (count_bytes, overflow_check) = self.count_in_bytes(
            count,
            pointee_type(dst_typ).unwrap(),
            Type::size_t(),
            "write_bytes",
            loc,
        );

        let memset_call = BuiltinFn::Memset.call(vec![dst, val, count_bytes], loc);
        Stmt::block(vec![align_check, overflow_check, memset_call.as_stmt(loc)], loc)
    }

    /// Computes (multiplies) the equivalent of a memory-related number (e.g., an offset) in bytes.
    /// Because this operation may result in an arithmetic overflow, it includes an overflow check.
    /// Returns a tuple with:
    ///  * The result expression of the computation.
    ///  * An assertion statement to ensure the operation has not overflowed.
    pub fn count_in_bytes(
        &mut self,
        count: Expr,
        ty: Ty<'tcx>,
        res_ty: Type,
        intrinsic: &str,
        loc: Location,
    ) -> (Expr, Stmt) {
        assert!(res_ty.is_integer());
        let layout = self.layout_of(ty);
        let size_of_elem = Expr::int_constant(layout.size.bytes(), res_ty)
            .with_size_of_annotation(self.codegen_ty(ty));
        let size_of_count_elems = count.mul_overflow(size_of_elem);
        let message =
            format!("{intrinsic}: attempt to compute number in bytes which would overflow");
        let assert_stmt = self.codegen_assert_assume(
            size_of_count_elems.overflowed.not(),
            PropertyClass::ArithmeticOverflow,
            message.as_str(),
            loc,
        );
        (size_of_count_elems.result, assert_stmt)
    }
}<|MERGE_RESOLUTION|>--- conflicted
+++ resolved
@@ -535,24 +535,8 @@
                 self.codegen_simd_cmp(Expr::vector_neq, fargs, p, span, farg_types, ret_ty)
             }
             "simd_or" => codegen_intrinsic_binop!(bitor),
-<<<<<<< HEAD
-            // TODO: `simd_shl` and `simd_shr` don't check overflow cases.
-            // <https://github.com/model-checking/kani/issues/1963>
-            "simd_shl" => codegen_intrinsic_binop!(shl),
-            "simd_shr" => {
-                if fargs[0].typ().base_type().unwrap().is_signed(self.symbol_table.machine_model())
-                {
-                    codegen_intrinsic_binop!(ashr)
-                } else {
-                    codegen_intrinsic_binop!(lshr)
-                }
-=======
-            // TODO: `simd_div` and `simd_rem` don't check for overflow cases.
-            // <https://github.com/model-checking/kani/issues/1970>
-            "simd_rem" => codegen_intrinsic_binop!(rem),
             "simd_shl" | "simd_shr" => {
                 self.codegen_simd_shift_with_distance_check(fargs, intrinsic, p, loc)
->>>>>>> 7fc9fa76
             }
             // "simd_shuffle#" => handled in an `if` preceding this match
             "simd_sub" => self.codegen_simd_op_with_overflow(
