// Copyright Kani Contributors
// SPDX-License-Identifier: Apache-2.0 OR MIT
//! this module handles intrinsics
use super::typ;
use super::{bb_label, PropertyClass};
use crate::codegen_cprover_gotoc::codegen::ty_stable::pointee_type_stable;
use crate::codegen_cprover_gotoc::{utils, GotocCtx};
use crate::unwrap_or_return_codegen_unimplemented_stmt;
use cbmc::goto_program::{
    ArithmeticOverflowResult, BinaryOperator, BuiltinFn, Expr, Location, Stmt, Type,
};
use rustc_middle::ty::layout::ValidityRequirement;
use rustc_middle::ty::ParamEnv;
use rustc_smir::rustc_internal;
use stable_mir::mir::mono::Instance;
use stable_mir::mir::{BasicBlockIdx, Operand, Place};
use stable_mir::ty::{GenericArgs, RigidTy, Span, Ty, TyKind, UintTy};
use tracing::debug;

struct SizeAlign {
    size: Expr,
    align: Expr,
}

enum VTableInfo {
    Size,
    Align,
}

impl<'tcx> GotocCtx<'tcx> {
    fn binop<F: FnOnce(Expr, Expr) -> Expr>(
        &mut self,
        place: &Place,
        mut fargs: Vec<Expr>,
        f: F,
        loc: Location,
    ) -> Stmt {
        let arg1 = fargs.remove(0);
        let arg2 = fargs.remove(0);
        let expr = f(arg1, arg2);
        self.codegen_expr_to_place_stable(place, expr, loc)
    }

    /// Given a call to an compiler intrinsic, generate the call and the `goto` terminator
    /// Note that in some cases, the intrinsic might never return (e.g. `panic`) in which case
    /// there is no terminator.
    pub fn codegen_funcall_of_intrinsic(
        &mut self,
        instance: Instance,
        args: &[Operand],
        destination: &Place,
        target: Option<BasicBlockIdx>,
        span: Span,
    ) -> Stmt {
        if let Some(target) = target {
            let loc = self.codegen_span_stable(span);
            let fargs = args.iter().map(|arg| self.codegen_operand_stable(arg)).collect::<Vec<_>>();
            Stmt::block(
                vec![
                    self.codegen_intrinsic(instance, fargs, destination, span),
                    Stmt::goto(bb_label(target), loc),
                ],
                loc,
            )
        } else {
            self.codegen_never_return_intrinsic(instance, span)
        }
    }

    /// Handles codegen for non returning intrinsics
    /// Non returning intrinsics are not associated with a destination
    pub fn codegen_never_return_intrinsic(&mut self, instance: Instance, span: Span) -> Stmt {
        let intrinsic = instance.intrinsic_name().unwrap();

        debug!("codegen_never_return_intrinsic:\n\tinstance {:?}\n\tspan {:?}", instance, span);

        match intrinsic.as_str() {
            "abort" => {
                self.codegen_fatal_error(PropertyClass::Assertion, "reached intrinsic::abort", span)
            }
            // Transmuting to an uninhabited type is UB.
            "transmute" => self.codegen_fatal_error(
                PropertyClass::SafetyCheck,
                "transmuting to uninhabited type has undefined behavior",
                span,
            ),
            _ => self.codegen_fatal_error(
                PropertyClass::UnsupportedConstruct,
                &format!("Unsupported intrinsic {intrinsic}"),
                span,
            ),
        }
    }

    /// c.f. `rustc_codegen_llvm::intrinsic` `impl IntrinsicCallMethods<'tcx>
    /// for Builder<'a, 'll, 'tcx>` `fn codegen_intrinsic_call` c.f.
    /// <https://doc.rust-lang.org/std/intrinsics/index.html>
    ///
    /// ### A note on type checking
    ///
    /// The backend/codegen generally assumes that at this point arguments have
    /// been type checked and that the given intrinsic is safe to call with the
    /// provided arguments. However in rare cases the intrinsics type signature
    /// is too permissive or has to be liberal because the types are enforced by
    /// the specific code gen/backend. In such cases we handle the type checking
    /// here. The type constraints enforced here must be at least as strict as
    /// the assertions made in in the builder functions in
    /// [`Expr`].
    fn codegen_intrinsic(
        &mut self,
        instance: Instance,
        mut fargs: Vec<Expr>,
        place: &Place,
        span: Span,
    ) -> Stmt {
        let intrinsic_name = instance.intrinsic_name().unwrap();
        let intrinsic = intrinsic_name.as_str();
        let loc = self.codegen_span_stable(span);
        debug!(?instance, "codegen_intrinsic");
        debug!(?fargs, "codegen_intrinsic");
        debug!(?place, "codegen_intrinsic");
        debug!(?span, "codegen_intrinsic");
        let sig = instance.ty().kind().fn_sig().unwrap().skip_binder();
        let ret_ty = sig.output();
        let farg_types = sig.inputs();
        let cbmc_ret_ty = self.codegen_ty_stable(ret_ty);

        // Codegens a simple intrinsic: ie. one which maps directly to a matching goto construct
        // We need to use this macro form because of a known limitation in rust
        // `codegen_simple_intrinsic!(self.get_sqrt(), Type::float())` gives the error message:
        //   error[E0499]: cannot borrow `*self` as mutable more than once at a time
        //    --> src/librustc_codegen_llvm/gotoc/intrinsic.rs:76:63
        //    |
        // 76 |                 codegen_simple_intrinsic!(self.get_sqrt(), Type::double())
        //    |                 ---- ------------------------                 ^^^^ second mutable borrow occurs here
        //    |                 |    |
        //    |                 |    first borrow later used by call
        //    |                 first mutable borrow occurs here

        //  To solve this, we need to store the `self.get_sqrt()` into a temporary variable.
        //  Using the macro form allows us to keep the call as a oneliner, while still making rust happy.
        //  TODO: https://github.com/model-checking/kani/issues/5
        macro_rules! codegen_simple_intrinsic {
            ($f:ident) => {{
                let mm = self.symbol_table.machine_model();
                let casted_fargs =
                    Expr::cast_arguments_to_target_equivalent_function_parameter_types(
                        &BuiltinFn::$f.as_expr(),
                        fargs,
                        mm,
                    );
                let expr = BuiltinFn::$f.call(casted_fargs, loc);
                self.codegen_expr_to_place_stable(place, expr, loc)
            }};
        }

        // Intrinsics which encode a division operation with overflow check
        macro_rules! codegen_op_with_div_overflow_check {
            ($f:ident) => {{
                let a = fargs.remove(0);
                let b = fargs.remove(0);
                let div_does_not_overflow = self.div_does_not_overflow(a.clone(), b.clone());
                let div_overflow_check = self.codegen_assert_assume(
                    div_does_not_overflow,
                    PropertyClass::ArithmeticOverflow,
                    format!("attempt to compute {} which would overflow", intrinsic).as_str(),
                    loc,
                );
                let res = a.$f(b);
                let expr_place = self.codegen_expr_to_place_stable(place, res, loc);
                Stmt::block(vec![div_overflow_check, expr_place], loc)
            }};
        }

        // Intrinsics which encode a simple wrapping arithmetic operation
        macro_rules! codegen_wrapping_op {
            ($f:ident) => {{ codegen_intrinsic_binop!($f) }};
        }

        // Intrinsics which encode a simple binary operation
        macro_rules! codegen_intrinsic_binop {
            ($f:ident) => {{ self.binop(place, fargs, |a, b| a.$f(b), loc) }};
        }

        // Intrinsics which encode a simple binary operation which need a machine model
        macro_rules! codegen_intrinsic_binop_with_mm {
            ($f:ident) => {{
                let arg1 = fargs.remove(0);
                let arg2 = fargs.remove(0);
                let expr = arg1.$f(arg2, self.symbol_table.machine_model());
                self.codegen_expr_to_place_stable(place, expr, loc)
            }};
        }

        // Intrinsics which encode count intrinsics (ctlz, cttz)
        // The `allow_zero` flag determines if calling these builtins with 0 causes UB
        macro_rules! codegen_count_intrinsic {
            ($builtin: ident, $allow_zero: expr) => {{
                let arg = fargs.remove(0);
                self.codegen_expr_to_place_stable(place, arg.$builtin($allow_zero), loc)
            }};
        }

        // Intrinsics which encode a value known during compilation
        macro_rules! codegen_intrinsic_const {
            () => {{
                let place_ty = self.place_ty_stable(&place);
                let stable_instance = instance;
                let alloc = stable_instance.try_const_eval(place_ty).unwrap();
                // We assume that the intrinsic has type checked at this point, so
                // we can use the place type as the expression type.
                let expr = self.codegen_allocation(&alloc, place_ty, loc);
                self.codegen_expr_to_place_stable(&place, expr, loc)
            }};
        }

        macro_rules! codegen_size_align {
            ($which: ident) => {{
                let args = instance_args(&instance);
                // The type `T` that we'll compute the size or alignment.
                let target_ty = args.0[0].expect_ty();
                let arg = fargs.remove(0);
                let size_align = self.size_and_align_of_dst(*target_ty, arg);
                self.codegen_expr_to_place_stable(place, size_align.$which, loc)
            }};
        }

        // Most atomic intrinsics do:
        //   1. Perform an operation on a primary argument (e.g., addition)
        //   2. Return the previous value of the primary argument
        // The primary argument is always passed by reference. In a sequential
        // context, atomic orderings can be ignored.
        //
        // Atomic binops are transformed as follows:
        // -------------------------
        // var = atomic_op(var1, var2)
        // -------------------------
        // unsigned char tmp;
        // tmp = *var1;
        // *var1 = op(*var1, var2);
        // var = tmp;
        // -------------------------
        //
        // In fetch functions of atomic_ptr such as https://doc.rust-lang.org/std/sync/atomic/struct.AtomicPtr.html#method.fetch_byte_add,
        // the type of var2 can be pointer (invalid_mut).
        // In such case, atomic binops are transformed as follows to avoid typecheck failure.
        // -------------------------
        // var = atomic_op(var1, var2)
        // -------------------------
        // unsigned char tmp;
        // tmp = *var1;
        // *var1 = (typeof var1)op((size_t)*var1, (size_t)var2);
        // var = tmp;
        // -------------------------
        //
        // Note: Atomic arithmetic operations wrap around on overflow.
        macro_rules! codegen_atomic_binop {
            ($op: ident) => {{
                let loc = self.codegen_span_stable(span);
                self.store_concurrent_construct(intrinsic, loc);
                let var1_ref = fargs.remove(0);
                let var1 = var1_ref.dereference();
                let (tmp, decl_stmt) =
                    self.decl_temp_variable(var1.typ().clone(), Some(var1.to_owned()), loc);
                let var2 = fargs.remove(0);
                let op_expr = if var2.typ().is_pointer() {
                    (var1.clone().cast_to(Type::c_size_t()))
                        .$op(var2.cast_to(Type::c_size_t()))
                        .with_location(loc)
                        .cast_to(var1.typ().clone())
                } else {
                    (var1.clone()).$op(var2).with_location(loc)
                };
                let assign_stmt = (var1.clone()).assign(op_expr, loc);
                let res_stmt = self.codegen_expr_to_place_stable(place, tmp.clone(), loc);
                Stmt::atomic_block(vec![decl_stmt, assign_stmt, res_stmt], loc)
            }};
        }

        macro_rules! unstable_codegen {
            ($($tt:tt)*) => {{
                let expr = self.codegen_unimplemented_expr(
                    &format!("'{}' intrinsic", intrinsic),
                    cbmc_ret_ty,
                    loc,
                    "https://github.com/model-checking/kani/issues/new/choose",
                );
                self.codegen_expr_to_place_stable(place, expr, loc)
            }};
        }

        if let Some(stripped) = intrinsic.strip_prefix("simd_shuffle") {
            assert!(fargs.len() == 3, "`simd_shuffle` had unexpected arguments {fargs:?}");
            let n: u64 = self.simd_shuffle_length(stripped, farg_types, span);
            return self.codegen_intrinsic_simd_shuffle(fargs, place, farg_types, ret_ty, n, span);
        }

        match intrinsic {
            "add_with_overflow" => {
                self.codegen_op_with_overflow(BinaryOperator::OverflowResultPlus, fargs, place, loc)
            }
            "arith_offset" => self.codegen_offset(intrinsic, instance, fargs, place, loc),
            "assert_inhabited" => self.codegen_assert_intrinsic(instance, intrinsic, span),
            "assert_mem_uninitialized_valid" => {
                self.codegen_assert_intrinsic(instance, intrinsic, span)
            }
            "assert_zero_valid" => self.codegen_assert_intrinsic(instance, intrinsic, span),
            // https://doc.rust-lang.org/core/intrinsics/fn.assume.html
            // Informs the optimizer that a condition is always true.
            // If the condition is false, the behavior is undefined.
            "assume" => self.codegen_assert_assume(
                fargs.remove(0).cast_to(Type::bool()),
                PropertyClass::Assume,
                "assumption failed",
                loc,
            ),
            "atomic_and_seqcst" => codegen_atomic_binop!(bitand),
            "atomic_and_acquire" => codegen_atomic_binop!(bitand),
            "atomic_and_acqrel" => codegen_atomic_binop!(bitand),
            "atomic_and_release" => codegen_atomic_binop!(bitand),
            "atomic_and_relaxed" => codegen_atomic_binop!(bitand),
            name if name.starts_with("atomic_cxchg") => {
                self.codegen_atomic_cxchg(intrinsic, fargs, place, loc)
            }
            "atomic_fence_seqcst" => self.codegen_atomic_noop(intrinsic, loc),
            "atomic_fence_acquire" => self.codegen_atomic_noop(intrinsic, loc),
            "atomic_fence_acqrel" => self.codegen_atomic_noop(intrinsic, loc),
            "atomic_fence_release" => self.codegen_atomic_noop(intrinsic, loc),
            "atomic_load_seqcst" => self.codegen_atomic_load(intrinsic, fargs, place, loc),
            "atomic_load_acquire" => self.codegen_atomic_load(intrinsic, fargs, place, loc),
            "atomic_load_relaxed" => self.codegen_atomic_load(intrinsic, fargs, place, loc),
            "atomic_load_unordered" => self.codegen_atomic_load(intrinsic, fargs, place, loc),
            "atomic_max_seqcst" => codegen_atomic_binop!(max),
            "atomic_max_acquire" => codegen_atomic_binop!(max),
            "atomic_max_acqrel" => codegen_atomic_binop!(max),
            "atomic_max_release" => codegen_atomic_binop!(max),
            "atomic_max_relaxed" => codegen_atomic_binop!(max),
            "atomic_min_seqcst" => codegen_atomic_binop!(min),
            "atomic_min_acquire" => codegen_atomic_binop!(min),
            "atomic_min_acqrel" => codegen_atomic_binop!(min),
            "atomic_min_release" => codegen_atomic_binop!(min),
            "atomic_min_relaxed" => codegen_atomic_binop!(min),
            "atomic_nand_seqcst" => codegen_atomic_binop!(bitnand),
            "atomic_nand_acquire" => codegen_atomic_binop!(bitnand),
            "atomic_nand_acqrel" => codegen_atomic_binop!(bitnand),
            "atomic_nand_release" => codegen_atomic_binop!(bitnand),
            "atomic_nand_relaxed" => codegen_atomic_binop!(bitnand),
            "atomic_or_seqcst" => codegen_atomic_binop!(bitor),
            "atomic_or_acquire" => codegen_atomic_binop!(bitor),
            "atomic_or_acqrel" => codegen_atomic_binop!(bitor),
            "atomic_or_release" => codegen_atomic_binop!(bitor),
            "atomic_or_relaxed" => codegen_atomic_binop!(bitor),
            "atomic_singlethreadfence_seqcst" => self.codegen_atomic_noop(intrinsic, loc),
            "atomic_singlethreadfence_acquire" => self.codegen_atomic_noop(intrinsic, loc),
            "atomic_singlethreadfence_acqrel" => self.codegen_atomic_noop(intrinsic, loc),
            "atomic_singlethreadfence_release" => self.codegen_atomic_noop(intrinsic, loc),
            "atomic_store_seqcst" => self.codegen_atomic_store(intrinsic, fargs, place, loc),
            "atomic_store_release" => self.codegen_atomic_store(intrinsic, fargs, place, loc),
            "atomic_store_relaxed" => self.codegen_atomic_store(intrinsic, fargs, place, loc),
            "atomic_store_unordered" => self.codegen_atomic_store(intrinsic, fargs, place, loc),
            "atomic_umax_seqcst" => codegen_atomic_binop!(max),
            "atomic_umax_acquire" => codegen_atomic_binop!(max),
            "atomic_umax_acqrel" => codegen_atomic_binop!(max),
            "atomic_umax_release" => codegen_atomic_binop!(max),
            "atomic_umax_relaxed" => codegen_atomic_binop!(max),
            "atomic_umin_seqcst" => codegen_atomic_binop!(min),
            "atomic_umin_acquire" => codegen_atomic_binop!(min),
            "atomic_umin_acqrel" => codegen_atomic_binop!(min),
            "atomic_umin_release" => codegen_atomic_binop!(min),
            "atomic_umin_relaxed" => codegen_atomic_binop!(min),
            "atomic_xadd_seqcst" => codegen_atomic_binop!(plus),
            "atomic_xadd_acquire" => codegen_atomic_binop!(plus),
            "atomic_xadd_acqrel" => codegen_atomic_binop!(plus),
            "atomic_xadd_release" => codegen_atomic_binop!(plus),
            "atomic_xadd_relaxed" => codegen_atomic_binop!(plus),
            "atomic_xchg_seqcst" => self.codegen_atomic_store(intrinsic, fargs, place, loc),
            "atomic_xchg_acquire" => self.codegen_atomic_store(intrinsic, fargs, place, loc),
            "atomic_xchg_acqrel" => self.codegen_atomic_store(intrinsic, fargs, place, loc),
            "atomic_xchg_release" => self.codegen_atomic_store(intrinsic, fargs, place, loc),
            "atomic_xchg_relaxed" => self.codegen_atomic_store(intrinsic, fargs, place, loc),
            "atomic_xor_seqcst" => codegen_atomic_binop!(bitxor),
            "atomic_xor_acquire" => codegen_atomic_binop!(bitxor),
            "atomic_xor_acqrel" => codegen_atomic_binop!(bitxor),
            "atomic_xor_release" => codegen_atomic_binop!(bitxor),
            "atomic_xor_relaxed" => codegen_atomic_binop!(bitxor),
            "atomic_xsub_seqcst" => codegen_atomic_binop!(sub),
            "atomic_xsub_acquire" => codegen_atomic_binop!(sub),
            "atomic_xsub_acqrel" => codegen_atomic_binop!(sub),
            "atomic_xsub_release" => codegen_atomic_binop!(sub),
            "atomic_xsub_relaxed" => codegen_atomic_binop!(sub),
            "bitreverse" => {
                self.codegen_expr_to_place_stable(place, fargs.remove(0).bitreverse(), loc)
            }
            // black_box is an identity function that hints to the compiler
            // to be maximally pessimistic to limit optimizations
            "black_box" => self.codegen_expr_to_place_stable(place, fargs.remove(0), loc),
            "breakpoint" => Stmt::skip(loc),
            "bswap" => self.codegen_expr_to_place_stable(place, fargs.remove(0).bswap(), loc),
            "caller_location" => self.codegen_unimplemented_stmt(
                intrinsic,
                loc,
                "https://github.com/model-checking/kani/issues/374",
            ),
            "catch_unwind" => self.codegen_unimplemented_stmt(
                intrinsic,
                loc,
                "https://github.com/model-checking/kani/issues/267",
            ),
            "ceilf32" => codegen_simple_intrinsic!(Ceilf),
            "ceilf64" => codegen_simple_intrinsic!(Ceil),
            "compare_bytes" => self.codegen_compare_bytes(fargs, place, loc),
            "copy" => self.codegen_copy(intrinsic, false, fargs, farg_types, Some(place), loc),
            "copy_nonoverlapping" => unreachable!(
                "Expected `core::intrinsics::unreachable` to be handled by `StatementKind::CopyNonOverlapping`"
            ),
            "copysignf32" => codegen_simple_intrinsic!(Copysignf),
            "copysignf64" => codegen_simple_intrinsic!(Copysign),
            "cosf32" => codegen_simple_intrinsic!(Cosf),
            "cosf64" => codegen_simple_intrinsic!(Cos),
            "ctlz" => codegen_count_intrinsic!(ctlz, true),
            "ctlz_nonzero" => codegen_count_intrinsic!(ctlz, false),
            "ctpop" => self.codegen_ctpop(place, span, fargs.remove(0), farg_types[0]),
            "cttz" => codegen_count_intrinsic!(cttz, true),
            "cttz_nonzero" => codegen_count_intrinsic!(cttz, false),
            "discriminant_value" => {
                let sig = instance.ty().kind().fn_sig().unwrap().skip_binder();
                let ty = pointee_type_stable(sig.inputs()[0]).unwrap();
                let e = self.codegen_get_discriminant(fargs.remove(0).dereference(), ty, ret_ty);
                self.codegen_expr_to_place_stable(place, e, loc)
            }
            "exact_div" => self.codegen_exact_div(fargs, place, loc),
            "exp2f32" => codegen_simple_intrinsic!(Exp2f),
            "exp2f64" => codegen_simple_intrinsic!(Exp2),
            "expf32" => codegen_simple_intrinsic!(Expf),
            "expf64" => codegen_simple_intrinsic!(Exp),
            "fabsf32" => codegen_simple_intrinsic!(Fabsf),
            "fabsf64" => codegen_simple_intrinsic!(Fabs),
            "fadd_fast" => {
                let fargs_clone = fargs.clone();
                let binop_stmt = codegen_intrinsic_binop!(plus);
                self.add_finite_args_checks(intrinsic, fargs_clone, binop_stmt, span)
            }
            "fdiv_fast" => {
                let fargs_clone = fargs.clone();
                let binop_stmt = codegen_intrinsic_binop!(div);
                self.add_finite_args_checks(intrinsic, fargs_clone, binop_stmt, span)
            }
            "floorf32" => codegen_simple_intrinsic!(Floorf),
            "floorf64" => codegen_simple_intrinsic!(Floor),
            "fmaf32" => unstable_codegen!(codegen_simple_intrinsic!(Fmaf)),
            "fmaf64" => unstable_codegen!(codegen_simple_intrinsic!(Fma)),
            "fmul_fast" => {
                let fargs_clone = fargs.clone();
                let binop_stmt = codegen_intrinsic_binop!(mul);
                self.add_finite_args_checks(intrinsic, fargs_clone, binop_stmt, span)
            }
            "forget" => Stmt::skip(loc),
            "fsub_fast" => {
                let fargs_clone = fargs.clone();
                let binop_stmt = codegen_intrinsic_binop!(sub);
                self.add_finite_args_checks(intrinsic, fargs_clone, binop_stmt, span)
            }
<<<<<<< HEAD
            "likely" => self.codegen_expr_to_place_stable(place, fargs.remove(0)),
            "log10f32" => codegen_simple_intrinsic!(Log10f),
            "log10f64" => codegen_simple_intrinsic!(Log10),
            "log2f32" => codegen_simple_intrinsic!(Log2f),
            "log2f64" => codegen_simple_intrinsic!(Log2),
            "logf32" => unstable_codegen!(codegen_simple_intrinsic!(Logf)),
            "logf64" => unstable_codegen!(codegen_simple_intrinsic!(Log)),
=======
            "is_val_statically_known" => {
                // Returning false is sound according do this intrinsic's documentation:
                // https://doc.rust-lang.org/nightly/std/intrinsics/fn.is_val_statically_known.html
                self.codegen_expr_to_place_stable(place, Expr::c_false(), loc)
            }
            "likely" => self.codegen_expr_to_place_stable(place, fargs.remove(0), loc),
            "log10f32" => unstable_codegen!(codegen_simple_intrinsic!(Log10f)),
            "log10f64" => unstable_codegen!(codegen_simple_intrinsic!(Log10)),
            "log2f32" => unstable_codegen!(codegen_simple_intrinsic!(Log2f)),
            "log2f64" => unstable_codegen!(codegen_simple_intrinsic!(Log2)),
            "logf32" => codegen_simple_intrinsic!(Logf),
            "logf64" => codegen_simple_intrinsic!(Log),
>>>>>>> 370b2159
            "maxnumf32" => codegen_simple_intrinsic!(Fmaxf),
            "maxnumf64" => codegen_simple_intrinsic!(Fmax),
            "min_align_of" => codegen_intrinsic_const!(),
            "min_align_of_val" => codegen_size_align!(align),
            "minnumf32" => codegen_simple_intrinsic!(Fminf),
            "minnumf64" => codegen_simple_intrinsic!(Fmin),
            "mul_with_overflow" => {
                self.codegen_op_with_overflow(BinaryOperator::OverflowResultMult, fargs, place, loc)
            }
            "nearbyintf32" => codegen_simple_intrinsic!(Nearbyintf),
            "nearbyintf64" => codegen_simple_intrinsic!(Nearbyint),
            "needs_drop" => codegen_intrinsic_const!(),
            // As of https://github.com/rust-lang/rust/pull/110822 the `offset` intrinsic is lowered to `mir::BinOp::Offset`
            "offset" => unreachable!(
                "Expected `core::intrinsics::unreachable` to be handled by `BinOp::OffSet`"
            ),
            "powf32" => codegen_simple_intrinsic!(Powf),
            "powf64" => codegen_simple_intrinsic!(Pow),
            "powif32" => unstable_codegen!(codegen_simple_intrinsic!(Powif)),
            "powif64" => unstable_codegen!(codegen_simple_intrinsic!(Powi)),
            "pref_align_of" => codegen_intrinsic_const!(),
            "ptr_guaranteed_cmp" => self.codegen_ptr_guaranteed_cmp(fargs, place, loc),
            "ptr_offset_from" => self.codegen_ptr_offset_from(fargs, place, loc),
            "ptr_offset_from_unsigned" => self.codegen_ptr_offset_from_unsigned(fargs, place, loc),
            "raw_eq" => self.codegen_intrinsic_raw_eq(instance, fargs, place, loc),
            "retag_box_to_raw" => self.codegen_retag_box_to_raw(fargs, place, loc),
            "rintf32" => codegen_simple_intrinsic!(Rintf),
            "rintf64" => codegen_simple_intrinsic!(Rint),
            "rotate_left" => codegen_intrinsic_binop!(rol),
            "rotate_right" => codegen_intrinsic_binop!(ror),
            "roundf32" => codegen_simple_intrinsic!(Roundf),
            "roundf64" => codegen_simple_intrinsic!(Round),
            "saturating_add" => codegen_intrinsic_binop_with_mm!(saturating_add),
            "saturating_sub" => codegen_intrinsic_binop_with_mm!(saturating_sub),
            "sinf32" => codegen_simple_intrinsic!(Sinf),
            "sinf64" => codegen_simple_intrinsic!(Sin),
            "simd_add" => self.codegen_simd_op_with_overflow(
                Expr::plus,
                Expr::add_overflow_p,
                fargs,
                intrinsic,
                place,
                loc,
            ),
            "simd_and" => codegen_intrinsic_binop!(bitand),
            // TODO: `simd_rem` doesn't check for overflow cases for floating point operands.
            // <https://github.com/model-checking/kani/pull/2645>
            "simd_div" | "simd_rem" => {
                self.codegen_simd_div_with_overflow(fargs, intrinsic, place, loc)
            }
            "simd_eq" => {
                self.codegen_simd_cmp(Expr::vector_eq, fargs, place, span, farg_types, ret_ty)
            }
            "simd_extract" => {
                self.codegen_intrinsic_simd_extract(fargs, place, farg_types, ret_ty, span)
            }
            "simd_ge" => {
                self.codegen_simd_cmp(Expr::vector_ge, fargs, place, span, farg_types, ret_ty)
            }
            "simd_gt" => {
                self.codegen_simd_cmp(Expr::vector_gt, fargs, place, span, farg_types, ret_ty)
            }
            "simd_insert" => {
                self.codegen_intrinsic_simd_insert(fargs, place, cbmc_ret_ty, farg_types, span, loc)
            }
            "simd_le" => {
                self.codegen_simd_cmp(Expr::vector_le, fargs, place, span, farg_types, ret_ty)
            }
            "simd_lt" => {
                self.codegen_simd_cmp(Expr::vector_lt, fargs, place, span, farg_types, ret_ty)
            }
            "simd_mul" => self.codegen_simd_op_with_overflow(
                Expr::mul,
                Expr::mul_overflow_p,
                fargs,
                intrinsic,
                place,
                loc,
            ),
            "simd_ne" => {
                self.codegen_simd_cmp(Expr::vector_neq, fargs, place, span, farg_types, ret_ty)
            }
            "simd_or" => codegen_intrinsic_binop!(bitor),
            "simd_shl" | "simd_shr" => {
                self.codegen_simd_shift_with_distance_check(fargs, intrinsic, place, loc)
            }
            // "simd_shuffle#" => handled in an `if` preceding this match
            "simd_sub" => self.codegen_simd_op_with_overflow(
                Expr::sub,
                Expr::sub_overflow_p,
                fargs,
                intrinsic,
                place,
                loc,
            ),
            "simd_xor" => codegen_intrinsic_binop!(bitxor),
            "size_of" => unreachable!(),
            "size_of_val" => codegen_size_align!(size),
            "sqrtf32" => unstable_codegen!(codegen_simple_intrinsic!(Sqrtf)),
            "sqrtf64" => unstable_codegen!(codegen_simple_intrinsic!(Sqrt)),
            "sub_with_overflow" => self.codegen_op_with_overflow(
                BinaryOperator::OverflowResultMinus,
                fargs,
                place,
                loc,
            ),
            "transmute" => self.codegen_intrinsic_transmute(fargs, ret_ty, place, loc),
            "truncf32" => codegen_simple_intrinsic!(Truncf),
            "truncf64" => codegen_simple_intrinsic!(Trunc),
            "type_id" => codegen_intrinsic_const!(),
            "type_name" => codegen_intrinsic_const!(),
            "typed_swap" => self.codegen_swap(fargs, farg_types, loc),
            "unaligned_volatile_load" => {
                unstable_codegen!(self.codegen_expr_to_place_stable(
                    place,
                    fargs.remove(0).dereference(),
                    loc
                ))
            }
            "unchecked_add" | "unchecked_mul" | "unchecked_shl" | "unchecked_shr"
            | "unchecked_sub" => {
                unreachable!("Expected intrinsic `{intrinsic}` to be lowered before codegen")
            }
            "unchecked_div" => codegen_op_with_div_overflow_check!(div),
            "unchecked_rem" => codegen_op_with_div_overflow_check!(rem),
            "unlikely" => self.codegen_expr_to_place_stable(place, fargs.remove(0), loc),
            "unreachable" => unreachable!(
                "Expected `std::intrinsics::unreachable` to be handled by `TerminatorKind::Unreachable`"
            ),
            "volatile_copy_memory" => unstable_codegen!(codegen_intrinsic_copy!(Memmove)),
            "volatile_copy_nonoverlapping_memory" => {
                unstable_codegen!(codegen_intrinsic_copy!(Memcpy))
            }
            "volatile_load" => self.codegen_volatile_load(fargs, farg_types, place, loc),
            "volatile_store" => {
                assert!(self.place_ty_stable(place).kind().is_unit());
                self.codegen_volatile_store(fargs, farg_types, loc)
            }
            "vtable_size" => self.vtable_info(VTableInfo::Size, fargs, place, loc),
            "vtable_align" => self.vtable_info(VTableInfo::Align, fargs, place, loc),
            "wrapping_add" => codegen_wrapping_op!(plus),
            "wrapping_mul" => codegen_wrapping_op!(mul),
            "wrapping_sub" => codegen_wrapping_op!(sub),
            "write_bytes" => {
                assert!(self.place_ty_stable(place).kind().is_unit());
                self.codegen_write_bytes(fargs, farg_types, loc)
            }
            // Unimplemented
            _ => self.codegen_unimplemented_stmt(
                intrinsic,
                loc,
                "https://github.com/model-checking/kani/issues/new/choose",
            ),
        }
    }

    /// Perform type checking and code generation for the `ctpop` rust intrinsic.
    fn codegen_ctpop(
        &mut self,
        target_place: &Place,
        span: Span,
        arg: Expr,
        arg_rust_ty: Ty,
    ) -> Stmt {
        if !arg.typ().is_integer() {
            self.intrinsics_typecheck_fail(span, "ctpop", "integer type", arg_rust_ty)
        } else {
            let loc = self.codegen_span_stable(span);
            self.codegen_expr_to_place_stable(&target_place, arg.popcount(), loc)
        }
    }

    /// Report that a delayed type check on an intrinsic failed.
    ///
    /// The idea is to blame one of the arguments on the failed type check and
    /// report the type that was found for that argument in `actual`. The
    /// `expected` type for that argument can be very permissive (e.g. "some
    /// integer type") and as a result it allows a permissive string as
    /// description.
    ///
    /// Calling this function will abort the compilation though that is not
    /// obvious by the type.
    fn intrinsics_typecheck_fail(&self, span: Span, name: &str, expected: &str, actual: Ty) -> ! {
        utils::span_err(
            self.tcx,
            span,
            format!(
                "Type check failed for intrinsic `{name}`: Expected {expected}, found {}",
                self.pretty_ty(actual)
            ),
        );
        self.tcx.dcx().abort_if_errors();
        unreachable!("Rustc should have aborted already")
    }

    // Fast math intrinsics for floating point operations like `fadd_fast`
    // assume that their inputs are finite:
    // https://doc.rust-lang.org/std/intrinsics/fn.fadd_fast.html
    // This function adds assertions to the statement which performs the
    // operation and checks for overflow failures.
    fn add_finite_args_checks(
        &mut self,
        intrinsic: &str,
        mut fargs: Vec<Expr>,
        stmt: Stmt,
        span: Span,
    ) -> Stmt {
        let arg1 = fargs.remove(0);
        let arg2 = fargs.remove(0);
        let msg1 = format!("first argument for {intrinsic} is finite");
        let msg2 = format!("second argument for {intrinsic} is finite");
        let loc = self.codegen_span_stable(span);
        let finite_check1 = self.codegen_assert_assume(
            arg1.is_finite(),
            PropertyClass::FiniteCheck,
            msg1.as_str(),
            loc,
        );
        let finite_check2 = self.codegen_assert_assume(
            arg2.is_finite(),
            PropertyClass::FiniteCheck,
            msg2.as_str(),
            loc,
        );
        Stmt::block(vec![finite_check1, finite_check2, stmt], loc)
    }

    fn div_does_not_overflow(&self, a: Expr, b: Expr) -> Expr {
        let mm = self.symbol_table.machine_model();
        let atyp = a.typ();
        let btyp = b.typ();
        let dividend_is_int_min = if atyp.is_signed(mm) {
            a.clone().eq(atyp.min_int_expr(mm))
        } else {
            Expr::bool_false()
        };
        let divisor_is_minus_one =
            if btyp.is_signed(mm) { b.clone().eq(btyp.one().neg()) } else { Expr::bool_false() };
        dividend_is_int_min.and(divisor_is_minus_one).not()
    }

    /// Intrinsics of the form *_with_overflow
    fn codegen_op_with_overflow(
        &mut self,
        binop: BinaryOperator,
        mut fargs: Vec<Expr>,
        place: &Place,
        loc: Location,
    ) -> Stmt {
        let place_ty = self.place_ty_stable(place);
        let result_type = self.codegen_ty_stable(place_ty);
        let left = fargs.remove(0);
        let right = fargs.remove(0);
        let res = self.codegen_binop_with_overflow(binop, left, right, result_type.clone(), loc);
        self.codegen_expr_to_place_stable(
            place,
            Expr::statement_expression(vec![res.as_stmt(loc)], result_type, loc),
            loc,
        )
    }

    fn codegen_exact_div(&mut self, mut fargs: Vec<Expr>, p: &Place, loc: Location) -> Stmt {
        // Check for undefined behavior conditions defined in
        // https://doc.rust-lang.org/std/intrinsics/fn.exact_div.html
        let a = fargs.remove(0);
        let b = fargs.remove(0);
        let atyp = a.typ();
        let btyp = b.typ();
        let division_is_exact = a.clone().rem(b.clone()).eq(atyp.zero());
        let divisor_is_nonzero = b.clone().neq(btyp.zero());
        let division_does_not_overflow = self.div_does_not_overflow(a.clone(), b.clone());
        Stmt::block(
            vec![
                self.codegen_assert_assume(
                    division_is_exact,
                    PropertyClass::ExactDiv,
                    "exact_div arguments divide exactly",
                    loc,
                ),
                self.codegen_assert_assume(
                    divisor_is_nonzero,
                    PropertyClass::ExactDiv,
                    "exact_div divisor is nonzero",
                    loc,
                ),
                self.codegen_assert_assume(
                    division_does_not_overflow,
                    PropertyClass::ExactDiv,
                    "exact_div division does not overflow",
                    loc,
                ),
                self.codegen_expr_to_place_stable(p, a.div(b), loc),
            ],
            loc,
        )
    }

    /// Generates either a panic or no-op for `assert_*` intrinsics.
    /// These are intrinsics that statically compile to panics if the type
    /// layout is invalid so we get a message that mentions the offending type.
    ///
    /// <https://doc.rust-lang.org/std/intrinsics/fn.assert_inhabited.html>
    /// <https://doc.rust-lang.org/std/intrinsics/fn.assert_mem_uninitialized_valid.html>
    /// <https://doc.rust-lang.org/std/intrinsics/fn.assert_zero_valid.html>
    fn codegen_assert_intrinsic(
        &mut self,
        instance: Instance,
        intrinsic: &str,
        span: Span,
    ) -> Stmt {
        // Get the type `T` from the `assert_fn<T>` definition.
        let args = instance_args(&instance);
        let target_ty = args.0[0].expect_ty();
        let layout = self.layout_of_stable(*target_ty);
        // Note: We follow the pattern seen in `codegen_panic_intrinsic` from `rustc_codegen_ssa`
        // https://github.com/rust-lang/rust/blob/master/compiler/rustc_codegen_ssa/src/mir/block.rs

        // For all intrinsics we first check `is_uninhabited` to give a more
        // precise error message
        if layout.abi.is_uninhabited() {
            return self.codegen_fatal_error(
                PropertyClass::SafetyCheck,
                &format!(
                    "attempted to instantiate uninhabited type `{}`",
                    self.pretty_ty(*target_ty)
                ),
                span,
            );
        }

        let param_env_and_type =
            ParamEnv::reveal_all().and(rustc_internal::internal(self.tcx, target_ty));

        // Then we check if the type allows "raw" initialization for the cases
        // where memory is zero-initialized or entirely uninitialized
        if intrinsic == "assert_zero_valid"
            && !self
                .tcx
                .check_validity_requirement((ValidityRequirement::Zero, param_env_and_type))
                .unwrap()
        {
            return self.codegen_fatal_error(
                PropertyClass::SafetyCheck,
                &format!(
                    "attempted to zero-initialize type `{}`, which is invalid",
                    self.pretty_ty(*target_ty)
                ),
                span,
            );
        }

        if intrinsic == "assert_mem_uninitialized_valid"
            && !self
                .tcx
                .check_validity_requirement((
                    ValidityRequirement::UninitMitigated0x01Fill,
                    param_env_and_type,
                ))
                .unwrap()
        {
            return self.codegen_fatal_error(
                PropertyClass::SafetyCheck,
                &format!(
                    "attempted to leave type `{}` uninitialized, which is invalid",
                    self.pretty_ty(*target_ty)
                ),
                span,
            );
        }

        // Otherwise we generate a no-op statement
        let loc = self.codegen_span_stable(span);
        Stmt::skip(loc)
    }

    /// An atomic load simply returns the value referenced
    /// in its argument (as in other atomic operations)
    /// -------------------------
    /// var = atomic_load(var1)
    /// -------------------------
    /// var = *var1;
    /// -------------------------
    fn codegen_atomic_load(
        &mut self,
        intrinsic: &str,
        mut fargs: Vec<Expr>,
        p: &Place,
        loc: Location,
    ) -> Stmt {
        self.store_concurrent_construct(intrinsic, loc);
        let var1_ref = fargs.remove(0);
        let var1 = var1_ref.dereference().with_location(loc);
        let res_stmt = self.codegen_expr_to_place_stable(p, var1, loc);
        Stmt::atomic_block(vec![res_stmt], loc)
    }

    /// An atomic compare-and-exchange updates the value referenced in
    /// its primary argument and returns a tuple that contains:
    ///  * the previous value
    ///  * a boolean value indicating whether the operation was successful or not
    ///
    /// In a sequential context, the update is always sucessful so we assume the
    /// second value to be true.
    /// -------------------------
    /// var = atomic_cxchg(var1, var2, var3)
    /// -------------------------
    /// unsigned char tmp;
    /// tmp = *var1;
    /// if (*var1 == var2) *var1 = var3;
    /// var = (tmp, true);
    /// -------------------------
    fn codegen_atomic_cxchg(
        &mut self,
        intrinsic: &str,
        mut fargs: Vec<Expr>,
        p: &Place,
        loc: Location,
    ) -> Stmt {
        self.store_concurrent_construct(intrinsic, loc);
        let var1_ref = fargs.remove(0);
        let var1 = var1_ref.dereference().with_location(loc);
        let (tmp, decl_stmt) =
            self.decl_temp_variable(var1.typ().clone(), Some(var1.to_owned()), loc);
        let var2 = fargs.remove(0).with_location(loc);
        let var3 = fargs.remove(0).with_location(loc);
        let eq_expr = (var1.clone()).eq(var2);
        let assign_stmt = var1.assign(var3, loc);
        let cond_update_stmt = Stmt::if_then_else(eq_expr, assign_stmt, None, loc);
        let place_type = self.place_ty_stable(p);
        let res_type = self.codegen_ty_stable(place_type);
        let tuple_expr =
            Expr::struct_expr_from_values(res_type, vec![tmp, Expr::c_true()], &self.symbol_table)
                .with_location(loc);
        let res_stmt = self.codegen_expr_to_place_stable(p, tuple_expr, loc);
        Stmt::atomic_block(vec![decl_stmt, cond_update_stmt, res_stmt], loc)
    }

    /// An atomic store updates the value referenced in
    /// its primary argument and returns its previous value
    /// -------------------------
    /// var = atomic_store(var1, var2)
    /// -------------------------
    /// unsigned char tmp;
    /// tmp = *var1;
    /// *var1 = var2;
    /// var = tmp;
    /// -------------------------
    fn codegen_atomic_store(
        &mut self,
        intrinsic: &str,
        mut fargs: Vec<Expr>,
        place: &Place,
        loc: Location,
    ) -> Stmt {
        self.store_concurrent_construct(intrinsic, loc);
        let var1_ref = fargs.remove(0);
        let var1 = var1_ref.dereference().with_location(loc);
        let (tmp, decl_stmt) =
            self.decl_temp_variable(var1.typ().clone(), Some(var1.to_owned()), loc);
        let var2 = fargs.remove(0).with_location(loc);
        let assign_stmt = var1.assign(var2, loc);
        let res_stmt = self.codegen_expr_to_place_stable(place, tmp, loc);
        Stmt::atomic_block(vec![decl_stmt, assign_stmt, res_stmt], loc)
    }

    /// Atomic no-ops (e.g., atomic_fence) are transformed into SKIP statements
    fn codegen_atomic_noop(&mut self, intrinsic: &str, loc: Location) -> Stmt {
        self.store_concurrent_construct(intrinsic, loc);
        let skip_stmt = Stmt::skip(loc);
        Stmt::atomic_block(vec![skip_stmt], loc)
    }

    /// Copies `count * size_of::<T>()` bytes from `src` to `dst`.
    ///
    /// Note that this function handles code generation for:
    ///  1. The `copy` intrinsic.
    ///     <https://doc.rust-lang.org/core/intrinsics/fn.copy.html>
    ///  2. The `CopyNonOverlapping` statement.
    ///     <https://doc.rust-lang.org/core/intrinsics/fn.copy_nonoverlapping.html>
    ///
    /// Undefined behavior if any of these conditions are violated:
    ///  * Both `src`/`dst` must be properly aligned (done by alignment checks)
    ///  * Both `src`/`dst` must be valid for reads/writes of `count *
    ///      size_of::<T>()` bytes (done by calls to `memmove`)
    ///  * (Exclusive to nonoverlapping copy) The region of memory beginning
    ///    at `src` with a size of `count * size_of::<T>()` bytes must *not*
    ///    overlap with the region of memory beginning at `dst` with the same
    ///    size.
    ///
    /// In addition, we check that computing `count` in bytes (i.e., the third
    /// argument of the copy built-in call) would not overflow.
    pub fn codegen_copy(
        &mut self,
        intrinsic: &str,
        is_non_overlapping: bool,
        mut fargs: Vec<Expr>,
        farg_types: &[Ty],
        p: Option<&Place>,
        loc: Location,
    ) -> Stmt {
        // The two first arguments are pointers. It's safe to cast them to void
        // pointers or directly unwrap the `pointee_type` result as seen later.
        let src = fargs.remove(0).cast_to(Type::void_pointer());
        let dst = fargs.remove(0).cast_to(Type::void_pointer());

        // Generate alignment checks for both pointers
        let src_align = self.is_ptr_aligned(farg_types[0], src.clone());
        let src_align_check = self.codegen_assert_assume(
            src_align,
            PropertyClass::SafetyCheck,
            "`src` must be properly aligned",
            loc,
        );
        let dst_align = self.is_ptr_aligned(farg_types[1], dst.clone());
        let dst_align_check = self.codegen_assert_assume(
            dst_align,
            PropertyClass::SafetyCheck,
            "`dst` must be properly aligned",
            loc,
        );

        // Compute the number of bytes to be copied
        let count = fargs.remove(0);
        let pointee_type = pointee_type_stable(farg_types[0]).unwrap();
        let (count_bytes, overflow_check) =
            self.count_in_bytes(count, pointee_type, Type::size_t(), intrinsic, loc);

        // Build the call to the copy built-in (`memmove` or `memcpy`)
        let copy_builtin = if is_non_overlapping { BuiltinFn::Memcpy } else { BuiltinFn::Memmove };
        let copy_call = copy_builtin.call(vec![dst.clone(), src, count_bytes.clone()], loc);

        // The C implementations of `memmove` and `memcpy` do not allow an
        // invalid pointer for `src` nor `dst`, but the LLVM implementations
        // specify that a zero-length copy is a no-op:
        // https://llvm.org/docs/LangRef.html#llvm-memmove-intrinsic
        // https://llvm.org/docs/LangRef.html#llvm-memcpy-intrinsic
        // This comes up specifically when handling the empty string; CBMC will
        // fail on passing a reference to it unless we codegen this zero check.
        let copy_if_nontrivial = count_bytes.is_zero().ternary(dst, copy_call);
        let copy_expr = if let Some(p) = p {
            self.codegen_expr_to_place_stable(p, copy_if_nontrivial, loc)
        } else {
            copy_if_nontrivial.as_stmt(loc)
        };
        Stmt::block(vec![src_align_check, dst_align_check, overflow_check, copy_expr], loc)
    }

    /// This is an intrinsic that was added in
    /// <https://github.com/rust-lang/rust/pull/114382> that is essentially the
    /// same as memcmp: it compares two slices up to the specified length.
    /// The implementation is the same as the hook for `memcmp`.
    pub fn codegen_compare_bytes(
        &mut self,
        mut fargs: Vec<Expr>,
        place: &Place,
        loc: Location,
    ) -> Stmt {
        let lhs = fargs.remove(0).cast_to(Type::void_pointer());
        let rhs = fargs.remove(0).cast_to(Type::void_pointer());
        let len = fargs.remove(0);
        let (len_var, len_decl) = self.decl_temp_variable(len.typ().clone(), Some(len), loc);
        let (lhs_var, lhs_decl) = self.decl_temp_variable(lhs.typ().clone(), Some(lhs), loc);
        let (rhs_var, rhs_decl) = self.decl_temp_variable(rhs.typ().clone(), Some(rhs), loc);
        let is_len_zero = len_var.clone().is_zero();
        // We have to ensure that the pointers are valid even if we're comparing zero bytes.
        // According to Rust's current definition (see https://github.com/model-checking/kani/issues/1489),
        // this means they have to be non-null and aligned.
        // But alignment is automatically satisfied because `memcmp` takes `*const u8` pointers.
        let is_lhs_ok = lhs_var.clone().is_nonnull();
        let is_rhs_ok = rhs_var.clone().is_nonnull();
        let should_skip_pointer_checks = is_len_zero.and(is_lhs_ok).and(is_rhs_ok);
        let place_expr = unwrap_or_return_codegen_unimplemented_stmt!(
            self,
            self.codegen_place_stable(place, loc)
        )
        .goto_expr;
        let res = should_skip_pointer_checks.ternary(
            Expr::int_constant(0, place_expr.typ().clone()), // zero bytes are always equal (as long as pointers are nonnull and aligned)
            BuiltinFn::Memcmp
                .call(vec![lhs_var, rhs_var, len_var], loc)
                .cast_to(place_expr.typ().clone()),
        );
        let code = place_expr.assign(res, loc).with_location(loc);
        Stmt::block(vec![len_decl, lhs_decl, rhs_decl, code], loc)
    }

    // In some contexts (e.g., compilation-time evaluation),
    // `ptr_guaranteed_cmp` compares two pointers and returns:
    //  * 2 if the result is unknown.
    //  * 1 if they are guaranteed to be equal.
    //  * 0 if they are guaranteed to be not equal.
    // But at runtime, this intrinsic behaves as a regular pointer comparison.
    // Therefore, we return 1 if the pointers are equal and 0 otherwise.
    //
    // This intrinsic replaces `ptr_guaranteed_eq` and `ptr_guaranteed_ne`:
    // https://doc.rust-lang.org/beta/std/primitive.pointer.html#method.guaranteed_eq
    fn codegen_ptr_guaranteed_cmp(
        &mut self,
        mut fargs: Vec<Expr>,
        p: &Place,
        loc: Location,
    ) -> Stmt {
        let a = fargs.remove(0);
        let b = fargs.remove(0);
        let place_type = self.place_ty_stable(p);
        let res_type = self.codegen_ty_stable(place_type);
        let eq_expr = a.eq(b);
        let cmp_expr = eq_expr.ternary(res_type.one(), res_type.zero());
        self.codegen_expr_to_place_stable(p, cmp_expr, loc)
    }

    /// Computes the offset from a pointer.
    ///
    /// Note that this function handles code generation for:
    ///  1. The `offset` intrinsic.
    ///     <https://doc.rust-lang.org/std/intrinsics/fn.offset.html>
    ///  2. The `arith_offset` intrinsic.
    ///     <https://doc.rust-lang.org/std/intrinsics/fn.arith_offset.html>
    ///
    /// Note(std): We don't check that the starting or resulting pointer stay
    /// within bounds of the object they point to. Doing so causes spurious
    /// failures due to the usage of these intrinsics in the standard library.
    /// See <https://github.com/model-checking/kani/issues/1233> for more details.
    /// Also, note that this isn't a requirement for `arith_offset`, but it's
    /// one of the safety conditions specified for `offset`:
    /// <https://doc.rust-lang.org/std/primitive.pointer.html#safety-2>
    fn codegen_offset(
        &mut self,
        intrinsic: &str,
        instance: Instance,
        mut fargs: Vec<Expr>,
        p: &Place,
        loc: Location,
    ) -> Stmt {
        let src_ptr = fargs.remove(0);
        let offset = fargs.remove(0);

        // Check that computing `offset` in bytes would not overflow
        let args = instance_args(&instance);
        let ty = args.0[0].expect_ty();
        let (offset_bytes, bytes_overflow_check) =
            self.count_in_bytes(offset.clone(), *ty, Type::ssize_t(), intrinsic, loc);

        // Check that the computation would not overflow an `isize`
        // These checks may allow a wrapping-around behavior in CBMC:
        // https://github.com/model-checking/kani/issues/1150
        let dst_ptr_of = src_ptr.clone().cast_to(Type::ssize_t()).add_overflow(offset_bytes);
        let overflow_check = self.codegen_assert_assume(
            dst_ptr_of.overflowed.not(),
            PropertyClass::ArithmeticOverflow,
            "attempt to compute offset which would overflow",
            loc,
        );

        // Re-compute `dst_ptr` with standard addition to avoid conversion
        let dst_ptr = src_ptr.plus(offset);
        let expr_place = self.codegen_expr_to_place_stable(p, dst_ptr, loc);
        Stmt::block(vec![bytes_overflow_check, overflow_check, expr_place], loc)
    }

    /// ptr_offset_from returns the offset between two pointers
    /// <https://doc.rust-lang.org/std/intrinsics/fn.ptr_offset_from.html>
    fn codegen_ptr_offset_from(&mut self, fargs: Vec<Expr>, p: &Place, loc: Location) -> Stmt {
        let (offset_expr, offset_overflow) = self.codegen_ptr_offset_from_expr(fargs);

        // Check that computing `offset` in bytes would not overflow an `isize`
        // These checks may allow a wrapping-around behavior in CBMC:
        // https://github.com/model-checking/kani/issues/1150
        let overflow_check = self.codegen_assert_assume(
            offset_overflow.overflowed.not(),
            PropertyClass::ArithmeticOverflow,
            "attempt to compute offset in bytes which would overflow an `isize`",
            loc,
        );

        let offset_expr = self.codegen_expr_to_place_stable(p, offset_expr, loc);
        Stmt::block(vec![overflow_check, offset_expr], loc)
    }

    /// `ptr_offset_from_unsigned` returns the offset between two pointers where the order is known.
    /// The logic is similar to `ptr_offset_from` but the return value is a `usize`.
    /// See <https://github.com/rust-lang/rust/issues/95892> for more details
    fn codegen_ptr_offset_from_unsigned(
        &mut self,
        fargs: Vec<Expr>,
        p: &Place,
        loc: Location,
    ) -> Stmt {
        let (offset_expr, offset_overflow) = self.codegen_ptr_offset_from_expr(fargs);

        // Check that computing `offset` in bytes would not overflow an `isize`
        // These checks may allow a wrapping-around behavior in CBMC:
        // https://github.com/model-checking/kani/issues/1150
        let overflow_check = self.codegen_assert_assume(
            offset_overflow.overflowed.not(),
            PropertyClass::ArithmeticOverflow,
            "attempt to compute offset in bytes which would overflow an `isize`",
            loc,
        );

        let non_negative_check = self.codegen_assert_assume(
            offset_overflow.result.is_non_negative(),
            PropertyClass::SafetyCheck,
            "attempt to compute unsigned offset with negative distance",
            loc,
        );

        let offset_expr =
            self.codegen_expr_to_place_stable(p, offset_expr.cast_to(Type::size_t()), loc);
        Stmt::block(vec![overflow_check, non_negative_check, offset_expr], loc)
    }

    /// Both `ptr_offset_from` and `ptr_offset_from_unsigned` return the offset between two pointers.
    /// This function implements the common logic between them.
    fn codegen_ptr_offset_from_expr(
        &mut self,
        mut fargs: Vec<Expr>,
    ) -> (Expr, ArithmeticOverflowResult) {
        let dst_ptr = fargs.remove(0);
        let src_ptr = fargs.remove(0);

        // Compute the offset with standard substraction using `isize`
        let cast_dst_ptr = dst_ptr.clone().cast_to(Type::ssize_t());
        let cast_src_ptr = src_ptr.clone().cast_to(Type::ssize_t());
        let offset_overflow = cast_dst_ptr.sub_overflow(cast_src_ptr);

        // Re-compute the offset with standard substraction (no casts this time)
        let ptr_offset_expr = dst_ptr.sub(src_ptr);
        (ptr_offset_expr, offset_overflow)
    }

    /// A transmute is a bitcast from the argument type to the return type.
    /// <https://doc.rust-lang.org/std/intrinsics/fn.transmute.html>
    ///
    /// let bitpattern = unsafe {
    ///     std::mem::transmute::<f32, u32>(1.0)
    /// };
    /// assert!(bitpattern == 0x3F800000);
    ///
    /// Note that this cannot be handled using a simple cast: (uint32_t)(1.0) == 1, not 0x3F800000.
    /// We handle this using the coerce_to(t) operation, which translates to `*(t*)&`.
    /// The other options to handle this type corecion would be using type punning in a union, or a memcpy.
    /// The generated code is the moral equivalent of the following C:
    ///
    /// void main(void)
    /// {
    ///     unsigned int bitpattern;
    ///     float temp_0=1.0f;
    ///     bitpattern = *((unsigned int *)&temp_0);
    ///     assert(bitpattern == 0x3F800000);
    /// }
    ///
    /// Note(std): An earlier attempt to add alignment checks for both the argument and result types
    /// had catastrophic results in the regression. Hence, we don't perform any additional checks
    /// and only encode the transmute operation here.
    fn codegen_intrinsic_transmute(
        &mut self,
        mut fargs: Vec<Expr>,
        ret_ty: Ty,
        p: &Place,
        loc: Location,
    ) -> Stmt {
        assert!(fargs.len() == 1, "transmute had unexpected arguments {fargs:?}");
        let arg = fargs.remove(0);
        let cbmc_ret_ty = self.codegen_ty_stable(ret_ty);
        let expr = arg.transmute_to(cbmc_ret_ty, &self.symbol_table);
        self.codegen_expr_to_place_stable(p, expr, loc)
    }

    // `raw_eq` determines whether the raw bytes of two values are equal.
    // https://doc.rust-lang.org/core/intrinsics/fn.raw_eq.html
    //
    // The implementation below calls `memcmp` and returns equal if the result is zero, and
    // immediately returns zero when ZSTs are compared to mimic what compare_bytes and our memcmp
    // hook do.
    //
    // TODO: It's UB to call `raw_eq` if any of the bytes in the first or second
    // arguments are uninitialized. At present, we cannot detect if there is
    // uninitialized memory, but `raw_eq` would basically return a nondet. value
    // when one of the arguments is uninitialized.
    // https://github.com/model-checking/kani/issues/920
    fn codegen_intrinsic_raw_eq(
        &mut self,
        instance: Instance,
        mut fargs: Vec<Expr>,
        p: &Place,
        loc: Location,
    ) -> Stmt {
        let args = instance_args(&instance);
        let ty = *args.0[0].expect_ty();
        let dst = fargs.remove(0).cast_to(Type::void_pointer());
        let val = fargs.remove(0).cast_to(Type::void_pointer());
        let layout = self.layout_of_stable(ty);
        if layout.size.bytes() == 0 {
            self.codegen_expr_to_place_stable(p, Expr::int_constant(1, Type::c_bool()), loc)
        } else {
            let sz = Expr::int_constant(layout.size.bytes(), Type::size_t())
                .with_size_of_annotation(self.codegen_ty_stable(ty));
            let e = BuiltinFn::Memcmp
                .call(vec![dst, val, sz], loc)
                .eq(Type::c_int().zero())
                .cast_to(Type::c_bool());
            self.codegen_expr_to_place_stable(p, e, loc)
        }
    }

    // This is an operation that is primarily relevant for stacked borrow
    // checks.  For Kani, we simply return the pointer.
    fn codegen_retag_box_to_raw(&mut self, mut fargs: Vec<Expr>, p: &Place, loc: Location) -> Stmt {
        assert_eq!(fargs.len(), 1, "raw_box_to_box expected one argument");
        let arg = fargs.remove(0);
        self.codegen_expr_to_place_stable(p, arg, loc)
    }

    fn vtable_info(
        &mut self,
        info: VTableInfo,
        mut fargs: Vec<Expr>,
        place: &Place,
        loc: Location,
    ) -> Stmt {
        assert_eq!(fargs.len(), 1, "vtable intrinsics expects one raw pointer argument");
        let vtable_obj = fargs
            .pop()
            .unwrap()
            .cast_to(self.codegen_ty_common_vtable().to_pointer())
            .dereference();
        let expr = match info {
            VTableInfo::Size => vtable_obj.member(typ::VTABLE_SIZE_FIELD, &self.symbol_table),
            VTableInfo::Align => vtable_obj.member(typ::VTABLE_ALIGN_FIELD, &self.symbol_table),
        };
        self.codegen_expr_to_place_stable(place, expr, loc)
    }

    /// Gets the length for a `simd_shuffle*` instance, which comes in two
    /// forms:
    ///  1. `simd_shuffleN`, where `N` is a number which is part of the name
    ///     (e.g., `simd_shuffle4`).
    ///  2. `simd_shuffle`, where `N` isn't specified and must be computed from
    ///     the length of the indexes array (the third argument).
    fn simd_shuffle_length(&mut self, stripped: &str, farg_types: &[Ty], span: Span) -> u64 {
        let n = if stripped.is_empty() {
            // Make sure that this is an array, since only the
            // length-suffixed version of `simd_shuffle` (e.g.,
            // `simd_shuffle4`) is type-checked
            match farg_types[2].kind() {
                TyKind::RigidTy(RigidTy::Array(ty, len))
                    if matches!(ty.kind(), TyKind::RigidTy(RigidTy::Uint(UintTy::U32))) =>
                {
                    len.eval_target_usize().unwrap_or_else(|err| {
                        utils::span_err(
                            self.tcx,
                            span,
                            format!("could not evaluate shuffle index array length: {err}"),
                        );
                        // Return a dummy value
                        u64::MIN
                    })
                }
                _ => {
                    let err_msg = format!(
                        "simd_shuffle index must be an array of `u32`, got `{}`",
                        self.pretty_ty(farg_types[2])
                    );
                    utils::span_err(self.tcx, span, err_msg);
                    // Return a dummy value
                    u64::MIN
                }
            }
        } else {
            stripped.parse().unwrap_or_else(|_| {
                utils::span_err(
                    self.tcx,
                    span,
                    "bad `simd_shuffle` instruction only caught in codegen?".to_string(),
                );
                // Return a dummy value
                u64::MIN
            })
        };
        self.tcx.dcx().abort_if_errors();
        n
    }

    /// This function computes the size and alignment of a dynamically-sized type.
    /// The implementations follows closely the SSA implementation found in
    /// `rustc_codegen_ssa::glue::size_and_align_of_dst`.
    fn size_and_align_of_dst(&mut self, ty: Ty, arg: Expr) -> SizeAlign {
        let layout = self.layout_of_stable(ty);
        let usizet = Type::size_t();
        if !layout.is_unsized() {
            let size = Expr::int_constant(layout.size.bytes_usize(), Type::size_t())
                .with_size_of_annotation(self.codegen_ty_stable(ty));
            let align = Expr::int_constant(layout.align.abi.bytes(), usizet);
            return SizeAlign { size, align };
        }
        match ty.kind() {
            TyKind::RigidTy(RigidTy::Dynamic(..)) => {
                // For traits, we need to retrieve the size and alignment from the vtable.
                let vtable = arg.member("vtable", &self.symbol_table).dereference();
                SizeAlign {
                    size: vtable.clone().member("size", &self.symbol_table),
                    align: vtable.member("align", &self.symbol_table),
                }
            }
            TyKind::RigidTy(RigidTy::Slice(_)) | TyKind::RigidTy(RigidTy::Str) => {
                let unit_t = match ty.kind() {
                    TyKind::RigidTy(RigidTy::Slice(et)) => et,
                    TyKind::RigidTy(RigidTy::Str) => Ty::unsigned_ty(UintTy::U8),
                    _ => unreachable!(),
                };
                let unit = self.layout_of_stable(unit_t);
                // The info in this case is the length of the str, so the size is that
                // times the unit size.
                let size = Expr::int_constant(unit.size.bytes_usize(), Type::size_t())
                    .with_size_of_annotation(self.codegen_ty_stable(unit_t))
                    .mul(arg.member("len", &self.symbol_table));
                let align = Expr::int_constant(layout.align.abi.bytes(), usizet);
                SizeAlign { size, align }
            }
            _ => {
                // This arm handles the case where the dynamically-sized type is nested within the type.
                // The first arm handled the case of the dynamically-sized type itself (a trait object).
                // This case assumes that layout correctly describes the layout of the type instance.
                // In particular, if this is an object of an enum type, the layout describes the
                // layout of the current variant.  The layout includes the offset from
                // the start of the object to the start of each field of the object.
                // The only size left in question is the size of the final field.

                // FIXME: Modify the macro calling this function to ensure that it is only called
                // with a dynamically-sized type (and not, for example, a pointer type of known size).

                assert!(!ty.kind().is_simd());

                // The offset of the nth field gives the size of the first n-1 fields.
                // FIXME: We assume they are aligned according to the machine-preferred alignment given by layout abi.
                let n = layout.fields.count() - 1;
                let sized_size =
                    Expr::int_constant(layout.fields.offset(n).bytes(), Type::size_t())
                        .with_size_of_annotation(self.codegen_ty_stable(ty));
                let sized_align = Expr::int_constant(layout.align.abi.bytes(), Type::size_t());

                // Call this function recursively to compute the size and align for the last field.
                let field_ty = rustc_internal::stable(layout.field(self, n).ty);
                let SizeAlign { size: unsized_size, align: mut unsized_align } =
                    self.size_and_align_of_dst(field_ty, arg);

                // The size of the object is the sum of the sized and unsized portions.
                // FIXME: We should add padding between the sized and unsized portions,
                // but see the comment in ssa codegen saying this is not currently done
                // until issues #26403 and #27023 are resolved.
                let size = sized_size.plus(unsized_size);

                // Packed types ignore the alignment of their fields.
                if let TyKind::RigidTy(RigidTy::Adt(def, _)) = ty.kind() {
                    if rustc_internal::internal(self.tcx, def).repr().packed() {
                        unsized_align = sized_align.clone();
                    }
                }

                // The alignment should be the maximum of the alignments for the
                // sized and unsized portions.
                let align = sized_align
                    .clone()
                    .ge(unsized_align.clone())
                    .ternary(sized_align, unsized_align);

                // Pad the size of the type to make it a multiple of align.
                // We follow the SSA implementation using bit arithmetic: (size + (align-1)) & -align
                // This assumes that align is a power of two, and that all values have the same size_t.

                let one = Expr::int_constant::<isize>(1, Type::size_t());
                let addend = align.clone().sub(one);
                let add = size.plus(addend);
                let neg = align.clone().neg();
                let size = add.bitand(neg);

                SizeAlign { size, align }
            }
        }
    }

    /// `simd_extract(vector, n)` returns the `n`-th element of `vector`
    ///
    /// We check that both the vector's base type and the return type are the
    /// same. In the case of some SIMD intrinsics, the backend is responsible
    /// for performing this and similar checks, and erroring out if it proceeds.
    fn codegen_intrinsic_simd_extract(
        &mut self,
        mut fargs: Vec<Expr>,
        p: &Place,
        rust_arg_types: &[Ty],
        rust_ret_type: Ty,
        span: Span,
    ) -> Stmt {
        assert!(fargs.len() == 2, "`simd_extract` had unexpected arguments {fargs:?}");
        let vec = fargs.remove(0);
        let index = fargs.remove(0);

        let (_, vector_base_type) = self.simd_size_and_type(rust_arg_types[0]);
        if rust_ret_type != vector_base_type {
            let err_msg = format!(
                "expected return type `{}` (element of input `{}`), found `{}`",
                self.pretty_ty(vector_base_type),
                self.pretty_ty(rust_arg_types[0]),
                self.pretty_ty(rust_ret_type)
            );
            utils::span_err(self.tcx, span, err_msg);
        }
        self.tcx.dcx().abort_if_errors();

        let loc = self.codegen_span_stable(span);
        self.codegen_expr_to_place_stable(p, vec.index_array(index), loc)
    }

    /// Insert is a generic update of a single value in a SIMD vector.
    /// `P = simd_insert(vector, index, newval)` is here translated to
    /// `{ T v = vector; v[index] = (cast)newval; P = v; }`
    ///
    /// CBMC does not currently seem to implement intrinsics like insert e.g.:
    /// `**** WARNING: no body for function __builtin_ia32_vec_set_v4si`
    ///
    /// We check that both the vector's base type and the new value's type are
    /// the same. In the case of some SIMD intrinsics, the backend is
    /// responsible for performing this and similar checks, and erroring out if
    /// it proceeds.
    fn codegen_intrinsic_simd_insert(
        &mut self,
        mut fargs: Vec<Expr>,
        p: &Place,
        cbmc_ret_ty: Type,
        rust_arg_types: &[Ty],
        span: Span,
        loc: Location,
    ) -> Stmt {
        assert!(fargs.len() == 3, "`simd_insert` had unexpected arguments {fargs:?}");
        let vec = fargs.remove(0);
        let index = fargs.remove(0);
        let newval = fargs.remove(0);

        let (_, vector_base_type) = self.simd_size_and_type(rust_arg_types[0]);
        if vector_base_type != rust_arg_types[2] {
            let err_msg = format!(
                "expected inserted type `{}` (element of input `{}`), found `{}`",
                self.pretty_ty(vector_base_type),
                self.pretty_ty(rust_arg_types[0]),
                self.pretty_ty(rust_arg_types[2]),
            );
            utils::span_err(self.tcx, span, err_msg);
        }
        self.tcx.dcx().abort_if_errors();

        // Type checker should have ensured it's a vector type
        let elem_ty = cbmc_ret_ty.base_type().unwrap().clone();
        let (tmp, decl) = self.decl_temp_variable(cbmc_ret_ty, Some(vec), loc);
        Stmt::block(
            vec![
                decl,
                tmp.clone().index_array(index).assign(newval.cast_to(elem_ty), loc),
                self.codegen_expr_to_place_stable(p, tmp, loc),
            ],
            loc,
        )
    }

    /// Generates code for a SIMD vector comparison intrinsic.
    ///
    /// We perform some typechecks here for two reasons:
    ///  * In the case of SIMD intrinsics, these checks depend on the backend.
    ///  * We can emit a friendly error here, but not in `cprover_bindings`.
    ///
    /// We check the following:
    ///  1. The return type must be the same length as the input types. The
    ///     argument types have already been checked to ensure they have the same
    ///     length (an error would've been emitted otherwise), so we can compare
    ///     the return type against any of the argument types.
    ///
    ///     An example that triggers this error:
    ///     ```rust
    ///     let x = u64x2(0, 0);
    ///     let y = u64x2(0, 1);
    ///     unsafe { let invalid_simd: u32x4 = simd_eq(x, y); }
    ///     ```
    ///     We compare two `u64x2` vectors but try to store the result in a `u32x4`.
    ///  2. The return type must have an integer base type.
    ///
    ///     An example that triggers this error:
    ///     ```rust
    ///     let x = u64x2(0, 0);
    ///     let y = u64x2(0, 1);
    ///     unsafe { let invalid_simd: f32x2 = simd_eq(x, y); }
    ///     ```
    ///     We compare two `u64x2` vectors but try to store the result in a `f32x4`,
    ///     which is composed of `f32` values.
    fn codegen_simd_cmp<F: FnOnce(Expr, Expr, Type) -> Expr>(
        &mut self,
        f: F,
        mut fargs: Vec<Expr>,
        p: &Place,
        span: Span,
        rust_arg_types: &[Ty],
        rust_ret_type: Ty,
    ) -> Stmt {
        let arg1 = fargs.remove(0);
        let arg2 = fargs.remove(0);
        let ret_typ = self.codegen_ty_stable(rust_ret_type);

        if arg1.typ().len().unwrap() != ret_typ.len().unwrap() {
            let err_msg = format!(
                "expected return type with length {} (same as input type `{}`), \
                found `{}` with length {}",
                arg1.typ().len().unwrap(),
                self.pretty_ty(rust_arg_types[0]),
                self.pretty_ty(rust_ret_type),
                ret_typ.len().unwrap()
            );
            utils::span_err(self.tcx, span, err_msg);
        }

        if !ret_typ.base_type().unwrap().is_integer() {
            let (_, rust_base_type) = self.simd_size_and_type(rust_ret_type);
            let err_msg = format!(
                "expected return type with integer elements, found `{}` with non-integer `{}`",
                self.pretty_ty(rust_ret_type),
                self.pretty_ty(rust_base_type),
            );
            utils::span_err(self.tcx, span, err_msg);
        }
        self.tcx.dcx().abort_if_errors();

        // Create the vector comparison expression
        let e = f(arg1, arg2, ret_typ);
        let loc = self.codegen_span_stable(span);
        self.codegen_expr_to_place_stable(p, e, loc)
    }

    /// Codegen for `simd_div` and `simd_rem` intrinsics.
    /// This checks for overflow in signed integer division (i.e. when dividing the minimum integer
    /// for the type by -1). Overflow checks on floating point division are handled by CBMC, as is
    /// division by zero for both integers and floats.
    fn codegen_simd_div_with_overflow(
        &mut self,
        fargs: Vec<Expr>,
        intrinsic: &str,
        p: &Place,
        loc: Location,
    ) -> Stmt {
        let op_fun = match intrinsic {
            "simd_div" => Expr::div,
            "simd_rem" => Expr::rem,
            _ => unreachable!("expected simd_div or simd_rem"),
        };
        let base_type = fargs[0].typ().base_type().unwrap().clone();
        if base_type.is_integer() && base_type.is_signed(self.symbol_table.machine_model()) {
            let min_int_expr = base_type.min_int_expr(self.symbol_table.machine_model());
            let negative_one = Expr::int_constant(-1, base_type);
            self.codegen_simd_op_with_overflow(
                op_fun,
                |a, b| a.eq(min_int_expr.clone()).and(b.eq(negative_one.clone())),
                fargs,
                intrinsic,
                p,
                loc,
            )
        } else {
            self.binop(p, fargs, op_fun, loc)
        }
    }

    /// Intrinsics which encode a SIMD arithmetic operation with overflow check.
    /// We expand the overflow check because CBMC overflow operations don't accept array as
    /// argument.
    fn codegen_simd_op_with_overflow<F: FnOnce(Expr, Expr) -> Expr, G: Fn(Expr, Expr) -> Expr>(
        &mut self,
        op_fun: F,
        overflow_fun: G,
        mut fargs: Vec<Expr>,
        intrinsic: &str,
        p: &Place,
        loc: Location,
    ) -> Stmt {
        let a = fargs.remove(0);
        let b = fargs.remove(0);

        let a_size = a.typ().len().unwrap();
        let b_size = b.typ().len().unwrap();
        assert_eq!(a_size, b_size, "expected same length vectors");

        let mut check = Expr::bool_false();
        for i in 0..a_size {
            // create expression
            let index = Expr::int_constant(i, Type::ssize_t());
            let v_a = a.clone().index_array(index.clone());
            let v_b = b.clone().index_array(index);
            check = check.or(overflow_fun(v_a, v_b));
        }
        let check_stmt = self.codegen_assert_assume(
            check.not(),
            PropertyClass::ArithmeticOverflow,
            format!("attempt to compute {intrinsic} which would overflow").as_str(),
            loc,
        );
        let res = op_fun(a, b);
        let expr_place = self.codegen_expr_to_place_stable(p, res, loc);
        Stmt::block(vec![check_stmt, expr_place], loc)
    }

    /// Intrinsics which encode a SIMD bitshift.
    /// Also checks for valid shift distance. Shifts on an integer of type T are UB if shift
    /// distance < 0 or >= T::BITS.
    fn codegen_simd_shift_with_distance_check(
        &mut self,
        mut fargs: Vec<Expr>,
        intrinsic: &str,
        p: &Place,
        loc: Location,
    ) -> Stmt {
        let values = fargs.remove(0);
        let distances = fargs.remove(0);

        let values_len = values.typ().len().unwrap();
        let distances_len = distances.typ().len().unwrap();
        assert_eq!(values_len, distances_len, "expected same length vectors");

        let value_type = values.typ().base_type().unwrap();
        let distance_type = distances.typ().base_type().unwrap();
        let value_width = value_type.sizeof_in_bits(&self.symbol_table);
        let value_width_expr = Expr::int_constant(value_width, distance_type.clone());
        let distance_is_signed = distance_type.is_signed(self.symbol_table.machine_model());

        let mut excessive_check = Expr::bool_false();
        let mut negative_check = Expr::bool_false();
        for i in 0..distances_len {
            let index = Expr::int_constant(i, Type::ssize_t());
            let distance = distances.clone().index_array(index);
            let excessive_distance_cond = distance.clone().ge(value_width_expr.clone());
            excessive_check = excessive_check.or(excessive_distance_cond);
            if distance_is_signed {
                let negative_distance_cond = distance.is_negative();
                negative_check = negative_check.or(negative_distance_cond);
            }
        }
        let excessive_check_stmt = self.codegen_assert_assume(
            excessive_check.not(),
            PropertyClass::ArithmeticOverflow,
            format!("attempt {intrinsic} with excessive shift distance").as_str(),
            loc,
        );

        let op_fun = match intrinsic {
            "simd_shl" => Expr::shl,
            "simd_shr" => {
                if distance_is_signed {
                    Expr::ashr
                } else {
                    Expr::lshr
                }
            }
            _ => unreachable!("expected a simd shift intrinsic"),
        };
        let res = op_fun(values, distances);
        let expr_place = self.codegen_expr_to_place_stable(p, res, loc);

        if distance_is_signed {
            let negative_check_stmt = self.codegen_assert_assume(
                negative_check.not(),
                PropertyClass::ArithmeticOverflow,
                format!("attempt {intrinsic} with negative shift distance").as_str(),
                loc,
            );
            Stmt::block(vec![excessive_check_stmt, negative_check_stmt, expr_place], loc)
        } else {
            Stmt::block(vec![excessive_check_stmt, expr_place], loc)
        }
    }

    /// `simd_shuffle` constructs a new vector from the elements of two input
    /// vectors, choosing values according to an input array of indexes.
    ///
    /// We check that:
    ///  1. The return type length is equal to the expected length (`n`) of the
    ///     `simd_shuffle` operation.
    ///  2. The return type's subtype is equal to the vector's subtype (i.e.,
    ///     the 1st argument). Both input vectors are guaranteed to be of the
    ///     same type when they get here due to the `simd_shuffle` definition.
    ///
    /// In the case of some SIMD intrinsics, the backend is responsible for
    /// performing this and similar checks, and erroring out if it proceeds.
    ///
    /// TODO: Check that `indexes` contains constant values which are within the
    /// expected bounds. See
    /// <https://github.com/model-checking/kani/issues/1960> for more details.
    ///
    /// This code mimics CBMC's `shuffle_vector_exprt::lower()` here:
    /// <https://github.com/diffblue/cbmc/blob/develop/src/ansi-c/c_expr.cpp>
    ///
    /// We can't use shuffle_vector_exprt because it's not understood by the CBMC backend,
    /// it's immediately lowered by the C frontend.
    /// Issue: <https://github.com/diffblue/cbmc/issues/6297>
    fn codegen_intrinsic_simd_shuffle(
        &mut self,
        mut fargs: Vec<Expr>,
        p: &Place,
        rust_arg_types: &[Ty],
        rust_ret_type: Ty,
        n: u64,
        span: Span,
    ) -> Stmt {
        // vector, size n: translated as vector types which cbmc treats as arrays
        let vec1 = fargs.remove(0);
        let vec2 = fargs.remove(0);
        // [u32; n]: translated wrapped in a struct
        let indexes = fargs.remove(0);

        let (in_type_len, vec_subtype) = self.simd_size_and_type(rust_arg_types[0]);
        let (ret_type_len, ret_type_subtype) = self.simd_size_and_type(rust_ret_type);
        if ret_type_len != n {
            let err_msg = format!(
                "expected return type of length {n}, found `{}` with length {ret_type_len}",
                self.pretty_ty(rust_ret_type),
            );
            utils::span_err(self.tcx, span, err_msg);
        }
        if vec_subtype != ret_type_subtype {
            let err_msg = format!(
                "expected return element type `{}` (element of input `{}`), \
                 found `{}` with element type `{}`",
                self.pretty_ty(vec_subtype),
                self.pretty_ty(rust_arg_types[0]),
                self.pretty_ty(rust_ret_type),
                self.pretty_ty(ret_type_subtype),
            );
            utils::span_err(self.tcx, span, err_msg);
        }

        // An unsigned type here causes an invariant violation in CBMC.
        // Issue: https://github.com/diffblue/cbmc/issues/6298
        let st_rep = Type::ssize_t();
        let n_rep = Expr::int_constant(in_type_len, st_rep.clone());

        // P = indexes.expanded_map(v -> if v < N then vec1[v] else vec2[v-N])
        let elems = (0..n)
            .map(|i| {
                let idx = Expr::int_constant(i, st_rep.clone());
                // Must not use `indexes.index(i)` directly, because codegen wraps arrays in struct
                let v = self.codegen_idx_array(indexes.clone(), idx).cast_to(st_rep.clone());
                let cond = v.clone().lt(n_rep.clone());
                let t = vec1.clone().index(v.clone());
                let e = vec2.clone().index(v.sub(n_rep.clone()));
                cond.ternary(t, e)
            })
            .collect();
        self.tcx.dcx().abort_if_errors();
        let cbmc_ret_ty = self.codegen_ty_stable(rust_ret_type);
        let loc = self.codegen_span_stable(span);
        self.codegen_expr_to_place_stable(p, Expr::vector_expr(cbmc_ret_ty, elems), loc)
    }

    /// A volatile load of a memory location:
    /// <https://doc.rust-lang.org/std/ptr/fn.read_volatile.html>
    ///
    /// Undefined behavior if any of these conditions are violated:
    ///  * `src` must be valid for writes (done by `--pointer-check`)
    ///  * `src` must be properly aligned (done by `align_check` below)
    ///
    /// TODO: Add a check for the condition:
    ///  * `src` must point to a properly initialized value of type `T`
    ///    See <https://github.com/model-checking/kani/issues/920> for more details
    fn codegen_volatile_load(
        &mut self,
        mut fargs: Vec<Expr>,
        farg_types: &[Ty],
        p: &Place,
        loc: Location,
    ) -> Stmt {
        let src = fargs.remove(0);
        let src_typ = farg_types[0];
        let align = self.is_ptr_aligned(src_typ, src.clone());
        let align_check = self.codegen_assert_assume(
            align,
            PropertyClass::SafetyCheck,
            "`src` must be properly aligned",
            loc,
        );
        let expr = src.dereference();
        let res_stmt = self.codegen_expr_to_place_stable(p, expr, loc);
        Stmt::block(vec![align_check, res_stmt], loc)
    }

    /// A volatile write of a memory location:
    /// <https://doc.rust-lang.org/std/ptr/fn.write_volatile.html>
    ///
    /// Undefined behavior if any of these conditions are violated:
    ///  * `dst` must be valid for writes (done by `--pointer-check`)
    ///  * `dst` must be properly aligned (done by `align_check` below)
    fn codegen_volatile_store(
        &mut self,
        mut fargs: Vec<Expr>,
        farg_types: &[Ty],
        loc: Location,
    ) -> Stmt {
        let dst = fargs.remove(0);
        let src = fargs.remove(0);
        let dst_typ = farg_types[0];
        let align = self.is_ptr_aligned(dst_typ, dst.clone());
        let align_check = self.codegen_assert_assume(
            align,
            PropertyClass::SafetyCheck,
            "`dst` must be properly aligned",
            loc,
        );
        if self.is_zst_stable(pointee_type_stable(dst_typ).unwrap()) {
            // do not attempt to dereference (and assign) a ZST
            align_check
        } else {
            let expr = dst.dereference().assign(src, loc);
            Stmt::block(vec![align_check, expr], loc)
        }
    }

    /// Sets `count * size_of::<T>()` bytes of memory starting at `dst` to `val`
    /// <https://doc.rust-lang.org/std/ptr/fn.write_bytes.html>
    ///
    /// Undefined behavior if any of these conditions are violated:
    ///  * `dst` must be valid for writes (done by memset writable check)
    ///  * `dst` must be properly aligned (done by `align_check` below)
    ///
    /// In addition, we check that computing `bytes` (i.e., the third argument
    /// for the `memset` call) would not overflow
    fn codegen_write_bytes(
        &mut self,
        mut fargs: Vec<Expr>,
        farg_types: &[Ty],
        loc: Location,
    ) -> Stmt {
        let dst = fargs.remove(0).cast_to(Type::void_pointer());
        let val = fargs.remove(0).cast_to(Type::c_int());
        let count = fargs.remove(0);

        // Check that `dst` must be properly aligned
        let dst_typ = farg_types[0];
        let align = self.is_ptr_aligned(dst_typ, dst.clone());
        let align_check = self.codegen_assert_assume(
            align,
            PropertyClass::SafetyCheck,
            "`dst` must be properly aligned",
            loc,
        );

        // Check that computing `count` in bytes would not overflow
        let (count_bytes, overflow_check) = self.count_in_bytes(
            count,
            pointee_type_stable(dst_typ).unwrap(),
            Type::size_t(),
            "write_bytes",
            loc,
        );

        let memset_call = BuiltinFn::Memset.call(vec![dst, val, count_bytes], loc);
        Stmt::block(vec![align_check, overflow_check, memset_call.as_stmt(loc)], loc)
    }

    /// Computes (multiplies) the equivalent of a memory-related number (e.g., an offset) in bytes.
    /// Because this operation may result in an arithmetic overflow, it includes an overflow check.
    /// Returns a tuple with:
    ///  * The result expression of the computation.
    ///  * An assertion statement to ensure the operation has not overflowed.
    pub fn count_in_bytes(
        &mut self,
        count: Expr,
        ty: Ty,
        res_ty: Type,
        intrinsic: &str,
        loc: Location,
    ) -> (Expr, Stmt) {
        assert!(res_ty.is_integer());
        let layout = self.layout_of_stable(ty);
        let size_of_elem = Expr::int_constant(layout.size.bytes(), res_ty)
            .with_size_of_annotation(self.codegen_ty_stable(ty));
        let size_of_count_elems = count.mul_overflow(size_of_elem);
        let message =
            format!("{intrinsic}: attempt to compute number in bytes which would overflow");
        let assert_stmt = self.codegen_assert_assume(
            size_of_count_elems.overflowed.not(),
            PropertyClass::ArithmeticOverflow,
            message.as_str(),
            loc,
        );
        (size_of_count_elems.result, assert_stmt)
    }

    /// Generates an expression `(ptr as usize) % align_of(T) == 0`
    /// to determine if a pointer `ptr` with pointee type `T` is aligned.
    fn is_ptr_aligned(&mut self, ty: Ty, ptr: Expr) -> Expr {
        // Ensure `typ` is a pointer, then extract the pointee type
        assert!(ty.kind().is_raw_ptr());
        let pointee_type = pointee_type_stable(ty).unwrap();
        // Obtain the alignment for the pointee type `T`
        let layout = self.layout_of_stable(pointee_type);
        let align = Expr::int_constant(layout.align.abi.bytes(), Type::size_t());
        // Cast the pointer to `usize` and return the alignment expression
        let cast_ptr = ptr.cast_to(Type::size_t());
        let zero = Type::size_t().zero();
        cast_ptr.rem(align).eq(zero)
    }

    /// Swaps the memory contents pointed to by arguments `x` and `y`, respectively, which is
    /// required for the `typed_swap` intrinsic.
    ///
    /// The standard library API requires that `x` and `y` are readable and writable as their
    /// (common) type (which auto-generated checks for dereferencing will take care of), and the
    /// memory regions pointed to must be non-overlapping.
    pub fn codegen_swap(&mut self, mut fargs: Vec<Expr>, farg_types: &[Ty], loc: Location) -> Stmt {
        // two parameters, and both must be raw pointers with the same base type
        assert!(fargs.len() == 2);
        assert!(farg_types[0].kind().is_raw_ptr());
        assert!(farg_types[0] == farg_types[1]);

        let x = fargs.remove(0);
        let y = fargs.remove(0);

        if self.is_zst_stable(pointee_type_stable(farg_types[0]).unwrap()) {
            // do not attempt to dereference (and assign) a ZST
            Stmt::skip(loc)
        } else {
            // if(same_object(x, y)) {
            //   assert(x + 1 <= y || y + 1 <= x);
            //   assume(x + 1 <= y || y + 1 <= x);
            // }
            let one = Expr::int_constant(1, Type::c_int());
            let non_overlapping = x
                .clone()
                .plus(one.clone())
                .le(y.clone())
                .or(y.clone().plus(one.clone()).le(x.clone()));
            let non_overlapping_check = self.codegen_assert_assume(
                non_overlapping,
                PropertyClass::SafetyCheck,
                "memory regions pointed to by `x` and `y` must not overlap",
                loc,
            );
            let non_overlapping_stmt = Stmt::if_then_else(
                x.clone().same_object(y.clone()),
                non_overlapping_check,
                None,
                loc,
            );

            // T t = *y; *y = *x; *x = t;
            let deref_y = y.clone().dereference();
            let (temp_var, assign_to_t) =
                self.decl_temp_variable(deref_y.typ().clone(), Some(deref_y), loc);
            let assign_to_y = y.dereference().assign(x.clone().dereference(), loc);
            let assign_to_x = x.dereference().assign(temp_var, loc);

            Stmt::block(vec![non_overlapping_stmt, assign_to_t, assign_to_y, assign_to_x], loc)
        }
    }
}

fn instance_args(instance: &Instance) -> GenericArgs {
    let TyKind::RigidTy(RigidTy::FnDef(_, args)) = instance.ty().kind() else {
        unreachable!(
            "Expected intrinsic `{}` type to be `FnDef`, but found: `{:?}`",
            instance.trimmed_name(),
            instance.ty()
        )
    };
    args
}<|MERGE_RESOLUTION|>--- conflicted
+++ resolved
@@ -460,28 +460,18 @@
                 let binop_stmt = codegen_intrinsic_binop!(sub);
                 self.add_finite_args_checks(intrinsic, fargs_clone, binop_stmt, span)
             }
-<<<<<<< HEAD
-            "likely" => self.codegen_expr_to_place_stable(place, fargs.remove(0)),
+            "is_val_statically_known" => {
+                // Returning false is sound according do this intrinsic's documentation:
+                // https://doc.rust-lang.org/nightly/std/intrinsics/fn.is_val_statically_known.html
+                self.codegen_expr_to_place_stable(place, Expr::c_false(), loc)
+            }
+            "likely" => self.codegen_expr_to_place_stable(place, fargs.remove(0), loc),
             "log10f32" => codegen_simple_intrinsic!(Log10f),
             "log10f64" => codegen_simple_intrinsic!(Log10),
             "log2f32" => codegen_simple_intrinsic!(Log2f),
             "log2f64" => codegen_simple_intrinsic!(Log2),
-            "logf32" => unstable_codegen!(codegen_simple_intrinsic!(Logf)),
-            "logf64" => unstable_codegen!(codegen_simple_intrinsic!(Log)),
-=======
-            "is_val_statically_known" => {
-                // Returning false is sound according do this intrinsic's documentation:
-                // https://doc.rust-lang.org/nightly/std/intrinsics/fn.is_val_statically_known.html
-                self.codegen_expr_to_place_stable(place, Expr::c_false(), loc)
-            }
-            "likely" => self.codegen_expr_to_place_stable(place, fargs.remove(0), loc),
-            "log10f32" => unstable_codegen!(codegen_simple_intrinsic!(Log10f)),
-            "log10f64" => unstable_codegen!(codegen_simple_intrinsic!(Log10)),
-            "log2f32" => unstable_codegen!(codegen_simple_intrinsic!(Log2f)),
-            "log2f64" => unstable_codegen!(codegen_simple_intrinsic!(Log2)),
             "logf32" => codegen_simple_intrinsic!(Logf),
             "logf64" => codegen_simple_intrinsic!(Log),
->>>>>>> 370b2159
             "maxnumf32" => codegen_simple_intrinsic!(Fmaxf),
             "maxnumf64" => codegen_simple_intrinsic!(Fmax),
             "min_align_of" => codegen_intrinsic_const!(),
