// Copyright Kani Contributors
// SPDX-License-Identifier: Apache-2.0 OR MIT
//! this module handles intrinsics
use super::typ;
use super::{bb_label, PropertyClass};
use crate::codegen_cprover_gotoc::codegen::ty_stable::pointee_type_stable;
use crate::codegen_cprover_gotoc::{utils, GotocCtx};
use crate::unwrap_or_return_codegen_unimplemented_stmt;
use cbmc::goto_program::{
    ArithmeticOverflowResult, BinaryOperator, BuiltinFn, Expr, Location, Stmt, Type,
};
use rustc_middle::ty::layout::ValidityRequirement;
use rustc_middle::ty::ParamEnv;
use rustc_smir::rustc_internal;
use stable_mir::mir::mono::Instance;
use stable_mir::mir::{BasicBlockIdx, Operand, Place};
use stable_mir::ty::{GenericArgs, RigidTy, Span, Ty, TyKind, UintTy};
use tracing::debug;

struct SizeAlign {
    size: Expr,
    align: Expr,
}

enum VTableInfo {
    Size,
    Align,
}

impl<'tcx> GotocCtx<'tcx> {
    fn binop<F: FnOnce(Expr, Expr) -> Expr>(
        &mut self,
        place: &Place,
        mut fargs: Vec<Expr>,
        f: F,
        loc: Location,
    ) -> Stmt {
        let arg1 = fargs.remove(0);
        let arg2 = fargs.remove(0);
        let expr = f(arg1, arg2);
        self.codegen_expr_to_place_stable(place, expr, loc)
    }

    /// Given a call to an compiler intrinsic, generate the call and the `goto` terminator
    /// Note that in some cases, the intrinsic might never return (e.g. `panic`) in which case
    /// there is no terminator.
    pub fn codegen_funcall_of_intrinsic(
        &mut self,
        instance: Instance,
        args: &[Operand],
        destination: &Place,
        target: Option<BasicBlockIdx>,
        span: Span,
    ) -> Stmt {
        if let Some(target) = target {
            let loc = self.codegen_span_stable(span);
            let fargs = args.iter().map(|arg| self.codegen_operand_stable(arg)).collect::<Vec<_>>();
            Stmt::block(
                vec![
                    self.codegen_intrinsic(instance, fargs, destination, span),
                    Stmt::goto(bb_label(target), loc),
                ],
                loc,
            )
        } else {
            self.codegen_never_return_intrinsic(instance, span)
        }
    }

    /// Handles codegen for non returning intrinsics
    /// Non returning intrinsics are not associated with a destination
    pub fn codegen_never_return_intrinsic(&mut self, instance: Instance, span: Span) -> Stmt {
        let intrinsic = instance.intrinsic_name().unwrap();

        debug!("codegen_never_return_intrinsic:\n\tinstance {:?}\n\tspan {:?}", instance, span);

        match intrinsic.as_str() {
            "abort" => {
                self.codegen_fatal_error(PropertyClass::Assertion, "reached intrinsic::abort", span)
            }
            // Transmuting to an uninhabited type is UB.
            "transmute" => self.codegen_fatal_error(
                PropertyClass::SafetyCheck,
                "transmuting to uninhabited type has undefined behavior",
                span,
            ),
            _ => self.codegen_fatal_error(
                PropertyClass::UnsupportedConstruct,
                &format!("Unsupported intrinsic {intrinsic}"),
                span,
            ),
        }
    }

    /// c.f. `rustc_codegen_llvm::intrinsic` `impl IntrinsicCallMethods<'tcx>
    /// for Builder<'a, 'll, 'tcx>` `fn codegen_intrinsic_call` c.f.
    /// <https://doc.rust-lang.org/std/intrinsics/index.html>
    ///
    /// ### A note on type checking
    ///
    /// The backend/codegen generally assumes that at this point arguments have
    /// been type checked and that the given intrinsic is safe to call with the
    /// provided arguments. However in rare cases the intrinsics type signature
    /// is too permissive or has to be liberal because the types are enforced by
    /// the specific code gen/backend. In such cases we handle the type checking
    /// here. The type constraints enforced here must be at least as strict as
    /// the assertions made in in the builder functions in
    /// [`Expr`].
    fn codegen_intrinsic(
        &mut self,
        instance: Instance,
        mut fargs: Vec<Expr>,
        place: &Place,
        span: Span,
    ) -> Stmt {
        let intrinsic_name = instance.intrinsic_name().unwrap();
        let intrinsic = intrinsic_name.as_str();
        let loc = self.codegen_span_stable(span);
        debug!(?instance, "codegen_intrinsic");
        debug!(?fargs, "codegen_intrinsic");
        debug!(?place, "codegen_intrinsic");
        debug!(?span, "codegen_intrinsic");
        let sig = instance.ty().kind().fn_sig().unwrap().skip_binder();
        let ret_ty = sig.output();
        let farg_types = sig.inputs();
        let cbmc_ret_ty = self.codegen_ty_stable(ret_ty);

        // Codegens a simple intrinsic: ie. one which maps directly to a matching goto construct
        // We need to use this macro form because of a known limitation in rust
        // `codegen_simple_intrinsic!(self.get_sqrt(), Type::float())` gives the error message:
        //   error[E0499]: cannot borrow `*self` as mutable more than once at a time
        //    --> src/librustc_codegen_llvm/gotoc/intrinsic.rs:76:63
        //    |
        // 76 |                 codegen_simple_intrinsic!(self.get_sqrt(), Type::double())
        //    |                 ---- ------------------------                 ^^^^ second mutable borrow occurs here
        //    |                 |    |
        //    |                 |    first borrow later used by call
        //    |                 first mutable borrow occurs here

        //  To solve this, we need to store the `self.get_sqrt()` into a temporary variable.
        //  Using the macro form allows us to keep the call as a oneliner, while still making rust happy.
        //  TODO: https://github.com/model-checking/kani/issues/5
        macro_rules! codegen_simple_intrinsic {
            ($f:ident) => {{
                let mm = self.symbol_table.machine_model();
                let casted_fargs =
                    Expr::cast_arguments_to_target_equivalent_function_parameter_types(
                        &BuiltinFn::$f.as_expr(),
                        fargs,
                        mm,
                    );
                let expr = BuiltinFn::$f.call(casted_fargs, loc);
                self.codegen_expr_to_place_stable(place, expr, loc)
            }};
        }

        // Intrinsics which encode a division operation with overflow check
        macro_rules! codegen_op_with_div_overflow_check {
            ($f:ident) => {{
                let a = fargs.remove(0);
                let b = fargs.remove(0);
                let div_does_not_overflow = self.div_does_not_overflow(a.clone(), b.clone());
                let div_overflow_check = self.codegen_assert_assume(
                    div_does_not_overflow,
                    PropertyClass::ArithmeticOverflow,
                    format!("attempt to compute {} which would overflow", intrinsic).as_str(),
                    loc,
                );
                let res = a.$f(b);
                let expr_place = self.codegen_expr_to_place_stable(place, res, loc);
                Stmt::block(vec![div_overflow_check, expr_place], loc)
            }};
        }

        // Intrinsics which encode a simple wrapping arithmetic operation
        macro_rules! codegen_wrapping_op {
            ($f:ident) => {{ codegen_intrinsic_binop!($f) }};
        }

        // Intrinsics which encode a simple binary operation
        macro_rules! codegen_intrinsic_binop {
            ($f:ident) => {{ self.binop(place, fargs, |a, b| a.$f(b), loc) }};
        }

        // Intrinsics which encode a simple binary operation which need a machine model
        macro_rules! codegen_intrinsic_binop_with_mm {
            ($f:ident) => {{
                let arg1 = fargs.remove(0);
                let arg2 = fargs.remove(0);
                let expr = arg1.$f(arg2, self.symbol_table.machine_model());
                self.codegen_expr_to_place_stable(place, expr, loc)
            }};
        }

        // Intrinsics which encode count intrinsics (ctlz, cttz)
        // The `allow_zero` flag determines if calling these builtins with 0 causes UB
        macro_rules! codegen_count_intrinsic {
            ($builtin: ident, $allow_zero: expr) => {{
                let arg = fargs.remove(0);
                self.codegen_expr_to_place_stable(place, arg.$builtin($allow_zero), loc)
            }};
        }

        // Intrinsics which encode a value known during compilation
        macro_rules! codegen_intrinsic_const {
            () => {{
                let place_ty = self.place_ty_stable(&place);
                let stable_instance = instance;
                let alloc = stable_instance.try_const_eval(place_ty).unwrap();
                // We assume that the intrinsic has type checked at this point, so
                // we can use the place type as the expression type.
                let expr = self.codegen_allocation(&alloc, place_ty, loc);
                self.codegen_expr_to_place_stable(&place, expr, loc)
            }};
        }

        macro_rules! codegen_size_align {
            ($which: ident) => {{
                let args = instance_args(&instance);
                // The type `T` that we'll compute the size or alignment.
                let target_ty = args.0[0].expect_ty();
                let arg = fargs.remove(0);
                let size_align = self.size_and_align_of_dst(*target_ty, arg);
                self.codegen_expr_to_place_stable(place, size_align.$which, loc)
            }};
        }

        // Most atomic intrinsics do:
        //   1. Perform an operation on a primary argument (e.g., addition)
        //   2. Return the previous value of the primary argument
        // The primary argument is always passed by reference. In a sequential
        // context, atomic orderings can be ignored.
        //
        // Atomic binops are transformed as follows:
        // -------------------------
        // var = atomic_op(var1, var2)
        // -------------------------
        // unsigned char tmp;
        // tmp = *var1;
        // *var1 = op(*var1, var2);
        // var = tmp;
        // -------------------------
        //
        // In fetch functions of atomic_ptr such as https://doc.rust-lang.org/std/sync/atomic/struct.AtomicPtr.html#method.fetch_byte_add,
        // the type of var2 can be pointer (invalid_mut).
        // In such case, atomic binops are transformed as follows to avoid typecheck failure.
        // -------------------------
        // var = atomic_op(var1, var2)
        // -------------------------
        // unsigned char tmp;
        // tmp = *var1;
        // *var1 = (typeof var1)op((size_t)*var1, (size_t)var2);
        // var = tmp;
        // -------------------------
        //
        // Note: Atomic arithmetic operations wrap around on overflow.
        macro_rules! codegen_atomic_binop {
            ($op: ident) => {{
                let loc = self.codegen_span_stable(span);
                self.store_concurrent_construct(intrinsic, loc);
                let var1_ref = fargs.remove(0);
                let var1 = var1_ref.dereference();
                let (tmp, decl_stmt) =
                    self.decl_temp_variable(var1.typ().clone(), Some(var1.to_owned()), loc);
                let var2 = fargs.remove(0);
                let op_expr = if var2.typ().is_pointer() {
                    (var1.clone().cast_to(Type::c_size_t()))
                        .$op(var2.cast_to(Type::c_size_t()))
                        .with_location(loc)
                        .cast_to(var1.typ().clone())
                } else {
                    (var1.clone()).$op(var2).with_location(loc)
                };
                let assign_stmt = (var1.clone()).assign(op_expr, loc);
                let res_stmt = self.codegen_expr_to_place_stable(place, tmp.clone(), loc);
                Stmt::atomic_block(vec![decl_stmt, assign_stmt, res_stmt], loc)
            }};
        }

        macro_rules! unstable_codegen {
            ($($tt:tt)*) => {{
                let expr = self.codegen_unimplemented_expr(
                    &format!("'{}' intrinsic", intrinsic),
                    cbmc_ret_ty,
                    loc,
                    "https://github.com/model-checking/kani/issues/new/choose",
                );
                self.codegen_expr_to_place_stable(place, expr, loc)
            }};
        }

        if let Some(stripped) = intrinsic.strip_prefix("simd_shuffle") {
            assert!(fargs.len() == 3, "`simd_shuffle` had unexpected arguments {fargs:?}");
            let n: u64 = self.simd_shuffle_length(stripped, farg_types, span);
            return self.codegen_intrinsic_simd_shuffle(fargs, place, farg_types, ret_ty, n, span);
        }

        match intrinsic {
            "add_with_overflow" => {
                self.codegen_op_with_overflow(BinaryOperator::OverflowResultPlus, fargs, place, loc)
            }
            "arith_offset" => self.codegen_offset(intrinsic, instance, fargs, place, loc),
            "assert_inhabited" => self.codegen_assert_intrinsic(instance, intrinsic, span),
            "assert_mem_uninitialized_valid" => {
                self.codegen_assert_intrinsic(instance, intrinsic, span)
            }
            "assert_zero_valid" => self.codegen_assert_intrinsic(instance, intrinsic, span),
            // https://doc.rust-lang.org/core/intrinsics/fn.assume.html
            // Informs the optimizer that a condition is always true.
            // If the condition is false, the behavior is undefined.
            "assume" => self.codegen_assert_assume(
                fargs.remove(0).cast_to(Type::bool()),
                PropertyClass::Assume,
                "assumption failed",
                loc,
            ),
            "atomic_and_seqcst" => codegen_atomic_binop!(bitand),
            "atomic_and_acquire" => codegen_atomic_binop!(bitand),
            "atomic_and_acqrel" => codegen_atomic_binop!(bitand),
            "atomic_and_release" => codegen_atomic_binop!(bitand),
            "atomic_and_relaxed" => codegen_atomic_binop!(bitand),
            name if name.starts_with("atomic_cxchg") => {
                self.codegen_atomic_cxchg(intrinsic, fargs, place, loc)
            }
            "atomic_fence_seqcst" => self.codegen_atomic_noop(intrinsic, loc),
            "atomic_fence_acquire" => self.codegen_atomic_noop(intrinsic, loc),
            "atomic_fence_acqrel" => self.codegen_atomic_noop(intrinsic, loc),
            "atomic_fence_release" => self.codegen_atomic_noop(intrinsic, loc),
            "atomic_load_seqcst" => self.codegen_atomic_load(intrinsic, fargs, place, loc),
            "atomic_load_acquire" => self.codegen_atomic_load(intrinsic, fargs, place, loc),
            "atomic_load_relaxed" => self.codegen_atomic_load(intrinsic, fargs, place, loc),
            "atomic_load_unordered" => self.codegen_atomic_load(intrinsic, fargs, place, loc),
            "atomic_max_seqcst" => codegen_atomic_binop!(max),
            "atomic_max_acquire" => codegen_atomic_binop!(max),
            "atomic_max_acqrel" => codegen_atomic_binop!(max),
            "atomic_max_release" => codegen_atomic_binop!(max),
            "atomic_max_relaxed" => codegen_atomic_binop!(max),
            "atomic_min_seqcst" => codegen_atomic_binop!(min),
            "atomic_min_acquire" => codegen_atomic_binop!(min),
            "atomic_min_acqrel" => codegen_atomic_binop!(min),
            "atomic_min_release" => codegen_atomic_binop!(min),
            "atomic_min_relaxed" => codegen_atomic_binop!(min),
            "atomic_nand_seqcst" => codegen_atomic_binop!(bitnand),
            "atomic_nand_acquire" => codegen_atomic_binop!(bitnand),
            "atomic_nand_acqrel" => codegen_atomic_binop!(bitnand),
            "atomic_nand_release" => codegen_atomic_binop!(bitnand),
            "atomic_nand_relaxed" => codegen_atomic_binop!(bitnand),
            "atomic_or_seqcst" => codegen_atomic_binop!(bitor),
            "atomic_or_acquire" => codegen_atomic_binop!(bitor),
            "atomic_or_acqrel" => codegen_atomic_binop!(bitor),
            "atomic_or_release" => codegen_atomic_binop!(bitor),
            "atomic_or_relaxed" => codegen_atomic_binop!(bitor),
            "atomic_singlethreadfence_seqcst" => self.codegen_atomic_noop(intrinsic, loc),
            "atomic_singlethreadfence_acquire" => self.codegen_atomic_noop(intrinsic, loc),
            "atomic_singlethreadfence_acqrel" => self.codegen_atomic_noop(intrinsic, loc),
            "atomic_singlethreadfence_release" => self.codegen_atomic_noop(intrinsic, loc),
            "atomic_store_seqcst" => self.codegen_atomic_store(intrinsic, fargs, place, loc),
            "atomic_store_release" => self.codegen_atomic_store(intrinsic, fargs, place, loc),
            "atomic_store_relaxed" => self.codegen_atomic_store(intrinsic, fargs, place, loc),
            "atomic_store_unordered" => self.codegen_atomic_store(intrinsic, fargs, place, loc),
            "atomic_umax_seqcst" => codegen_atomic_binop!(max),
            "atomic_umax_acquire" => codegen_atomic_binop!(max),
            "atomic_umax_acqrel" => codegen_atomic_binop!(max),
            "atomic_umax_release" => codegen_atomic_binop!(max),
            "atomic_umax_relaxed" => codegen_atomic_binop!(max),
            "atomic_umin_seqcst" => codegen_atomic_binop!(min),
            "atomic_umin_acquire" => codegen_atomic_binop!(min),
            "atomic_umin_acqrel" => codegen_atomic_binop!(min),
            "atomic_umin_release" => codegen_atomic_binop!(min),
            "atomic_umin_relaxed" => codegen_atomic_binop!(min),
            "atomic_xadd_seqcst" => codegen_atomic_binop!(plus),
            "atomic_xadd_acquire" => codegen_atomic_binop!(plus),
            "atomic_xadd_acqrel" => codegen_atomic_binop!(plus),
            "atomic_xadd_release" => codegen_atomic_binop!(plus),
            "atomic_xadd_relaxed" => codegen_atomic_binop!(plus),
            "atomic_xchg_seqcst" => self.codegen_atomic_store(intrinsic, fargs, place, loc),
            "atomic_xchg_acquire" => self.codegen_atomic_store(intrinsic, fargs, place, loc),
            "atomic_xchg_acqrel" => self.codegen_atomic_store(intrinsic, fargs, place, loc),
            "atomic_xchg_release" => self.codegen_atomic_store(intrinsic, fargs, place, loc),
            "atomic_xchg_relaxed" => self.codegen_atomic_store(intrinsic, fargs, place, loc),
            "atomic_xor_seqcst" => codegen_atomic_binop!(bitxor),
            "atomic_xor_acquire" => codegen_atomic_binop!(bitxor),
            "atomic_xor_acqrel" => codegen_atomic_binop!(bitxor),
            "atomic_xor_release" => codegen_atomic_binop!(bitxor),
            "atomic_xor_relaxed" => codegen_atomic_binop!(bitxor),
            "atomic_xsub_seqcst" => codegen_atomic_binop!(sub),
            "atomic_xsub_acquire" => codegen_atomic_binop!(sub),
            "atomic_xsub_acqrel" => codegen_atomic_binop!(sub),
            "atomic_xsub_release" => codegen_atomic_binop!(sub),
            "atomic_xsub_relaxed" => codegen_atomic_binop!(sub),
            "bitreverse" => {
                self.codegen_expr_to_place_stable(place, fargs.remove(0).bitreverse(), loc)
            }
            // black_box is an identity function that hints to the compiler
            // to be maximally pessimistic to limit optimizations
            "black_box" => self.codegen_expr_to_place_stable(place, fargs.remove(0), loc),
            "breakpoint" => Stmt::skip(loc),
            "bswap" => self.codegen_expr_to_place_stable(place, fargs.remove(0).bswap(), loc),
            "caller_location" => self.codegen_unimplemented_stmt(
                intrinsic,
                loc,
                "https://github.com/model-checking/kani/issues/374",
            ),
            "catch_unwind" => self.codegen_unimplemented_stmt(
                intrinsic,
                loc,
                "https://github.com/model-checking/kani/issues/267",
            ),
            "ceilf32" => codegen_simple_intrinsic!(Ceilf),
            "ceilf64" => codegen_simple_intrinsic!(Ceil),
            "compare_bytes" => self.codegen_compare_bytes(fargs, place, loc),
            "copy" => self.codegen_copy(intrinsic, false, fargs, farg_types, Some(place), loc),
            "copy_nonoverlapping" => unreachable!(
                "Expected `core::intrinsics::unreachable` to be handled by `StatementKind::CopyNonOverlapping`"
            ),
            "copysignf32" => codegen_simple_intrinsic!(Copysignf),
            "copysignf64" => codegen_simple_intrinsic!(Copysign),
            "cosf32" => codegen_simple_intrinsic!(Cosf),
            "cosf64" => codegen_simple_intrinsic!(Cos),
            "ctlz" => codegen_count_intrinsic!(ctlz, true),
            "ctlz_nonzero" => codegen_count_intrinsic!(ctlz, false),
            "ctpop" => self.codegen_ctpop(place, span, fargs.remove(0), farg_types[0]),
            "cttz" => codegen_count_intrinsic!(cttz, true),
            "cttz_nonzero" => codegen_count_intrinsic!(cttz, false),
            "discriminant_value" => {
                let sig = instance.ty().kind().fn_sig().unwrap().skip_binder();
                let ty = pointee_type_stable(sig.inputs()[0]).unwrap();
                let e = self.codegen_get_discriminant(fargs.remove(0).dereference(), ty, ret_ty);
                self.codegen_expr_to_place_stable(place, e, loc)
            }
            "exact_div" => self.codegen_exact_div(fargs, place, loc),
            "exp2f32" => codegen_simple_intrinsic!(Exp2f),
            "exp2f64" => codegen_simple_intrinsic!(Exp2),
            "expf32" => codegen_simple_intrinsic!(Expf),
            "expf64" => codegen_simple_intrinsic!(Exp),
            "fabsf32" => codegen_simple_intrinsic!(Fabsf),
            "fabsf64" => codegen_simple_intrinsic!(Fabs),
            "fadd_fast" => {
                let fargs_clone = fargs.clone();
                let binop_stmt = codegen_intrinsic_binop!(plus);
                self.add_finite_args_checks(intrinsic, fargs_clone, binop_stmt, span)
            }
            "fdiv_fast" => {
                let fargs_clone = fargs.clone();
                let binop_stmt = codegen_intrinsic_binop!(div);
                self.add_finite_args_checks(intrinsic, fargs_clone, binop_stmt, span)
            }
            "floorf32" => codegen_simple_intrinsic!(Floorf),
            "floorf64" => codegen_simple_intrinsic!(Floor),
            "fmaf32" => unstable_codegen!(codegen_simple_intrinsic!(Fmaf)),
            "fmaf64" => unstable_codegen!(codegen_simple_intrinsic!(Fma)),
            "fmul_fast" => {
                let fargs_clone = fargs.clone();
                let binop_stmt = codegen_intrinsic_binop!(mul);
                self.add_finite_args_checks(intrinsic, fargs_clone, binop_stmt, span)
            }
            "forget" => Stmt::skip(loc),
            "fsub_fast" => {
                let fargs_clone = fargs.clone();
                let binop_stmt = codegen_intrinsic_binop!(sub);
                self.add_finite_args_checks(intrinsic, fargs_clone, binop_stmt, span)
            }
            "is_val_statically_known" => {
                // Returning false is sound according do this intrinsic's documentation:
                // https://doc.rust-lang.org/nightly/std/intrinsics/fn.is_val_statically_known.html
                self.codegen_expr_to_place_stable(place, Expr::c_false(), loc)
            }
            "likely" => self.codegen_expr_to_place_stable(place, fargs.remove(0), loc),
            "log10f32" => unstable_codegen!(codegen_simple_intrinsic!(Log10f)),
            "log10f64" => unstable_codegen!(codegen_simple_intrinsic!(Log10)),
            "log2f32" => unstable_codegen!(codegen_simple_intrinsic!(Log2f)),
            "log2f64" => unstable_codegen!(codegen_simple_intrinsic!(Log2)),
            "logf32" => codegen_simple_intrinsic!(Logf),
            "logf64" => codegen_simple_intrinsic!(Log),
            "maxnumf32" => codegen_simple_intrinsic!(Fmaxf),
            "maxnumf64" => codegen_simple_intrinsic!(Fmax),
            "min_align_of" => codegen_intrinsic_const!(),
            "min_align_of_val" => codegen_size_align!(align),
            "minnumf32" => codegen_simple_intrinsic!(Fminf),
            "minnumf64" => codegen_simple_intrinsic!(Fmin),
            "mul_with_overflow" => {
                self.codegen_op_with_overflow(BinaryOperator::OverflowResultMult, fargs, place, loc)
            }
            "nearbyintf32" => codegen_simple_intrinsic!(Nearbyintf),
            "nearbyintf64" => codegen_simple_intrinsic!(Nearbyint),
            "needs_drop" => codegen_intrinsic_const!(),
            // As of https://github.com/rust-lang/rust/pull/110822 the `offset` intrinsic is lowered to `mir::BinOp::Offset`
            "offset" => unreachable!(
                "Expected `core::intrinsics::unreachable` to be handled by `BinOp::OffSet`"
            ),
<<<<<<< HEAD
            "powf32" => unstable_codegen!(codegen_simple_intrinsic!(Powf)),
            "powf64" => unstable_codegen!(codegen_simple_intrinsic!(Pow)),
            "powif32" => codegen_simple_intrinsic!(Powif),
            "powif64" => codegen_simple_intrinsic!(Powi),
=======
            "powf32" => codegen_simple_intrinsic!(Powf),
            "powf64" => codegen_simple_intrinsic!(Pow),
            "powif32" => unstable_codegen!(codegen_simple_intrinsic!(Powif)),
            "powif64" => unstable_codegen!(codegen_simple_intrinsic!(Powi)),
>>>>>>> 370b2159
            "pref_align_of" => codegen_intrinsic_const!(),
            "ptr_guaranteed_cmp" => self.codegen_ptr_guaranteed_cmp(fargs, place, loc),
            "ptr_offset_from" => self.codegen_ptr_offset_from(fargs, place, loc),
            "ptr_offset_from_unsigned" => self.codegen_ptr_offset_from_unsigned(fargs, place, loc),
            "raw_eq" => self.codegen_intrinsic_raw_eq(instance, fargs, place, loc),
            "retag_box_to_raw" => self.codegen_retag_box_to_raw(fargs, place, loc),
            "rintf32" => codegen_simple_intrinsic!(Rintf),
            "rintf64" => codegen_simple_intrinsic!(Rint),
            "rotate_left" => codegen_intrinsic_binop!(rol),
            "rotate_right" => codegen_intrinsic_binop!(ror),
            "roundf32" => codegen_simple_intrinsic!(Roundf),
            "roundf64" => codegen_simple_intrinsic!(Round),
            "saturating_add" => codegen_intrinsic_binop_with_mm!(saturating_add),
            "saturating_sub" => codegen_intrinsic_binop_with_mm!(saturating_sub),
            "sinf32" => codegen_simple_intrinsic!(Sinf),
            "sinf64" => codegen_simple_intrinsic!(Sin),
            "simd_add" => self.codegen_simd_op_with_overflow(
                Expr::plus,
                Expr::add_overflow_p,
                fargs,
                intrinsic,
                place,
                loc,
            ),
            "simd_and" => codegen_intrinsic_binop!(bitand),
            // TODO: `simd_rem` doesn't check for overflow cases for floating point operands.
            // <https://github.com/model-checking/kani/pull/2645>
            "simd_div" | "simd_rem" => {
                self.codegen_simd_div_with_overflow(fargs, intrinsic, place, loc)
            }
            "simd_eq" => {
                self.codegen_simd_cmp(Expr::vector_eq, fargs, place, span, farg_types, ret_ty)
            }
            "simd_extract" => {
                self.codegen_intrinsic_simd_extract(fargs, place, farg_types, ret_ty, span)
            }
            "simd_ge" => {
                self.codegen_simd_cmp(Expr::vector_ge, fargs, place, span, farg_types, ret_ty)
            }
            "simd_gt" => {
                self.codegen_simd_cmp(Expr::vector_gt, fargs, place, span, farg_types, ret_ty)
            }
            "simd_insert" => {
                self.codegen_intrinsic_simd_insert(fargs, place, cbmc_ret_ty, farg_types, span, loc)
            }
            "simd_le" => {
                self.codegen_simd_cmp(Expr::vector_le, fargs, place, span, farg_types, ret_ty)
            }
            "simd_lt" => {
                self.codegen_simd_cmp(Expr::vector_lt, fargs, place, span, farg_types, ret_ty)
            }
            "simd_mul" => self.codegen_simd_op_with_overflow(
                Expr::mul,
                Expr::mul_overflow_p,
                fargs,
                intrinsic,
                place,
                loc,
            ),
            "simd_ne" => {
                self.codegen_simd_cmp(Expr::vector_neq, fargs, place, span, farg_types, ret_ty)
            }
            "simd_or" => codegen_intrinsic_binop!(bitor),
            "simd_shl" | "simd_shr" => {
                self.codegen_simd_shift_with_distance_check(fargs, intrinsic, place, loc)
            }
            // "simd_shuffle#" => handled in an `if` preceding this match
            "simd_sub" => self.codegen_simd_op_with_overflow(
                Expr::sub,
                Expr::sub_overflow_p,
                fargs,
                intrinsic,
                place,
                loc,
            ),
            "simd_xor" => codegen_intrinsic_binop!(bitxor),
            "size_of" => unreachable!(),
            "size_of_val" => codegen_size_align!(size),
            "sqrtf32" => unstable_codegen!(codegen_simple_intrinsic!(Sqrtf)),
            "sqrtf64" => unstable_codegen!(codegen_simple_intrinsic!(Sqrt)),
            "sub_with_overflow" => self.codegen_op_with_overflow(
                BinaryOperator::OverflowResultMinus,
                fargs,
                place,
                loc,
            ),
            "transmute" => self.codegen_intrinsic_transmute(fargs, ret_ty, place, loc),
            "truncf32" => codegen_simple_intrinsic!(Truncf),
            "truncf64" => codegen_simple_intrinsic!(Trunc),
            "type_id" => codegen_intrinsic_const!(),
            "type_name" => codegen_intrinsic_const!(),
            "typed_swap" => self.codegen_swap(fargs, farg_types, loc),
            "unaligned_volatile_load" => {
                unstable_codegen!(self.codegen_expr_to_place_stable(
                    place,
                    fargs.remove(0).dereference(),
                    loc
                ))
            }
            "unchecked_add" | "unchecked_mul" | "unchecked_shl" | "unchecked_shr"
            | "unchecked_sub" => {
                unreachable!("Expected intrinsic `{intrinsic}` to be lowered before codegen")
            }
            "unchecked_div" => codegen_op_with_div_overflow_check!(div),
            "unchecked_rem" => codegen_op_with_div_overflow_check!(rem),
            "unlikely" => self.codegen_expr_to_place_stable(place, fargs.remove(0), loc),
            "unreachable" => unreachable!(
                "Expected `std::intrinsics::unreachable` to be handled by `TerminatorKind::Unreachable`"
            ),
            "volatile_copy_memory" => unstable_codegen!(codegen_intrinsic_copy!(Memmove)),
            "volatile_copy_nonoverlapping_memory" => {
                unstable_codegen!(codegen_intrinsic_copy!(Memcpy))
            }
            "volatile_load" => self.codegen_volatile_load(fargs, farg_types, place, loc),
            "volatile_store" => {
                assert!(self.place_ty_stable(place).kind().is_unit());
                self.codegen_volatile_store(fargs, farg_types, loc)
            }
            "vtable_size" => self.vtable_info(VTableInfo::Size, fargs, place, loc),
            "vtable_align" => self.vtable_info(VTableInfo::Align, fargs, place, loc),
            "wrapping_add" => codegen_wrapping_op!(plus),
            "wrapping_mul" => codegen_wrapping_op!(mul),
            "wrapping_sub" => codegen_wrapping_op!(sub),
            "write_bytes" => {
                assert!(self.place_ty_stable(place).kind().is_unit());
                self.codegen_write_bytes(fargs, farg_types, loc)
            }
            // Unimplemented
            _ => self.codegen_unimplemented_stmt(
                intrinsic,
                loc,
                "https://github.com/model-checking/kani/issues/new/choose",
            ),
        }
    }

    /// Perform type checking and code generation for the `ctpop` rust intrinsic.
    fn codegen_ctpop(
        &mut self,
        target_place: &Place,
        span: Span,
        arg: Expr,
        arg_rust_ty: Ty,
    ) -> Stmt {
        if !arg.typ().is_integer() {
            self.intrinsics_typecheck_fail(span, "ctpop", "integer type", arg_rust_ty)
        } else {
            let loc = self.codegen_span_stable(span);
            self.codegen_expr_to_place_stable(&target_place, arg.popcount(), loc)
        }
    }

    /// Report that a delayed type check on an intrinsic failed.
    ///
    /// The idea is to blame one of the arguments on the failed type check and
    /// report the type that was found for that argument in `actual`. The
    /// `expected` type for that argument can be very permissive (e.g. "some
    /// integer type") and as a result it allows a permissive string as
    /// description.
    ///
    /// Calling this function will abort the compilation though that is not
    /// obvious by the type.
    fn intrinsics_typecheck_fail(&self, span: Span, name: &str, expected: &str, actual: Ty) -> ! {
        utils::span_err(
            self.tcx,
            span,
            format!(
                "Type check failed for intrinsic `{name}`: Expected {expected}, found {}",
                self.pretty_ty(actual)
            ),
        );
        self.tcx.dcx().abort_if_errors();
        unreachable!("Rustc should have aborted already")
    }

    // Fast math intrinsics for floating point operations like `fadd_fast`
    // assume that their inputs are finite:
    // https://doc.rust-lang.org/std/intrinsics/fn.fadd_fast.html
    // This function adds assertions to the statement which performs the
    // operation and checks for overflow failures.
    fn add_finite_args_checks(
        &mut self,
        intrinsic: &str,
        mut fargs: Vec<Expr>,
        stmt: Stmt,
        span: Span,
    ) -> Stmt {
        let arg1 = fargs.remove(0);
        let arg2 = fargs.remove(0);
        let msg1 = format!("first argument for {intrinsic} is finite");
        let msg2 = format!("second argument for {intrinsic} is finite");
        let loc = self.codegen_span_stable(span);
        let finite_check1 = self.codegen_assert_assume(
            arg1.is_finite(),
            PropertyClass::FiniteCheck,
            msg1.as_str(),
            loc,
        );
        let finite_check2 = self.codegen_assert_assume(
            arg2.is_finite(),
            PropertyClass::FiniteCheck,
            msg2.as_str(),
            loc,
        );
        Stmt::block(vec![finite_check1, finite_check2, stmt], loc)
    }

    fn div_does_not_overflow(&self, a: Expr, b: Expr) -> Expr {
        let mm = self.symbol_table.machine_model();
        let atyp = a.typ();
        let btyp = b.typ();
        let dividend_is_int_min = if atyp.is_signed(mm) {
            a.clone().eq(atyp.min_int_expr(mm))
        } else {
            Expr::bool_false()
        };
        let divisor_is_minus_one =
            if btyp.is_signed(mm) { b.clone().eq(btyp.one().neg()) } else { Expr::bool_false() };
        dividend_is_int_min.and(divisor_is_minus_one).not()
    }

    /// Intrinsics of the form *_with_overflow
    fn codegen_op_with_overflow(
        &mut self,
        binop: BinaryOperator,
        mut fargs: Vec<Expr>,
        place: &Place,
        loc: Location,
    ) -> Stmt {
        let place_ty = self.place_ty_stable(place);
        let result_type = self.codegen_ty_stable(place_ty);
        let left = fargs.remove(0);
        let right = fargs.remove(0);
        let res = self.codegen_binop_with_overflow(binop, left, right, result_type.clone(), loc);
        self.codegen_expr_to_place_stable(
            place,
            Expr::statement_expression(vec![res.as_stmt(loc)], result_type, loc),
            loc,
        )
    }

    fn codegen_exact_div(&mut self, mut fargs: Vec<Expr>, p: &Place, loc: Location) -> Stmt {
        // Check for undefined behavior conditions defined in
        // https://doc.rust-lang.org/std/intrinsics/fn.exact_div.html
        let a = fargs.remove(0);
        let b = fargs.remove(0);
        let atyp = a.typ();
        let btyp = b.typ();
        let division_is_exact = a.clone().rem(b.clone()).eq(atyp.zero());
        let divisor_is_nonzero = b.clone().neq(btyp.zero());
        let division_does_not_overflow = self.div_does_not_overflow(a.clone(), b.clone());
        Stmt::block(
            vec![
                self.codegen_assert_assume(
                    division_is_exact,
                    PropertyClass::ExactDiv,
                    "exact_div arguments divide exactly",
                    loc,
                ),
                self.codegen_assert_assume(
                    divisor_is_nonzero,
                    PropertyClass::ExactDiv,
                    "exact_div divisor is nonzero",
                    loc,
                ),
                self.codegen_assert_assume(
                    division_does_not_overflow,
                    PropertyClass::ExactDiv,
                    "exact_div division does not overflow",
                    loc,
                ),
                self.codegen_expr_to_place_stable(p, a.div(b), loc),
            ],
            loc,
        )
    }

    /// Generates either a panic or no-op for `assert_*` intrinsics.
    /// These are intrinsics that statically compile to panics if the type
    /// layout is invalid so we get a message that mentions the offending type.
    ///
    /// <https://doc.rust-lang.org/std/intrinsics/fn.assert_inhabited.html>
    /// <https://doc.rust-lang.org/std/intrinsics/fn.assert_mem_uninitialized_valid.html>
    /// <https://doc.rust-lang.org/std/intrinsics/fn.assert_zero_valid.html>
    fn codegen_assert_intrinsic(
        &mut self,
        instance: Instance,
        intrinsic: &str,
        span: Span,
    ) -> Stmt {
        // Get the type `T` from the `assert_fn<T>` definition.
        let args = instance_args(&instance);
        let target_ty = args.0[0].expect_ty();
        let layout = self.layout_of_stable(*target_ty);
        // Note: We follow the pattern seen in `codegen_panic_intrinsic` from `rustc_codegen_ssa`
        // https://github.com/rust-lang/rust/blob/master/compiler/rustc_codegen_ssa/src/mir/block.rs

        // For all intrinsics we first check `is_uninhabited` to give a more
        // precise error message
        if layout.abi.is_uninhabited() {
            return self.codegen_fatal_error(
                PropertyClass::SafetyCheck,
                &format!(
                    "attempted to instantiate uninhabited type `{}`",
                    self.pretty_ty(*target_ty)
                ),
                span,
            );
        }

        let param_env_and_type =
            ParamEnv::reveal_all().and(rustc_internal::internal(self.tcx, target_ty));

        // Then we check if the type allows "raw" initialization for the cases
        // where memory is zero-initialized or entirely uninitialized
        if intrinsic == "assert_zero_valid"
            && !self
                .tcx
                .check_validity_requirement((ValidityRequirement::Zero, param_env_and_type))
                .unwrap()
        {
            return self.codegen_fatal_error(
                PropertyClass::SafetyCheck,
                &format!(
                    "attempted to zero-initialize type `{}`, which is invalid",
                    self.pretty_ty(*target_ty)
                ),
                span,
            );
        }

        if intrinsic == "assert_mem_uninitialized_valid"
            && !self
                .tcx
                .check_validity_requirement((
                    ValidityRequirement::UninitMitigated0x01Fill,
                    param_env_and_type,
                ))
                .unwrap()
        {
            return self.codegen_fatal_error(
                PropertyClass::SafetyCheck,
                &format!(
                    "attempted to leave type `{}` uninitialized, which is invalid",
                    self.pretty_ty(*target_ty)
                ),
                span,
            );
        }

        // Otherwise we generate a no-op statement
        let loc = self.codegen_span_stable(span);
        Stmt::skip(loc)
    }

    /// An atomic load simply returns the value referenced
    /// in its argument (as in other atomic operations)
    /// -------------------------
    /// var = atomic_load(var1)
    /// -------------------------
    /// var = *var1;
    /// -------------------------
    fn codegen_atomic_load(
        &mut self,
        intrinsic: &str,
        mut fargs: Vec<Expr>,
        p: &Place,
        loc: Location,
    ) -> Stmt {
        self.store_concurrent_construct(intrinsic, loc);
        let var1_ref = fargs.remove(0);
        let var1 = var1_ref.dereference().with_location(loc);
        let res_stmt = self.codegen_expr_to_place_stable(p, var1, loc);
        Stmt::atomic_block(vec![res_stmt], loc)
    }

    /// An atomic compare-and-exchange updates the value referenced in
    /// its primary argument and returns a tuple that contains:
    ///  * the previous value
    ///  * a boolean value indicating whether the operation was successful or not
    ///
    /// In a sequential context, the update is always sucessful so we assume the
    /// second value to be true.
    /// -------------------------
    /// var = atomic_cxchg(var1, var2, var3)
    /// -------------------------
    /// unsigned char tmp;
    /// tmp = *var1;
    /// if (*var1 == var2) *var1 = var3;
    /// var = (tmp, true);
    /// -------------------------
    fn codegen_atomic_cxchg(
        &mut self,
        intrinsic: &str,
        mut fargs: Vec<Expr>,
        p: &Place,
        loc: Location,
    ) -> Stmt {
        self.store_concurrent_construct(intrinsic, loc);
        let var1_ref = fargs.remove(0);
        let var1 = var1_ref.dereference().with_location(loc);
        let (tmp, decl_stmt) =
            self.decl_temp_variable(var1.typ().clone(), Some(var1.to_owned()), loc);
        let var2 = fargs.remove(0).with_location(loc);
        let var3 = fargs.remove(0).with_location(loc);
        let eq_expr = (var1.clone()).eq(var2);
        let assign_stmt = var1.assign(var3, loc);
        let cond_update_stmt = Stmt::if_then_else(eq_expr, assign_stmt, None, loc);
        let place_type = self.place_ty_stable(p);
        let res_type = self.codegen_ty_stable(place_type);
        let tuple_expr =
            Expr::struct_expr_from_values(res_type, vec![tmp, Expr::c_true()], &self.symbol_table)
                .with_location(loc);
        let res_stmt = self.codegen_expr_to_place_stable(p, tuple_expr, loc);
        Stmt::atomic_block(vec![decl_stmt, cond_update_stmt, res_stmt], loc)
    }

    /// An atomic store updates the value referenced in
    /// its primary argument and returns its previous value
    /// -------------------------
    /// var = atomic_store(var1, var2)
    /// -------------------------
    /// unsigned char tmp;
    /// tmp = *var1;
    /// *var1 = var2;
    /// var = tmp;
    /// -------------------------
    fn codegen_atomic_store(
        &mut self,
        intrinsic: &str,
        mut fargs: Vec<Expr>,
        place: &Place,
        loc: Location,
    ) -> Stmt {
        self.store_concurrent_construct(intrinsic, loc);
        let var1_ref = fargs.remove(0);
        let var1 = var1_ref.dereference().with_location(loc);
        let (tmp, decl_stmt) =
            self.decl_temp_variable(var1.typ().clone(), Some(var1.to_owned()), loc);
        let var2 = fargs.remove(0).with_location(loc);
        let assign_stmt = var1.assign(var2, loc);
        let res_stmt = self.codegen_expr_to_place_stable(place, tmp, loc);
        Stmt::atomic_block(vec![decl_stmt, assign_stmt, res_stmt], loc)
    }

    /// Atomic no-ops (e.g., atomic_fence) are transformed into SKIP statements
    fn codegen_atomic_noop(&mut self, intrinsic: &str, loc: Location) -> Stmt {
        self.store_concurrent_construct(intrinsic, loc);
        let skip_stmt = Stmt::skip(loc);
        Stmt::atomic_block(vec![skip_stmt], loc)
    }

    /// Copies `count * size_of::<T>()` bytes from `src` to `dst`.
    ///
    /// Note that this function handles code generation for:
    ///  1. The `copy` intrinsic.
    ///     <https://doc.rust-lang.org/core/intrinsics/fn.copy.html>
    ///  2. The `CopyNonOverlapping` statement.
    ///     <https://doc.rust-lang.org/core/intrinsics/fn.copy_nonoverlapping.html>
    ///
    /// Undefined behavior if any of these conditions are violated:
    ///  * Both `src`/`dst` must be properly aligned (done by alignment checks)
    ///  * Both `src`/`dst` must be valid for reads/writes of `count *
    ///      size_of::<T>()` bytes (done by calls to `memmove`)
    ///  * (Exclusive to nonoverlapping copy) The region of memory beginning
    ///    at `src` with a size of `count * size_of::<T>()` bytes must *not*
    ///    overlap with the region of memory beginning at `dst` with the same
    ///    size.
    ///
    /// In addition, we check that computing `count` in bytes (i.e., the third
    /// argument of the copy built-in call) would not overflow.
    pub fn codegen_copy(
        &mut self,
        intrinsic: &str,
        is_non_overlapping: bool,
        mut fargs: Vec<Expr>,
        farg_types: &[Ty],
        p: Option<&Place>,
        loc: Location,
    ) -> Stmt {
        // The two first arguments are pointers. It's safe to cast them to void
        // pointers or directly unwrap the `pointee_type` result as seen later.
        let src = fargs.remove(0).cast_to(Type::void_pointer());
        let dst = fargs.remove(0).cast_to(Type::void_pointer());

        // Generate alignment checks for both pointers
        let src_align = self.is_ptr_aligned(farg_types[0], src.clone());
        let src_align_check = self.codegen_assert_assume(
            src_align,
            PropertyClass::SafetyCheck,
            "`src` must be properly aligned",
            loc,
        );
        let dst_align = self.is_ptr_aligned(farg_types[1], dst.clone());
        let dst_align_check = self.codegen_assert_assume(
            dst_align,
            PropertyClass::SafetyCheck,
            "`dst` must be properly aligned",
            loc,
        );

        // Compute the number of bytes to be copied
        let count = fargs.remove(0);
        let pointee_type = pointee_type_stable(farg_types[0]).unwrap();
        let (count_bytes, overflow_check) =
            self.count_in_bytes(count, pointee_type, Type::size_t(), intrinsic, loc);

        // Build the call to the copy built-in (`memmove` or `memcpy`)
        let copy_builtin = if is_non_overlapping { BuiltinFn::Memcpy } else { BuiltinFn::Memmove };
        let copy_call = copy_builtin.call(vec![dst.clone(), src, count_bytes.clone()], loc);

        // The C implementations of `memmove` and `memcpy` do not allow an
        // invalid pointer for `src` nor `dst`, but the LLVM implementations
        // specify that a zero-length copy is a no-op:
        // https://llvm.org/docs/LangRef.html#llvm-memmove-intrinsic
        // https://llvm.org/docs/LangRef.html#llvm-memcpy-intrinsic
        // This comes up specifically when handling the empty string; CBMC will
        // fail on passing a reference to it unless we codegen this zero check.
        let copy_if_nontrivial = count_bytes.is_zero().ternary(dst, copy_call);
        let copy_expr = if let Some(p) = p {
            self.codegen_expr_to_place_stable(p, copy_if_nontrivial, loc)
        } else {
            copy_if_nontrivial.as_stmt(loc)
        };
        Stmt::block(vec![src_align_check, dst_align_check, overflow_check, copy_expr], loc)
    }

    /// This is an intrinsic that was added in
    /// <https://github.com/rust-lang/rust/pull/114382> that is essentially the
    /// same as memcmp: it compares two slices up to the specified length.
    /// The implementation is the same as the hook for `memcmp`.
    pub fn codegen_compare_bytes(
        &mut self,
        mut fargs: Vec<Expr>,
        place: &Place,
        loc: Location,
    ) -> Stmt {
        let lhs = fargs.remove(0).cast_to(Type::void_pointer());
        let rhs = fargs.remove(0).cast_to(Type::void_pointer());
        let len = fargs.remove(0);
        let (len_var, len_decl) = self.decl_temp_variable(len.typ().clone(), Some(len), loc);
        let (lhs_var, lhs_decl) = self.decl_temp_variable(lhs.typ().clone(), Some(lhs), loc);
        let (rhs_var, rhs_decl) = self.decl_temp_variable(rhs.typ().clone(), Some(rhs), loc);
        let is_len_zero = len_var.clone().is_zero();
        // We have to ensure that the pointers are valid even if we're comparing zero bytes.
        // According to Rust's current definition (see https://github.com/model-checking/kani/issues/1489),
        // this means they have to be non-null and aligned.
        // But alignment is automatically satisfied because `memcmp` takes `*const u8` pointers.
        let is_lhs_ok = lhs_var.clone().is_nonnull();
        let is_rhs_ok = rhs_var.clone().is_nonnull();
        let should_skip_pointer_checks = is_len_zero.and(is_lhs_ok).and(is_rhs_ok);
        let place_expr = unwrap_or_return_codegen_unimplemented_stmt!(
            self,
            self.codegen_place_stable(place, loc)
        )
        .goto_expr;
        let res = should_skip_pointer_checks.ternary(
            Expr::int_constant(0, place_expr.typ().clone()), // zero bytes are always equal (as long as pointers are nonnull and aligned)
            BuiltinFn::Memcmp
                .call(vec![lhs_var, rhs_var, len_var], loc)
                .cast_to(place_expr.typ().clone()),
        );
        let code = place_expr.assign(res, loc).with_location(loc);
        Stmt::block(vec![len_decl, lhs_decl, rhs_decl, code], loc)
    }

    // In some contexts (e.g., compilation-time evaluation),
    // `ptr_guaranteed_cmp` compares two pointers and returns:
    //  * 2 if the result is unknown.
    //  * 1 if they are guaranteed to be equal.
    //  * 0 if they are guaranteed to be not equal.
    // But at runtime, this intrinsic behaves as a regular pointer comparison.
    // Therefore, we return 1 if the pointers are equal and 0 otherwise.
    //
    // This intrinsic replaces `ptr_guaranteed_eq` and `ptr_guaranteed_ne`:
    // https://doc.rust-lang.org/beta/std/primitive.pointer.html#method.guaranteed_eq
    fn codegen_ptr_guaranteed_cmp(
        &mut self,
        mut fargs: Vec<Expr>,
        p: &Place,
        loc: Location,
    ) -> Stmt {
        let a = fargs.remove(0);
        let b = fargs.remove(0);
        let place_type = self.place_ty_stable(p);
        let res_type = self.codegen_ty_stable(place_type);
        let eq_expr = a.eq(b);
        let cmp_expr = eq_expr.ternary(res_type.one(), res_type.zero());
        self.codegen_expr_to_place_stable(p, cmp_expr, loc)
    }

    /// Computes the offset from a pointer.
    ///
    /// Note that this function handles code generation for:
    ///  1. The `offset` intrinsic.
    ///     <https://doc.rust-lang.org/std/intrinsics/fn.offset.html>
    ///  2. The `arith_offset` intrinsic.
    ///     <https://doc.rust-lang.org/std/intrinsics/fn.arith_offset.html>
    ///
    /// Note(std): We don't check that the starting or resulting pointer stay
    /// within bounds of the object they point to. Doing so causes spurious
    /// failures due to the usage of these intrinsics in the standard library.
    /// See <https://github.com/model-checking/kani/issues/1233> for more details.
    /// Also, note that this isn't a requirement for `arith_offset`, but it's
    /// one of the safety conditions specified for `offset`:
    /// <https://doc.rust-lang.org/std/primitive.pointer.html#safety-2>
    fn codegen_offset(
        &mut self,
        intrinsic: &str,
        instance: Instance,
        mut fargs: Vec<Expr>,
        p: &Place,
        loc: Location,
    ) -> Stmt {
        let src_ptr = fargs.remove(0);
        let offset = fargs.remove(0);

        // Check that computing `offset` in bytes would not overflow
        let args = instance_args(&instance);
        let ty = args.0[0].expect_ty();
        let (offset_bytes, bytes_overflow_check) =
            self.count_in_bytes(offset.clone(), *ty, Type::ssize_t(), intrinsic, loc);

        // Check that the computation would not overflow an `isize`
        // These checks may allow a wrapping-around behavior in CBMC:
        // https://github.com/model-checking/kani/issues/1150
        let dst_ptr_of = src_ptr.clone().cast_to(Type::ssize_t()).add_overflow(offset_bytes);
        let overflow_check = self.codegen_assert_assume(
            dst_ptr_of.overflowed.not(),
            PropertyClass::ArithmeticOverflow,
            "attempt to compute offset which would overflow",
            loc,
        );

        // Re-compute `dst_ptr` with standard addition to avoid conversion
        let dst_ptr = src_ptr.plus(offset);
        let expr_place = self.codegen_expr_to_place_stable(p, dst_ptr, loc);
        Stmt::block(vec![bytes_overflow_check, overflow_check, expr_place], loc)
    }

    /// ptr_offset_from returns the offset between two pointers
    /// <https://doc.rust-lang.org/std/intrinsics/fn.ptr_offset_from.html>
    fn codegen_ptr_offset_from(&mut self, fargs: Vec<Expr>, p: &Place, loc: Location) -> Stmt {
        let (offset_expr, offset_overflow) = self.codegen_ptr_offset_from_expr(fargs);

        // Check that computing `offset` in bytes would not overflow an `isize`
        // These checks may allow a wrapping-around behavior in CBMC:
        // https://github.com/model-checking/kani/issues/1150
        let overflow_check = self.codegen_assert_assume(
            offset_overflow.overflowed.not(),
            PropertyClass::ArithmeticOverflow,
            "attempt to compute offset in bytes which would overflow an `isize`",
            loc,
        );

        let offset_expr = self.codegen_expr_to_place_stable(p, offset_expr, loc);
        Stmt::block(vec![overflow_check, offset_expr], loc)
    }

    /// `ptr_offset_from_unsigned` returns the offset between two pointers where the order is known.
    /// The logic is similar to `ptr_offset_from` but the return value is a `usize`.
    /// See <https://github.com/rust-lang/rust/issues/95892> for more details
    fn codegen_ptr_offset_from_unsigned(
        &mut self,
        fargs: Vec<Expr>,
        p: &Place,
        loc: Location,
    ) -> Stmt {
        let (offset_expr, offset_overflow) = self.codegen_ptr_offset_from_expr(fargs);

        // Check that computing `offset` in bytes would not overflow an `isize`
        // These checks may allow a wrapping-around behavior in CBMC:
        // https://github.com/model-checking/kani/issues/1150
        let overflow_check = self.codegen_assert_assume(
            offset_overflow.overflowed.not(),
            PropertyClass::ArithmeticOverflow,
            "attempt to compute offset in bytes which would overflow an `isize`",
            loc,
        );

        let non_negative_check = self.codegen_assert_assume(
            offset_overflow.result.is_non_negative(),
            PropertyClass::SafetyCheck,
            "attempt to compute unsigned offset with negative distance",
            loc,
        );

        let offset_expr =
            self.codegen_expr_to_place_stable(p, offset_expr.cast_to(Type::size_t()), loc);
        Stmt::block(vec![overflow_check, non_negative_check, offset_expr], loc)
    }

    /// Both `ptr_offset_from` and `ptr_offset_from_unsigned` return the offset between two pointers.
    /// This function implements the common logic between them.
    fn codegen_ptr_offset_from_expr(
        &mut self,
        mut fargs: Vec<Expr>,
    ) -> (Expr, ArithmeticOverflowResult) {
        let dst_ptr = fargs.remove(0);
        let src_ptr = fargs.remove(0);

        // Compute the offset with standard substraction using `isize`
        let cast_dst_ptr = dst_ptr.clone().cast_to(Type::ssize_t());
        let cast_src_ptr = src_ptr.clone().cast_to(Type::ssize_t());
        let offset_overflow = cast_dst_ptr.sub_overflow(cast_src_ptr);

        // Re-compute the offset with standard substraction (no casts this time)
        let ptr_offset_expr = dst_ptr.sub(src_ptr);
        (ptr_offset_expr, offset_overflow)
    }

    /// A transmute is a bitcast from the argument type to the return type.
    /// <https://doc.rust-lang.org/std/intrinsics/fn.transmute.html>
    ///
    /// let bitpattern = unsafe {
    ///     std::mem::transmute::<f32, u32>(1.0)
    /// };
    /// assert!(bitpattern == 0x3F800000);
    ///
    /// Note that this cannot be handled using a simple cast: (uint32_t)(1.0) == 1, not 0x3F800000.
    /// We handle this using the coerce_to(t) operation, which translates to `*(t*)&`.
    /// The other options to handle this type corecion would be using type punning in a union, or a memcpy.
    /// The generated code is the moral equivalent of the following C:
    ///
    /// void main(void)
    /// {
    ///     unsigned int bitpattern;
    ///     float temp_0=1.0f;
    ///     bitpattern = *((unsigned int *)&temp_0);
    ///     assert(bitpattern == 0x3F800000);
    /// }
    ///
    /// Note(std): An earlier attempt to add alignment checks for both the argument and result types
    /// had catastrophic results in the regression. Hence, we don't perform any additional checks
    /// and only encode the transmute operation here.
    fn codegen_intrinsic_transmute(
        &mut self,
        mut fargs: Vec<Expr>,
        ret_ty: Ty,
        p: &Place,
        loc: Location,
    ) -> Stmt {
        assert!(fargs.len() == 1, "transmute had unexpected arguments {fargs:?}");
        let arg = fargs.remove(0);
        let cbmc_ret_ty = self.codegen_ty_stable(ret_ty);
        let expr = arg.transmute_to(cbmc_ret_ty, &self.symbol_table);
        self.codegen_expr_to_place_stable(p, expr, loc)
    }

    // `raw_eq` determines whether the raw bytes of two values are equal.
    // https://doc.rust-lang.org/core/intrinsics/fn.raw_eq.html
    //
    // The implementation below calls `memcmp` and returns equal if the result is zero, and
    // immediately returns zero when ZSTs are compared to mimic what compare_bytes and our memcmp
    // hook do.
    //
    // TODO: It's UB to call `raw_eq` if any of the bytes in the first or second
    // arguments are uninitialized. At present, we cannot detect if there is
    // uninitialized memory, but `raw_eq` would basically return a nondet. value
    // when one of the arguments is uninitialized.
    // https://github.com/model-checking/kani/issues/920
    fn codegen_intrinsic_raw_eq(
        &mut self,
        instance: Instance,
        mut fargs: Vec<Expr>,
        p: &Place,
        loc: Location,
    ) -> Stmt {
        let args = instance_args(&instance);
        let ty = *args.0[0].expect_ty();
        let dst = fargs.remove(0).cast_to(Type::void_pointer());
        let val = fargs.remove(0).cast_to(Type::void_pointer());
        let layout = self.layout_of_stable(ty);
        if layout.size.bytes() == 0 {
            self.codegen_expr_to_place_stable(p, Expr::int_constant(1, Type::c_bool()), loc)
        } else {
            let sz = Expr::int_constant(layout.size.bytes(), Type::size_t())
                .with_size_of_annotation(self.codegen_ty_stable(ty));
            let e = BuiltinFn::Memcmp
                .call(vec![dst, val, sz], loc)
                .eq(Type::c_int().zero())
                .cast_to(Type::c_bool());
            self.codegen_expr_to_place_stable(p, e, loc)
        }
    }

    // This is an operation that is primarily relevant for stacked borrow
    // checks.  For Kani, we simply return the pointer.
    fn codegen_retag_box_to_raw(&mut self, mut fargs: Vec<Expr>, p: &Place, loc: Location) -> Stmt {
        assert_eq!(fargs.len(), 1, "raw_box_to_box expected one argument");
        let arg = fargs.remove(0);
        self.codegen_expr_to_place_stable(p, arg, loc)
    }

    fn vtable_info(
        &mut self,
        info: VTableInfo,
        mut fargs: Vec<Expr>,
        place: &Place,
        loc: Location,
    ) -> Stmt {
        assert_eq!(fargs.len(), 1, "vtable intrinsics expects one raw pointer argument");
        let vtable_obj = fargs
            .pop()
            .unwrap()
            .cast_to(self.codegen_ty_common_vtable().to_pointer())
            .dereference();
        let expr = match info {
            VTableInfo::Size => vtable_obj.member(typ::VTABLE_SIZE_FIELD, &self.symbol_table),
            VTableInfo::Align => vtable_obj.member(typ::VTABLE_ALIGN_FIELD, &self.symbol_table),
        };
        self.codegen_expr_to_place_stable(place, expr, loc)
    }

    /// Gets the length for a `simd_shuffle*` instance, which comes in two
    /// forms:
    ///  1. `simd_shuffleN`, where `N` is a number which is part of the name
    ///     (e.g., `simd_shuffle4`).
    ///  2. `simd_shuffle`, where `N` isn't specified and must be computed from
    ///     the length of the indexes array (the third argument).
    fn simd_shuffle_length(&mut self, stripped: &str, farg_types: &[Ty], span: Span) -> u64 {
        let n = if stripped.is_empty() {
            // Make sure that this is an array, since only the
            // length-suffixed version of `simd_shuffle` (e.g.,
            // `simd_shuffle4`) is type-checked
            match farg_types[2].kind() {
                TyKind::RigidTy(RigidTy::Array(ty, len))
                    if matches!(ty.kind(), TyKind::RigidTy(RigidTy::Uint(UintTy::U32))) =>
                {
                    len.eval_target_usize().unwrap_or_else(|err| {
                        utils::span_err(
                            self.tcx,
                            span,
                            format!("could not evaluate shuffle index array length: {err}"),
                        );
                        // Return a dummy value
                        u64::MIN
                    })
                }
                _ => {
                    let err_msg = format!(
                        "simd_shuffle index must be an array of `u32`, got `{}`",
                        self.pretty_ty(farg_types[2])
                    );
                    utils::span_err(self.tcx, span, err_msg);
                    // Return a dummy value
                    u64::MIN
                }
            }
        } else {
            stripped.parse().unwrap_or_else(|_| {
                utils::span_err(
                    self.tcx,
                    span,
                    "bad `simd_shuffle` instruction only caught in codegen?".to_string(),
                );
                // Return a dummy value
                u64::MIN
            })
        };
        self.tcx.dcx().abort_if_errors();
        n
    }

    /// This function computes the size and alignment of a dynamically-sized type.
    /// The implementations follows closely the SSA implementation found in
    /// `rustc_codegen_ssa::glue::size_and_align_of_dst`.
    fn size_and_align_of_dst(&mut self, ty: Ty, arg: Expr) -> SizeAlign {
        let layout = self.layout_of_stable(ty);
        let usizet = Type::size_t();
        if !layout.is_unsized() {
            let size = Expr::int_constant(layout.size.bytes_usize(), Type::size_t())
                .with_size_of_annotation(self.codegen_ty_stable(ty));
            let align = Expr::int_constant(layout.align.abi.bytes(), usizet);
            return SizeAlign { size, align };
        }
        match ty.kind() {
            TyKind::RigidTy(RigidTy::Dynamic(..)) => {
                // For traits, we need to retrieve the size and alignment from the vtable.
                let vtable = arg.member("vtable", &self.symbol_table).dereference();
                SizeAlign {
                    size: vtable.clone().member("size", &self.symbol_table),
                    align: vtable.member("align", &self.symbol_table),
                }
            }
            TyKind::RigidTy(RigidTy::Slice(_)) | TyKind::RigidTy(RigidTy::Str) => {
                let unit_t = match ty.kind() {
                    TyKind::RigidTy(RigidTy::Slice(et)) => et,
                    TyKind::RigidTy(RigidTy::Str) => Ty::unsigned_ty(UintTy::U8),
                    _ => unreachable!(),
                };
                let unit = self.layout_of_stable(unit_t);
                // The info in this case is the length of the str, so the size is that
                // times the unit size.
                let size = Expr::int_constant(unit.size.bytes_usize(), Type::size_t())
                    .with_size_of_annotation(self.codegen_ty_stable(unit_t))
                    .mul(arg.member("len", &self.symbol_table));
                let align = Expr::int_constant(layout.align.abi.bytes(), usizet);
                SizeAlign { size, align }
            }
            _ => {
                // This arm handles the case where the dynamically-sized type is nested within the type.
                // The first arm handled the case of the dynamically-sized type itself (a trait object).
                // This case assumes that layout correctly describes the layout of the type instance.
                // In particular, if this is an object of an enum type, the layout describes the
                // layout of the current variant.  The layout includes the offset from
                // the start of the object to the start of each field of the object.
                // The only size left in question is the size of the final field.

                // FIXME: Modify the macro calling this function to ensure that it is only called
                // with a dynamically-sized type (and not, for example, a pointer type of known size).

                assert!(!ty.kind().is_simd());

                // The offset of the nth field gives the size of the first n-1 fields.
                // FIXME: We assume they are aligned according to the machine-preferred alignment given by layout abi.
                let n = layout.fields.count() - 1;
                let sized_size =
                    Expr::int_constant(layout.fields.offset(n).bytes(), Type::size_t())
                        .with_size_of_annotation(self.codegen_ty_stable(ty));
                let sized_align = Expr::int_constant(layout.align.abi.bytes(), Type::size_t());

                // Call this function recursively to compute the size and align for the last field.
                let field_ty = rustc_internal::stable(layout.field(self, n).ty);
                let SizeAlign { size: unsized_size, align: mut unsized_align } =
                    self.size_and_align_of_dst(field_ty, arg);

                // The size of the object is the sum of the sized and unsized portions.
                // FIXME: We should add padding between the sized and unsized portions,
                // but see the comment in ssa codegen saying this is not currently done
                // until issues #26403 and #27023 are resolved.
                let size = sized_size.plus(unsized_size);

                // Packed types ignore the alignment of their fields.
                if let TyKind::RigidTy(RigidTy::Adt(def, _)) = ty.kind() {
                    if rustc_internal::internal(self.tcx, def).repr().packed() {
                        unsized_align = sized_align.clone();
                    }
                }

                // The alignment should be the maximum of the alignments for the
                // sized and unsized portions.
                let align = sized_align
                    .clone()
                    .ge(unsized_align.clone())
                    .ternary(sized_align, unsized_align);

                // Pad the size of the type to make it a multiple of align.
                // We follow the SSA implementation using bit arithmetic: (size + (align-1)) & -align
                // This assumes that align is a power of two, and that all values have the same size_t.

                let one = Expr::int_constant::<isize>(1, Type::size_t());
                let addend = align.clone().sub(one);
                let add = size.plus(addend);
                let neg = align.clone().neg();
                let size = add.bitand(neg);

                SizeAlign { size, align }
            }
        }
    }

    /// `simd_extract(vector, n)` returns the `n`-th element of `vector`
    ///
    /// We check that both the vector's base type and the return type are the
    /// same. In the case of some SIMD intrinsics, the backend is responsible
    /// for performing this and similar checks, and erroring out if it proceeds.
    fn codegen_intrinsic_simd_extract(
        &mut self,
        mut fargs: Vec<Expr>,
        p: &Place,
        rust_arg_types: &[Ty],
        rust_ret_type: Ty,
        span: Span,
    ) -> Stmt {
        assert!(fargs.len() == 2, "`simd_extract` had unexpected arguments {fargs:?}");
        let vec = fargs.remove(0);
        let index = fargs.remove(0);

        let (_, vector_base_type) = self.simd_size_and_type(rust_arg_types[0]);
        if rust_ret_type != vector_base_type {
            let err_msg = format!(
                "expected return type `{}` (element of input `{}`), found `{}`",
                self.pretty_ty(vector_base_type),
                self.pretty_ty(rust_arg_types[0]),
                self.pretty_ty(rust_ret_type)
            );
            utils::span_err(self.tcx, span, err_msg);
        }
        self.tcx.dcx().abort_if_errors();

        let loc = self.codegen_span_stable(span);
        self.codegen_expr_to_place_stable(p, vec.index_array(index), loc)
    }

    /// Insert is a generic update of a single value in a SIMD vector.
    /// `P = simd_insert(vector, index, newval)` is here translated to
    /// `{ T v = vector; v[index] = (cast)newval; P = v; }`
    ///
    /// CBMC does not currently seem to implement intrinsics like insert e.g.:
    /// `**** WARNING: no body for function __builtin_ia32_vec_set_v4si`
    ///
    /// We check that both the vector's base type and the new value's type are
    /// the same. In the case of some SIMD intrinsics, the backend is
    /// responsible for performing this and similar checks, and erroring out if
    /// it proceeds.
    fn codegen_intrinsic_simd_insert(
        &mut self,
        mut fargs: Vec<Expr>,
        p: &Place,
        cbmc_ret_ty: Type,
        rust_arg_types: &[Ty],
        span: Span,
        loc: Location,
    ) -> Stmt {
        assert!(fargs.len() == 3, "`simd_insert` had unexpected arguments {fargs:?}");
        let vec = fargs.remove(0);
        let index = fargs.remove(0);
        let newval = fargs.remove(0);

        let (_, vector_base_type) = self.simd_size_and_type(rust_arg_types[0]);
        if vector_base_type != rust_arg_types[2] {
            let err_msg = format!(
                "expected inserted type `{}` (element of input `{}`), found `{}`",
                self.pretty_ty(vector_base_type),
                self.pretty_ty(rust_arg_types[0]),
                self.pretty_ty(rust_arg_types[2]),
            );
            utils::span_err(self.tcx, span, err_msg);
        }
        self.tcx.dcx().abort_if_errors();

        // Type checker should have ensured it's a vector type
        let elem_ty = cbmc_ret_ty.base_type().unwrap().clone();
        let (tmp, decl) = self.decl_temp_variable(cbmc_ret_ty, Some(vec), loc);
        Stmt::block(
            vec![
                decl,
                tmp.clone().index_array(index).assign(newval.cast_to(elem_ty), loc),
                self.codegen_expr_to_place_stable(p, tmp, loc),
            ],
            loc,
        )
    }

    /// Generates code for a SIMD vector comparison intrinsic.
    ///
    /// We perform some typechecks here for two reasons:
    ///  * In the case of SIMD intrinsics, these checks depend on the backend.
    ///  * We can emit a friendly error here, but not in `cprover_bindings`.
    ///
    /// We check the following:
    ///  1. The return type must be the same length as the input types. The
    ///     argument types have already been checked to ensure they have the same
    ///     length (an error would've been emitted otherwise), so we can compare
    ///     the return type against any of the argument types.
    ///
    ///     An example that triggers this error:
    ///     ```rust
    ///     let x = u64x2(0, 0);
    ///     let y = u64x2(0, 1);
    ///     unsafe { let invalid_simd: u32x4 = simd_eq(x, y); }
    ///     ```
    ///     We compare two `u64x2` vectors but try to store the result in a `u32x4`.
    ///  2. The return type must have an integer base type.
    ///
    ///     An example that triggers this error:
    ///     ```rust
    ///     let x = u64x2(0, 0);
    ///     let y = u64x2(0, 1);
    ///     unsafe { let invalid_simd: f32x2 = simd_eq(x, y); }
    ///     ```
    ///     We compare two `u64x2` vectors but try to store the result in a `f32x4`,
    ///     which is composed of `f32` values.
    fn codegen_simd_cmp<F: FnOnce(Expr, Expr, Type) -> Expr>(
        &mut self,
        f: F,
        mut fargs: Vec<Expr>,
        p: &Place,
        span: Span,
        rust_arg_types: &[Ty],
        rust_ret_type: Ty,
    ) -> Stmt {
        let arg1 = fargs.remove(0);
        let arg2 = fargs.remove(0);
        let ret_typ = self.codegen_ty_stable(rust_ret_type);

        if arg1.typ().len().unwrap() != ret_typ.len().unwrap() {
            let err_msg = format!(
                "expected return type with length {} (same as input type `{}`), \
                found `{}` with length {}",
                arg1.typ().len().unwrap(),
                self.pretty_ty(rust_arg_types[0]),
                self.pretty_ty(rust_ret_type),
                ret_typ.len().unwrap()
            );
            utils::span_err(self.tcx, span, err_msg);
        }

        if !ret_typ.base_type().unwrap().is_integer() {
            let (_, rust_base_type) = self.simd_size_and_type(rust_ret_type);
            let err_msg = format!(
                "expected return type with integer elements, found `{}` with non-integer `{}`",
                self.pretty_ty(rust_ret_type),
                self.pretty_ty(rust_base_type),
            );
            utils::span_err(self.tcx, span, err_msg);
        }
        self.tcx.dcx().abort_if_errors();

        // Create the vector comparison expression
        let e = f(arg1, arg2, ret_typ);
        let loc = self.codegen_span_stable(span);
        self.codegen_expr_to_place_stable(p, e, loc)
    }

    /// Codegen for `simd_div` and `simd_rem` intrinsics.
    /// This checks for overflow in signed integer division (i.e. when dividing the minimum integer
    /// for the type by -1). Overflow checks on floating point division are handled by CBMC, as is
    /// division by zero for both integers and floats.
    fn codegen_simd_div_with_overflow(
        &mut self,
        fargs: Vec<Expr>,
        intrinsic: &str,
        p: &Place,
        loc: Location,
    ) -> Stmt {
        let op_fun = match intrinsic {
            "simd_div" => Expr::div,
            "simd_rem" => Expr::rem,
            _ => unreachable!("expected simd_div or simd_rem"),
        };
        let base_type = fargs[0].typ().base_type().unwrap().clone();
        if base_type.is_integer() && base_type.is_signed(self.symbol_table.machine_model()) {
            let min_int_expr = base_type.min_int_expr(self.symbol_table.machine_model());
            let negative_one = Expr::int_constant(-1, base_type);
            self.codegen_simd_op_with_overflow(
                op_fun,
                |a, b| a.eq(min_int_expr.clone()).and(b.eq(negative_one.clone())),
                fargs,
                intrinsic,
                p,
                loc,
            )
        } else {
            self.binop(p, fargs, op_fun, loc)
        }
    }

    /// Intrinsics which encode a SIMD arithmetic operation with overflow check.
    /// We expand the overflow check because CBMC overflow operations don't accept array as
    /// argument.
    fn codegen_simd_op_with_overflow<F: FnOnce(Expr, Expr) -> Expr, G: Fn(Expr, Expr) -> Expr>(
        &mut self,
        op_fun: F,
        overflow_fun: G,
        mut fargs: Vec<Expr>,
        intrinsic: &str,
        p: &Place,
        loc: Location,
    ) -> Stmt {
        let a = fargs.remove(0);
        let b = fargs.remove(0);

        let a_size = a.typ().len().unwrap();
        let b_size = b.typ().len().unwrap();
        assert_eq!(a_size, b_size, "expected same length vectors");

        let mut check = Expr::bool_false();
        for i in 0..a_size {
            // create expression
            let index = Expr::int_constant(i, Type::ssize_t());
            let v_a = a.clone().index_array(index.clone());
            let v_b = b.clone().index_array(index);
            check = check.or(overflow_fun(v_a, v_b));
        }
        let check_stmt = self.codegen_assert_assume(
            check.not(),
            PropertyClass::ArithmeticOverflow,
            format!("attempt to compute {intrinsic} which would overflow").as_str(),
            loc,
        );
        let res = op_fun(a, b);
        let expr_place = self.codegen_expr_to_place_stable(p, res, loc);
        Stmt::block(vec![check_stmt, expr_place], loc)
    }

    /// Intrinsics which encode a SIMD bitshift.
    /// Also checks for valid shift distance. Shifts on an integer of type T are UB if shift
    /// distance < 0 or >= T::BITS.
    fn codegen_simd_shift_with_distance_check(
        &mut self,
        mut fargs: Vec<Expr>,
        intrinsic: &str,
        p: &Place,
        loc: Location,
    ) -> Stmt {
        let values = fargs.remove(0);
        let distances = fargs.remove(0);

        let values_len = values.typ().len().unwrap();
        let distances_len = distances.typ().len().unwrap();
        assert_eq!(values_len, distances_len, "expected same length vectors");

        let value_type = values.typ().base_type().unwrap();
        let distance_type = distances.typ().base_type().unwrap();
        let value_width = value_type.sizeof_in_bits(&self.symbol_table);
        let value_width_expr = Expr::int_constant(value_width, distance_type.clone());
        let distance_is_signed = distance_type.is_signed(self.symbol_table.machine_model());

        let mut excessive_check = Expr::bool_false();
        let mut negative_check = Expr::bool_false();
        for i in 0..distances_len {
            let index = Expr::int_constant(i, Type::ssize_t());
            let distance = distances.clone().index_array(index);
            let excessive_distance_cond = distance.clone().ge(value_width_expr.clone());
            excessive_check = excessive_check.or(excessive_distance_cond);
            if distance_is_signed {
                let negative_distance_cond = distance.is_negative();
                negative_check = negative_check.or(negative_distance_cond);
            }
        }
        let excessive_check_stmt = self.codegen_assert_assume(
            excessive_check.not(),
            PropertyClass::ArithmeticOverflow,
            format!("attempt {intrinsic} with excessive shift distance").as_str(),
            loc,
        );

        let op_fun = match intrinsic {
            "simd_shl" => Expr::shl,
            "simd_shr" => {
                if distance_is_signed {
                    Expr::ashr
                } else {
                    Expr::lshr
                }
            }
            _ => unreachable!("expected a simd shift intrinsic"),
        };
        let res = op_fun(values, distances);
        let expr_place = self.codegen_expr_to_place_stable(p, res, loc);

        if distance_is_signed {
            let negative_check_stmt = self.codegen_assert_assume(
                negative_check.not(),
                PropertyClass::ArithmeticOverflow,
                format!("attempt {intrinsic} with negative shift distance").as_str(),
                loc,
            );
            Stmt::block(vec![excessive_check_stmt, negative_check_stmt, expr_place], loc)
        } else {
            Stmt::block(vec![excessive_check_stmt, expr_place], loc)
        }
    }

    /// `simd_shuffle` constructs a new vector from the elements of two input
    /// vectors, choosing values according to an input array of indexes.
    ///
    /// We check that:
    ///  1. The return type length is equal to the expected length (`n`) of the
    ///     `simd_shuffle` operation.
    ///  2. The return type's subtype is equal to the vector's subtype (i.e.,
    ///     the 1st argument). Both input vectors are guaranteed to be of the
    ///     same type when they get here due to the `simd_shuffle` definition.
    ///
    /// In the case of some SIMD intrinsics, the backend is responsible for
    /// performing this and similar checks, and erroring out if it proceeds.
    ///
    /// TODO: Check that `indexes` contains constant values which are within the
    /// expected bounds. See
    /// <https://github.com/model-checking/kani/issues/1960> for more details.
    ///
    /// This code mimics CBMC's `shuffle_vector_exprt::lower()` here:
    /// <https://github.com/diffblue/cbmc/blob/develop/src/ansi-c/c_expr.cpp>
    ///
    /// We can't use shuffle_vector_exprt because it's not understood by the CBMC backend,
    /// it's immediately lowered by the C frontend.
    /// Issue: <https://github.com/diffblue/cbmc/issues/6297>
    fn codegen_intrinsic_simd_shuffle(
        &mut self,
        mut fargs: Vec<Expr>,
        p: &Place,
        rust_arg_types: &[Ty],
        rust_ret_type: Ty,
        n: u64,
        span: Span,
    ) -> Stmt {
        // vector, size n: translated as vector types which cbmc treats as arrays
        let vec1 = fargs.remove(0);
        let vec2 = fargs.remove(0);
        // [u32; n]: translated wrapped in a struct
        let indexes = fargs.remove(0);

        let (in_type_len, vec_subtype) = self.simd_size_and_type(rust_arg_types[0]);
        let (ret_type_len, ret_type_subtype) = self.simd_size_and_type(rust_ret_type);
        if ret_type_len != n {
            let err_msg = format!(
                "expected return type of length {n}, found `{}` with length {ret_type_len}",
                self.pretty_ty(rust_ret_type),
            );
            utils::span_err(self.tcx, span, err_msg);
        }
        if vec_subtype != ret_type_subtype {
            let err_msg = format!(
                "expected return element type `{}` (element of input `{}`), \
                 found `{}` with element type `{}`",
                self.pretty_ty(vec_subtype),
                self.pretty_ty(rust_arg_types[0]),
                self.pretty_ty(rust_ret_type),
                self.pretty_ty(ret_type_subtype),
            );
            utils::span_err(self.tcx, span, err_msg);
        }

        // An unsigned type here causes an invariant violation in CBMC.
        // Issue: https://github.com/diffblue/cbmc/issues/6298
        let st_rep = Type::ssize_t();
        let n_rep = Expr::int_constant(in_type_len, st_rep.clone());

        // P = indexes.expanded_map(v -> if v < N then vec1[v] else vec2[v-N])
        let elems = (0..n)
            .map(|i| {
                let idx = Expr::int_constant(i, st_rep.clone());
                // Must not use `indexes.index(i)` directly, because codegen wraps arrays in struct
                let v = self.codegen_idx_array(indexes.clone(), idx).cast_to(st_rep.clone());
                let cond = v.clone().lt(n_rep.clone());
                let t = vec1.clone().index(v.clone());
                let e = vec2.clone().index(v.sub(n_rep.clone()));
                cond.ternary(t, e)
            })
            .collect();
        self.tcx.dcx().abort_if_errors();
        let cbmc_ret_ty = self.codegen_ty_stable(rust_ret_type);
        let loc = self.codegen_span_stable(span);
        self.codegen_expr_to_place_stable(p, Expr::vector_expr(cbmc_ret_ty, elems), loc)
    }

    /// A volatile load of a memory location:
    /// <https://doc.rust-lang.org/std/ptr/fn.read_volatile.html>
    ///
    /// Undefined behavior if any of these conditions are violated:
    ///  * `src` must be valid for writes (done by `--pointer-check`)
    ///  * `src` must be properly aligned (done by `align_check` below)
    ///
    /// TODO: Add a check for the condition:
    ///  * `src` must point to a properly initialized value of type `T`
    ///    See <https://github.com/model-checking/kani/issues/920> for more details
    fn codegen_volatile_load(
        &mut self,
        mut fargs: Vec<Expr>,
        farg_types: &[Ty],
        p: &Place,
        loc: Location,
    ) -> Stmt {
        let src = fargs.remove(0);
        let src_typ = farg_types[0];
        let align = self.is_ptr_aligned(src_typ, src.clone());
        let align_check = self.codegen_assert_assume(
            align,
            PropertyClass::SafetyCheck,
            "`src` must be properly aligned",
            loc,
        );
        let expr = src.dereference();
        let res_stmt = self.codegen_expr_to_place_stable(p, expr, loc);
        Stmt::block(vec![align_check, res_stmt], loc)
    }

    /// A volatile write of a memory location:
    /// <https://doc.rust-lang.org/std/ptr/fn.write_volatile.html>
    ///
    /// Undefined behavior if any of these conditions are violated:
    ///  * `dst` must be valid for writes (done by `--pointer-check`)
    ///  * `dst` must be properly aligned (done by `align_check` below)
    fn codegen_volatile_store(
        &mut self,
        mut fargs: Vec<Expr>,
        farg_types: &[Ty],
        loc: Location,
    ) -> Stmt {
        let dst = fargs.remove(0);
        let src = fargs.remove(0);
        let dst_typ = farg_types[0];
        let align = self.is_ptr_aligned(dst_typ, dst.clone());
        let align_check = self.codegen_assert_assume(
            align,
            PropertyClass::SafetyCheck,
            "`dst` must be properly aligned",
            loc,
        );
        if self.is_zst_stable(pointee_type_stable(dst_typ).unwrap()) {
            // do not attempt to dereference (and assign) a ZST
            align_check
        } else {
            let expr = dst.dereference().assign(src, loc);
            Stmt::block(vec![align_check, expr], loc)
        }
    }

    /// Sets `count * size_of::<T>()` bytes of memory starting at `dst` to `val`
    /// <https://doc.rust-lang.org/std/ptr/fn.write_bytes.html>
    ///
    /// Undefined behavior if any of these conditions are violated:
    ///  * `dst` must be valid for writes (done by memset writable check)
    ///  * `dst` must be properly aligned (done by `align_check` below)
    ///
    /// In addition, we check that computing `bytes` (i.e., the third argument
    /// for the `memset` call) would not overflow
    fn codegen_write_bytes(
        &mut self,
        mut fargs: Vec<Expr>,
        farg_types: &[Ty],
        loc: Location,
    ) -> Stmt {
        let dst = fargs.remove(0).cast_to(Type::void_pointer());
        let val = fargs.remove(0).cast_to(Type::c_int());
        let count = fargs.remove(0);

        // Check that `dst` must be properly aligned
        let dst_typ = farg_types[0];
        let align = self.is_ptr_aligned(dst_typ, dst.clone());
        let align_check = self.codegen_assert_assume(
            align,
            PropertyClass::SafetyCheck,
            "`dst` must be properly aligned",
            loc,
        );

        // Check that computing `count` in bytes would not overflow
        let (count_bytes, overflow_check) = self.count_in_bytes(
            count,
            pointee_type_stable(dst_typ).unwrap(),
            Type::size_t(),
            "write_bytes",
            loc,
        );

        let memset_call = BuiltinFn::Memset.call(vec![dst, val, count_bytes], loc);
        Stmt::block(vec![align_check, overflow_check, memset_call.as_stmt(loc)], loc)
    }

    /// Computes (multiplies) the equivalent of a memory-related number (e.g., an offset) in bytes.
    /// Because this operation may result in an arithmetic overflow, it includes an overflow check.
    /// Returns a tuple with:
    ///  * The result expression of the computation.
    ///  * An assertion statement to ensure the operation has not overflowed.
    pub fn count_in_bytes(
        &mut self,
        count: Expr,
        ty: Ty,
        res_ty: Type,
        intrinsic: &str,
        loc: Location,
    ) -> (Expr, Stmt) {
        assert!(res_ty.is_integer());
        let layout = self.layout_of_stable(ty);
        let size_of_elem = Expr::int_constant(layout.size.bytes(), res_ty)
            .with_size_of_annotation(self.codegen_ty_stable(ty));
        let size_of_count_elems = count.mul_overflow(size_of_elem);
        let message =
            format!("{intrinsic}: attempt to compute number in bytes which would overflow");
        let assert_stmt = self.codegen_assert_assume(
            size_of_count_elems.overflowed.not(),
            PropertyClass::ArithmeticOverflow,
            message.as_str(),
            loc,
        );
        (size_of_count_elems.result, assert_stmt)
    }

    /// Generates an expression `(ptr as usize) % align_of(T) == 0`
    /// to determine if a pointer `ptr` with pointee type `T` is aligned.
    fn is_ptr_aligned(&mut self, ty: Ty, ptr: Expr) -> Expr {
        // Ensure `typ` is a pointer, then extract the pointee type
        assert!(ty.kind().is_raw_ptr());
        let pointee_type = pointee_type_stable(ty).unwrap();
        // Obtain the alignment for the pointee type `T`
        let layout = self.layout_of_stable(pointee_type);
        let align = Expr::int_constant(layout.align.abi.bytes(), Type::size_t());
        // Cast the pointer to `usize` and return the alignment expression
        let cast_ptr = ptr.cast_to(Type::size_t());
        let zero = Type::size_t().zero();
        cast_ptr.rem(align).eq(zero)
    }

    /// Swaps the memory contents pointed to by arguments `x` and `y`, respectively, which is
    /// required for the `typed_swap` intrinsic.
    ///
    /// The standard library API requires that `x` and `y` are readable and writable as their
    /// (common) type (which auto-generated checks for dereferencing will take care of), and the
    /// memory regions pointed to must be non-overlapping.
    pub fn codegen_swap(&mut self, mut fargs: Vec<Expr>, farg_types: &[Ty], loc: Location) -> Stmt {
        // two parameters, and both must be raw pointers with the same base type
        assert!(fargs.len() == 2);
        assert!(farg_types[0].kind().is_raw_ptr());
        assert!(farg_types[0] == farg_types[1]);

        let x = fargs.remove(0);
        let y = fargs.remove(0);

        if self.is_zst_stable(pointee_type_stable(farg_types[0]).unwrap()) {
            // do not attempt to dereference (and assign) a ZST
            Stmt::skip(loc)
        } else {
            // if(same_object(x, y)) {
            //   assert(x + 1 <= y || y + 1 <= x);
            //   assume(x + 1 <= y || y + 1 <= x);
            // }
            let one = Expr::int_constant(1, Type::c_int());
            let non_overlapping = x
                .clone()
                .plus(one.clone())
                .le(y.clone())
                .or(y.clone().plus(one.clone()).le(x.clone()));
            let non_overlapping_check = self.codegen_assert_assume(
                non_overlapping,
                PropertyClass::SafetyCheck,
                "memory regions pointed to by `x` and `y` must not overlap",
                loc,
            );
            let non_overlapping_stmt = Stmt::if_then_else(
                x.clone().same_object(y.clone()),
                non_overlapping_check,
                None,
                loc,
            );

            // T t = *y; *y = *x; *x = t;
            let deref_y = y.clone().dereference();
            let (temp_var, assign_to_t) =
                self.decl_temp_variable(deref_y.typ().clone(), Some(deref_y), loc);
            let assign_to_y = y.dereference().assign(x.clone().dereference(), loc);
            let assign_to_x = x.dereference().assign(temp_var, loc);

            Stmt::block(vec![non_overlapping_stmt, assign_to_t, assign_to_y, assign_to_x], loc)
        }
    }
}

fn instance_args(instance: &Instance) -> GenericArgs {
    let TyKind::RigidTy(RigidTy::FnDef(_, args)) = instance.ty().kind() else {
        unreachable!(
            "Expected intrinsic `{}` type to be `FnDef`, but found: `{:?}`",
            instance.trimmed_name(),
            instance.ty()
        )
    };
    args
}<|MERGE_RESOLUTION|>--- conflicted
+++ resolved
@@ -488,17 +488,10 @@
             "offset" => unreachable!(
                 "Expected `core::intrinsics::unreachable` to be handled by `BinOp::OffSet`"
             ),
-<<<<<<< HEAD
-            "powf32" => unstable_codegen!(codegen_simple_intrinsic!(Powf)),
-            "powf64" => unstable_codegen!(codegen_simple_intrinsic!(Pow)),
+            "powf32" => codegen_simple_intrinsic!(Powf),
+            "powf64" => codegen_simple_intrinsic!(Pow),
             "powif32" => codegen_simple_intrinsic!(Powif),
             "powif64" => codegen_simple_intrinsic!(Powi),
-=======
-            "powf32" => codegen_simple_intrinsic!(Powf),
-            "powf64" => codegen_simple_intrinsic!(Pow),
-            "powif32" => unstable_codegen!(codegen_simple_intrinsic!(Powif)),
-            "powif64" => unstable_codegen!(codegen_simple_intrinsic!(Powi)),
->>>>>>> 370b2159
             "pref_align_of" => codegen_intrinsic_const!(),
             "ptr_guaranteed_cmp" => self.codegen_ptr_guaranteed_cmp(fargs, place, loc),
             "ptr_offset_from" => self.codegen_ptr_offset_from(fargs, place, loc),
