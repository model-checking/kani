// Copyright Kani Contributors
// SPDX-License-Identifier: Apache-2.0 OR MIT

//! This file contains functions related to codegenning MIR functions into gotoc

use crate::codegen_cprover_gotoc::GotocCtx;
use cbmc::goto_program::{Expr, FunctionContract, Stmt, Symbol};
use cbmc::InternString;
use rustc_middle::mir::traversal::reverse_postorder;
use stable_mir::mir::mono::Instance;
use stable_mir::mir::{Body, Local};
use stable_mir::ty::{RigidTy, TyKind};
use stable_mir::CrateDef;
use std::collections::BTreeMap;
use std::iter::FromIterator;
use tracing::{debug, debug_span};

/// Codegen MIR functions into gotoc
impl<'tcx> GotocCtx<'tcx> {
    /// Declare variables according to their index.
    /// - Index 0 represents the return value.
    /// - Indices [1, N] represent the function parameters where N is the number of parameters.
    /// - Indices that are greater than N represent local variables.
    fn codegen_declare_variables(&mut self, body: &Body) {
        let ldecls = body.local_decls();
        let num_args = body.arg_locals().len();
        for (lc, ldata) in ldecls {
            if Some(lc) == body.spread_arg() {
                // We have already added this local in the function prelude, so
                // skip adding it again here.
                continue;
            }
            let base_name = self.codegen_var_base_name(&lc);
            let name = self.codegen_var_name(&lc);
            let var_type = self.codegen_ty_stable(ldata.ty);
            let loc = self.codegen_span_stable(ldata.span);
            // Indices [1, N] represent the function parameters where N is the number of parameters.
            // Except that ZST fields are not included as parameters.
            let sym =
                Symbol::variable(name, base_name, var_type, self.codegen_span_stable(ldata.span))
                    .with_is_hidden(!self.is_user_variable(&lc))
                    .with_is_parameter((lc > 0 && lc <= num_args) && !self.is_zst_stable(ldata.ty));
            let sym_e = sym.to_expr();
            self.symbol_table.insert(sym);

            // Index 0 represents the return value, which does not need to be
            // declared in the first block
            if lc < 1 || lc > body.arg_locals().len() {
                let init = self.codegen_default_initializer(&sym_e);
                self.current_fn_mut().push_onto_block(Stmt::decl(sym_e, init, loc));
            }
        }
    }

    pub fn codegen_function(&mut self, instance: Instance) {
        let name = self.symbol_name_stable(instance);
        let old_sym = self.symbol_table.lookup(&name).unwrap();

        let _trace_span = debug_span!("CodegenFunction", name = instance.name()).entered();
        if old_sym.is_function_definition() {
            debug!("Double codegen of {:?}", old_sym);
        } else {
            assert!(old_sym.is_function());
            let body = instance.body().unwrap();
            self.set_current_fn(instance, &body);
            self.print_instance(instance, &body);
            self.codegen_function_prelude(&body);
            self.codegen_declare_variables(&body);

            // Get the order from internal body for now.
            let internal_body = self.current_fn().body_internal();
            reverse_postorder(internal_body)
                .for_each(|(bb, _)| self.codegen_block(bb.index(), &body.blocks[bb.index()]));

            let loc = self.codegen_span_stable(instance.def.span());
            let stmts = self.current_fn_mut().extract_block();
            let goto_body = Stmt::block(stmts, loc);
            self.symbol_table.update_fn_declaration_with_definition(&name, goto_body);
            self.reset_current_fn();
        }
    }

    /// Codegen changes required due to the function ABI.
    /// We currently untuple arguments for RustCall ABI where the `spread_arg` is set.
    fn codegen_function_prelude(&mut self, body: &Body) {
        debug!(spread_arg=?body.spread_arg(), "codegen_function_prelude");
        if let Some(spread_arg) = body.spread_arg() {
            self.codegen_spread_arg(body, spread_arg);
        }
    }

    /// MIR functions have a `spread_arg` field that specifies whether the
    /// final argument to the function is "spread" at the LLVM/codegen level
    /// from a tuple into its individual components. (Used for the "rust-
    /// call" ABI, necessary because the function traits and closures cannot have an
    /// argument list in MIR that is both generic and variadic, so Rust
    /// allows a generic tuple).
    ///
    /// These tuples are used in the MIR to invoke a shim, and it's used in the shim body.
    ///
    /// The `spread_arg` represents the the local variable that is to be "spread"/untupled.
    /// However, the function body itself may refer to the members of
    /// the tuple instead of the individual spread parameters, so we need to add to the
    /// function prelude code that _retuples_, that is, writes the arguments
    /// back to a local tuple that can be used in the body.
    ///
    /// See:
    /// <https://rust-lang.zulipchat.com/#narrow/stream/182449-t-compiler.2Fhelp/topic/Determine.20untupled.20closure.20args.20from.20Instance.3F>
    fn codegen_spread_arg(&mut self, body: &Body, spread_arg: Local) {
        debug!(current=?self.current_fn().name(), "codegen_spread_arg");
        let spread_data = &body.locals()[spread_arg];
        let tup_ty = spread_data.ty;
        if self.is_zst_stable(tup_ty) {
            // No need to spread a ZST since it will be ignored.
            return;
        }

        let loc = self.codegen_span_stable(spread_data.span);

        // Get the function signature from MIR, _before_ we untuple
        let instance = self.current_fn().instance_stable();
        // Closures themselves will have their arguments already untupled,
        // see Zulip link above.
        assert!(
            !instance.ty().kind().is_closure(),
            "Unexpected spread arg `{}` set for closure `{}`",
            spread_arg,
            instance.name()
        );

        // When we codegen the function signature elsewhere, we will codegen the untupled version.
        // We then marshall the arguments into a local variable holding the expected tuple.
        // For a function with args f(a: t1, b: t2, c: t3), the tuple type will look like
        // ```
        //    struct T {
        //        0: t1,
        //        1: t2,
        //        2: t3,
        // }
        // ```
        // For e.g., in the test `tupled_closure.rs`, the tuple type looks like:
        // ```
        // struct _8098103865751214180
        // {
        //    unsigned long int 1;
        //    unsigned char 0;
        //    struct _3159196586427472662 2;
        // };
        // ```
        // Note how the compiler has reordered the fields to improve packing.
        let tup_type = self.codegen_ty_stable(tup_ty);

        // We need to marshall the arguments into the tuple
        // The arguments themselves have been tacked onto the explicit function paramaters by
        // the code in `pub fn fn_typ(&mut self) -> Type {` in `typ.rs`.
        // By convention, they are given the names `spread<i>`.
        // For e.g., in the test `tupled_closure.rs`, the actual function looks like
        // ```
        // unsigned long int _RNvYNvCscgV8bIzQQb7_14tupled_closure1hINtNtNtCsaGHNm3cehi1_4core3ops8function2FnThjINtNtBH_6option6OptionNtNtNtBH_3num7nonzero12NonZeroUsizeEEE4callB4_(
        //        unsigned long int (*var_1)(unsigned char, unsigned long int, struct _3159196586427472662),
        //        unsigned char spread_2,
        //        unsigned long int spread_3,
        //        struct _3159196586427472662 spread_4) {
        //  struct _8098103865751214180 var_2={ .1=spread_3, .0=spread_2, .2=spread_4 };
        //  unsigned long int var_0=(_RNvCscgV8bIzQQb7_14tupled_closure1h)(var_2.0, var_2.1, var_2.2);
        //  return var_0;
        // }
        // ```

        let TyKind::RigidTy(RigidTy::Tuple(args)) = tup_ty.kind() else {
            unreachable!("a function's spread argument must be a tuple")
        };
        let starting_idx = spread_arg;
        let marshalled_tuple_fields =
            BTreeMap::from_iter(args.iter().enumerate().map(|(arg_i, arg_t)| {
                // The components come at the end, so offset by the untupled length.
                // This follows the naming convention defined in `typ.rs`.
                let lc = arg_i + starting_idx;
                let (name, base_name) = self.codegen_spread_arg_name(&lc);
                let sym = Symbol::variable(name, base_name, self.codegen_ty_stable(*arg_t), loc)
                    .with_is_hidden(false)
                    .with_is_parameter(!self.is_zst_stable(*arg_t));
                // The spread arguments are additional function paramaters that are patched in
                // They are to the function signature added in the `fn_typ` function.
                // But they were never added to the symbol table, which we currently do here.
                // https://github.com/model-checking/kani/issues/686 to track a better solution.
                self.symbol_table.insert(sym.clone());
                // As discussed above, fields are named like `0: t1`.
                // Follow that pattern for the marshalled data.
                // name:value map is resilliant to rustc reordering fields (see above)
                (arg_i.to_string().intern(), sym.to_expr())
            }));
        let marshalled_tuple_value =
            Expr::struct_expr(tup_type.clone(), marshalled_tuple_fields, &self.symbol_table)
                .with_location(loc);
        self.declare_variable(
            self.codegen_var_name(&spread_arg),
            self.codegen_var_base_name(&spread_arg),
            tup_type,
            Some(marshalled_tuple_value),
            loc,
        );
    }

<<<<<<< HEAD
    /// Convert the Kani level contract into a CBMC level contract by creating a
    /// CBMC lambda.
    fn as_goto_contract(&mut self, assigns_contract: Vec<Local>) -> FunctionContract {
        use cbmc::goto_program::Lambda;

        let goto_annotated_fn_name = self.current_fn().name();
        let goto_annotated_fn_typ = self
            .symbol_table
            .lookup(&goto_annotated_fn_name)
            .unwrap_or_else(|| panic!("Function '{goto_annotated_fn_name}' is not declared"))
            .typ
            .clone();

        let assigns = assigns_contract
            .into_iter()
            .map(|local| {
                Lambda::as_contract_for(
                    &goto_annotated_fn_typ,
                    None,
                    self.codegen_place(&local.into()).unwrap().goto_expr.dereference(),
                )
            })
            .collect();

        FunctionContract::new(assigns)
    }

    /// Convert the contract to a CBMC contract, then attach it to `instance`.
    /// `instance` must have previously been declared.
    ///
    /// This merges with any previously attached contracts.
    pub fn attach_contract(&mut self, instance: Instance<'tcx>, contract: Vec<Local>) {
        // This should be safe, since the contract is pretty much evaluated as
        // though it was the first (or last) assertion in the function.
        assert!(self.current_fn.is_none());
        self.set_current_fn(instance);
        let goto_contract = self.as_goto_contract(contract);
        let name = self.current_fn().name();

        self.symbol_table.attach_contract(name, goto_contract);
        self.reset_current_fn()
    }

    pub fn declare_function(&mut self, instance: Instance<'tcx>) {
        debug!("declaring {}; {:?}", instance, instance);
        self.set_current_fn(instance);
        debug!(krate = self.current_fn().krate().as_str());
        debug!(is_std = self.current_fn().is_std());
        self.ensure(&self.current_fn().name(), |ctx, fname| {
            let mir = ctx.current_fn().mir();
=======
    pub fn declare_function(&mut self, instance: Instance) {
        debug!("declaring {}; {:?}", instance.name(), instance);
        let body = instance.body().unwrap();
        self.set_current_fn(instance, &body);
        debug!(krate=?instance.def.krate(), is_std=self.current_fn().is_std(), "declare_function");
        self.ensure(&self.symbol_name_stable(instance), |ctx, fname| {
>>>>>>> ee0ff7ea
            Symbol::function(
                fname,
                ctx.fn_typ(&body),
                None,
                instance.name(),
                ctx.codegen_span_stable(instance.def.span()),
            )
        });
        self.reset_current_fn();
    }
}<|MERGE_RESOLUTION|>--- conflicted
+++ resolved
@@ -202,7 +202,6 @@
         );
     }
 
-<<<<<<< HEAD
     /// Convert the Kani level contract into a CBMC level contract by creating a
     /// CBMC lambda.
     fn as_goto_contract(&mut self, assigns_contract: Vec<Local>) -> FunctionContract {
@@ -246,21 +245,12 @@
         self.reset_current_fn()
     }
 
-    pub fn declare_function(&mut self, instance: Instance<'tcx>) {
-        debug!("declaring {}; {:?}", instance, instance);
-        self.set_current_fn(instance);
-        debug!(krate = self.current_fn().krate().as_str());
-        debug!(is_std = self.current_fn().is_std());
-        self.ensure(&self.current_fn().name(), |ctx, fname| {
-            let mir = ctx.current_fn().mir();
-=======
     pub fn declare_function(&mut self, instance: Instance) {
         debug!("declaring {}; {:?}", instance.name(), instance);
         let body = instance.body().unwrap();
         self.set_current_fn(instance, &body);
         debug!(krate=?instance.def.krate(), is_std=self.current_fn().is_std(), "declare_function");
         self.ensure(&self.symbol_name_stable(instance), |ctx, fname| {
->>>>>>> ee0ff7ea
             Symbol::function(
                 fname,
                 ctx.fn_typ(&body),
