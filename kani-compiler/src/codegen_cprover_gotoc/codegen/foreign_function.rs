--- conflicted
+++ resolved
@@ -49,10 +49,6 @@
     /// handled later.
     pub fn codegen_foreign_fn(&mut self, instance: Instance) -> &Symbol {
         debug!(?instance, "codegen_foreign_function");
-<<<<<<< HEAD
-        let instance_internal = rustc_internal::internal(self.tcx, instance);
-=======
->>>>>>> f08a3e99
         let fn_name = self.symbol_name_stable(instance).intern();
         if self.symbol_table.contains(fn_name) {
             // Symbol has been added (either a built-in CBMC function or a Rust allocation function).
@@ -139,11 +135,7 @@
     /// Generate type for the given foreign instance.
     fn codegen_ffi_type(&mut self, instance: Instance) -> Type {
         let fn_name = self.symbol_name_stable(instance);
-<<<<<<< HEAD
-        let fn_abi = kani_middle::fn_abi(self.tcx, rustc_internal::internal(self.tcx, instance));
-=======
         let fn_abi = instance.fn_abi().unwrap();
->>>>>>> f08a3e99
         let loc = self.codegen_span_stable(instance.def.span());
         let params = fn_abi
             .args
@@ -181,12 +173,7 @@
         let entry = self.unsupported_constructs.entry("foreign function".into()).or_default();
         entry.push(loc);
 
-<<<<<<< HEAD
-        let call_conv =
-            kani_middle::fn_abi(self.tcx, rustc_internal::internal(self.tcx, instance)).conv;
-=======
         let call_conv = instance.fn_abi().unwrap().conv;
->>>>>>> f08a3e99
         let msg = format!("call to foreign \"{call_conv:?}\" function `{fn_name}`");
         let url = if call_conv == CallConvention::C {
             "https://github.com/model-checking/kani/issues/2423"
