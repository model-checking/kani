// Copyright Kani Contributors
// SPDX-License-Identifier: Apache-2.0 OR MIT
use super::typ::TypeExt;
use super::typ::FN_RETURN_VOID_VAR_NAME;
use super::PropertyClass;
use crate::codegen_cprover_gotoc::codegen::typ::pointee_type;
use crate::codegen_cprover_gotoc::{GotocCtx, VtableCtx};
use crate::unwrap_or_return_codegen_unimplemented_stmt;
use cbmc::goto_program::{Expr, Location, Stmt, Type};
use cbmc::utils::BUG_REPORT_URL;
use kani_queries::UserInput;
use rustc_hir::def_id::DefId;
use rustc_middle::mir;
use rustc_middle::mir::{
    AssertKind, BasicBlock, Operand, Place, Statement, StatementKind, SwitchTargets, Terminator,
    TerminatorKind,
};
use rustc_middle::ty;
use rustc_middle::ty::layout::LayoutOf;
use rustc_middle::ty::{Instance, InstanceDef, Ty};
use rustc_span::Span;
use rustc_target::abi::{FieldsShape, Primitive, TagEncoding, Variants};
use tracing::{debug, info_span, trace, warn};

impl<'tcx> GotocCtx<'tcx> {
    /// Generate Goto-C for MIR [Statement]s.
    /// This does not cover all possible "statements" because MIR distinguishes between ordinary
    /// statements and [Terminator]s, which can exclusively appear at the end of a basic block.
    ///
    /// See [GotocCtx::codegen_terminator] for those.
    pub fn codegen_statement(&mut self, stmt: &Statement<'tcx>) -> Stmt {
        let _trace_span = info_span!("CodegenStatement", statement = ?stmt).entered();
        debug!("handling statement {:?}", stmt);
        let location = self.codegen_span(&stmt.source_info.span);
        match &stmt.kind {
            StatementKind::Assign(box (l, r)) => {
                let lty = self.place_ty(l);
                let rty = self.rvalue_ty(r);
                let llayout = self.layout_of(lty);
                // we ignore assignment for all zero size types
                if llayout.is_zst() {
                    Stmt::skip(Location::none())
                } else if lty.is_fn_ptr() && rty.is_fn() && !rty.is_fn_ptr() {
                    // implicit address of a function pointer, e.g.
                    // let fp: fn() -> i32 = foo;
                    // where the reference is implicit.
                    unwrap_or_return_codegen_unimplemented_stmt!(self, self.codegen_place(l))
                        .goto_expr
                        .assign(self.codegen_rvalue(r, location).address_of(), location)
                } else if rty.is_bool() {
                    unwrap_or_return_codegen_unimplemented_stmt!(self, self.codegen_place(l))
                        .goto_expr
                        .assign(self.codegen_rvalue(r, location).cast_to(Type::c_bool()), location)
                } else {
                    unwrap_or_return_codegen_unimplemented_stmt!(self, self.codegen_place(l))
                        .goto_expr
                        .assign(self.codegen_rvalue(r, location), location)
                }
            }
            StatementKind::Deinit(place) => {
                // From rustc doc: "This writes `uninit` bytes to the entire place."
                // Thus, we assign nondet() value to the entire place.
                let dst_mir_ty = self.place_ty(place);
                let dst_type = self.codegen_ty(dst_mir_ty);
                let layout = self.layout_of(dst_mir_ty);
                if layout.is_zst() || dst_type.sizeof_in_bits(&self.symbol_table) == 0 {
                    // We ignore assignment for all zero size types
                    // Ignore generators too for now:
                    // https://github.com/model-checking/kani/issues/416
                    Stmt::skip(location)
                } else {
                    unwrap_or_return_codegen_unimplemented_stmt!(self, self.codegen_place(place))
                        .goto_expr
                        .assign(dst_type.nondet(), location)
                }
            }
            StatementKind::SetDiscriminant { place, variant_index } => {
                // this requires place points to an enum type.
                let pt = self.place_ty(place);
                let (def, _) = match pt.kind() {
                    ty::Adt(def, substs) => (def, substs),
                    ty::Generator(..) => {
                        return self
                            .codegen_unimplemented(
                                "ty::Generator",
                                Type::code(vec![], Type::empty()),
                                location,
                                "https://github.com/model-checking/kani/issues/416",
                            )
                            .as_stmt(location);
                    }
                    _ => unreachable!(),
                };
                let layout = self.layout_of(pt);
                match &layout.variants {
                    Variants::Single { .. } => Stmt::skip(location),
                    Variants::Multiple { tag, tag_encoding, .. } => match tag_encoding {
                        TagEncoding::Direct => {
                            let discr = def.discriminant_for_variant(self.tcx, *variant_index);
                            let discr_t = self.codegen_enum_discr_typ(pt);
                            // The constant created below may not fit into the type.
                            // https://github.com/model-checking/kani/issues/996
                            //
                            // It doesn't matter if the type comes from `self.codegen_enum_discr_typ(pt)`
                            // or `discr.ty`. It looks like something is wrong with `discriminat_for_variant`
                            // because when it tries to codegen `std::cmp::Ordering` (which should produce
                            // discriminant values -1, 0 and 1) it produces values 255, 0 and 1 with i8 types:
                            //
                            // debug!("DISCRIMINANT - val:{:?} ty:{:?}", discr.val, discr.ty);
                            // DISCRIMINANT - val:255 ty:i8
                            // DISCRIMINANT - val:0 ty:i8
                            // DISCRIMINANT - val:1 ty:i8
                            let discr = Expr::int_constant(discr.val, self.codegen_ty(discr_t));
                            unwrap_or_return_codegen_unimplemented_stmt!(
                                self,
                                self.codegen_place(place)
                            )
                            .goto_expr
                            .member("case", &self.symbol_table)
                            .assign(discr, location)
                        }
                        TagEncoding::Niche { dataful_variant, niche_variants, niche_start } => {
                            if dataful_variant != variant_index {
                                let offset = match &layout.fields {
                                    FieldsShape::Arbitrary { offsets, .. } => {
                                        offsets[0].bytes_usize()
                                    }
                                    _ => unreachable!("niche encoding must have arbitrary fields"),
                                };
                                let discr_ty = self.codegen_enum_discr_typ(pt);
                                let discr_ty = self.codegen_ty(discr_ty);
                                let niche_value =
                                    variant_index.as_u32() - niche_variants.start().as_u32();
                                let niche_value = (niche_value as u128).wrapping_add(*niche_start);
                                let value =
                                    if niche_value == 0 && tag.primitive() == Primitive::Pointer {
                                        discr_ty.null()
                                    } else {
                                        Expr::int_constant(niche_value, discr_ty.clone())
                                    };
                                let place = unwrap_or_return_codegen_unimplemented_stmt!(
                                    self,
                                    self.codegen_place(place)
                                )
                                .goto_expr;
                                self.codegen_get_niche(place, offset, discr_ty)
                                    .assign(value, location)
                            } else {
                                Stmt::skip(location)
                            }
                        }
                    },
                }
            }
            StatementKind::StorageLive(_) => Stmt::skip(location), // TODO: fix me
            StatementKind::StorageDead(_) => Stmt::skip(location), // TODO: fix me
            StatementKind::CopyNonOverlapping(box mir::CopyNonOverlapping {
                ref src,
                ref dst,
                ref count,
            }) => {
                // Pack the operands and their types, then call `codegen_copy`
                let fargs = vec![
                    self.codegen_operand(src),
                    self.codegen_operand(dst),
                    self.codegen_operand(count),
                ];
                let farg_types =
                    &[self.operand_ty(src), self.operand_ty(dst), self.operand_ty(count)];
                self.codegen_copy("copy_nonoverlapping", true, fargs, farg_types, None, location)
            }
            StatementKind::FakeRead(_)
            | StatementKind::Retag(_, _)
            | StatementKind::AscribeUserType(_, _)
            | StatementKind::Nop
            | StatementKind::Coverage { .. } => Stmt::skip(location),
        }
        .with_location(self.codegen_span(&stmt.source_info.span))
    }

    /// Generate Goto-c for MIR [Terminator] statements.
    /// Many kinds of seemingly ordinary statements in Rust are "terminators" (i.e. the sort of statement that _ends_ a basic block)
    /// because of the need for unwinding/drop. For instance, function calls.
    ///
    /// See also [`GotocCtx::codegen_statement`] for ordinary [Statement]s.
    pub fn codegen_terminator(&mut self, term: &Terminator<'tcx>) -> Stmt {
        let loc = self.codegen_span(&term.source_info.span);
        let _trace_span = info_span!("CodegenTerminator", statement = ?term.kind).entered();
        debug!("handling terminator {:?}", term);
        //TODO: Instead of doing location::none(), and updating, just putit in when we make the stmt.
        match &term.kind {
            TerminatorKind::Goto { target } => {
                Stmt::goto(self.current_fn().find_label(target), loc)
            }
            TerminatorKind::SwitchInt { discr, switch_ty, targets } => {
                self.codegen_switch_int(discr, *switch_ty, targets)
            }
            TerminatorKind::Resume => self.codegen_assert_false(
                PropertyClass::UnsupportedConstruct,
                "resume instruction",
                loc,
            ),
            TerminatorKind::Abort => self.codegen_assert_false(
                PropertyClass::UnsupportedConstruct,
                "abort instruction",
                loc,
            ),
            TerminatorKind::Return => {
                let rty = self.current_fn().sig().unwrap().skip_binder().output();
                if rty.is_unit() {
                    self.codegen_ret_unit()
                } else {
                    let p = Place::from(mir::RETURN_PLACE);
                    let v =
                        unwrap_or_return_codegen_unimplemented_stmt!(self, self.codegen_place(&p))
                            .goto_expr;
                    if self.place_ty(&p).is_bool() {
                        v.cast_to(Type::c_bool()).ret(loc)
                    } else {
                        v.ret(loc)
                    }
                }
            }
            TerminatorKind::Unreachable => Stmt::block(
                vec![
                    self.codegen_assert_false(PropertyClass::Unreachable, "unreachable code", loc),
                    Stmt::assume(Expr::bool_false(), loc),
                ],
                loc,
            ),
            TerminatorKind::Drop { place, target, unwind: _ } => self.codegen_drop(place, target),
            TerminatorKind::Call { func, args, destination, target, .. } => {
                self.codegen_funcall(func, args, destination, target, term.source_info.span)
            }
            TerminatorKind::Assert { cond, expected, msg, target, .. } => {
                let cond = {
                    let r = self.codegen_operand(cond);
                    if *expected { r } else { Expr::not(r) }
                };

                let msg = if let AssertKind::BoundsCheck { .. } = msg {
                    // For bounds check the following panic message is generated at runtime:
                    // "index out of bounds: the length is {len} but the index is {index}",
                    // but CBMC only accepts static messages so we don't add values to the message.
                    "index out of bounds: the length is less than or equal to the given index"
                } else {
                    // For all other assert kind we can get the static message.
                    msg.description()
                };

                // TODO: switch to tagging assertions via the property class once CBMC allows that:
                // https://github.com/diffblue/cbmc/issues/6692
                let (msg_str, reach_stmt) = if self.queries.get_check_assertion_reachability() {
                    let check_id = self.next_check_id();
                    let msg_str = GotocCtx::add_prefix_to_msg(msg, &check_id);
                    let reach_msg = GotocCtx::reachability_check_message(&check_id);
                    (msg_str, self.codegen_cover_loc(&reach_msg, Some(term.source_info.span)))
                } else {
                    (msg.to_string(), Stmt::skip(loc))
                };

                Stmt::block(
                    vec![
                        reach_stmt,
                        cond.cast_to(Type::bool()).if_then_else(
                            Stmt::goto(self.current_fn().find_label(target), loc),
                            None,
                            loc,
                        ),
                        self.codegen_assert_false(PropertyClass::Assertion, &msg_str, loc),
                        Stmt::goto(self.current_fn().find_label(target), loc),
                    ],
                    loc,
                )
            }
            TerminatorKind::DropAndReplace { .. }
            | TerminatorKind::FalseEdge { .. }
            | TerminatorKind::FalseUnwind { .. } => {
                unreachable!("drop elaboration removes these TerminatorKind")
            }
            TerminatorKind::Yield { .. } | TerminatorKind::GeneratorDrop => {
                unreachable!("we should not hit these cases") // why?
            }
            TerminatorKind::InlineAsm { .. } => self
                .codegen_unimplemented(
                    "InlineAsm",
                    Type::empty(),
                    loc,
                    "https://github.com/model-checking/kani/issues/2",
                )
                .as_stmt(loc),
        }
    }

    /// A special case handler to codegen `return ();`
    fn codegen_ret_unit(&mut self) -> Stmt {
        let is_file_local = false;
        let ty = self.codegen_ty_unit();
        let var = self.ensure_global_var(
            FN_RETURN_VOID_VAR_NAME,
            is_file_local,
            ty,
            Location::none(),
            |_, _| None,
        );
        Stmt::ret(Some(var), Location::none())
    }

    /// Generates Goto-C for MIR [TerminatorKind::Drop] calls. We only handle code _after_ Rust's "drop elaboration"
    /// transformation, so these have a simpler semantics.
    ///
    /// The generated code should invoke the appropriate `drop` function on `place`, then goto `target`.
    fn codegen_drop(&mut self, place: &Place<'tcx>, target: &BasicBlock) -> Stmt {
        // TODO: this function doesn't handle unwinding which begins if the destructor panics
        // https://github.com/model-checking/kani/issues/221
        let place_ty = self.place_ty(place);
        debug!(?place_ty, "codegen_drop");
        let drop_instance = Instance::resolve_drop_in_place(self.tcx, place_ty);
        // Once upon a time we did a `hook_applies` check here, but we no longer seem to hook drops
        let drop_implementation = match drop_instance.def {
            InstanceDef::DropGlue(_, None) => {
                // We can skip empty DropGlue functions
                Stmt::skip(Location::none())
            }
            InstanceDef::DropGlue(_def_id, Some(_)) => {
                match place_ty.kind() {
                    ty::Dynamic(..) => {
                        // Virtual drop via a vtable lookup
                        let trait_fat_ptr = unwrap_or_return_codegen_unimplemented_stmt!(
                            self,
                            self.codegen_place(place)
                        )
                        .fat_ptr_goto_expr
                        .unwrap();
                        debug!(?trait_fat_ptr, "codegen_drop: ");

                        // Pull the function off of the fat pointer's vtable pointer
                        let vtable_ref =
                            trait_fat_ptr.to_owned().member("vtable", &self.symbol_table);

                        let vtable = vtable_ref.dereference();
                        let fn_ptr = vtable.member("drop", &self.symbol_table);

                        // Pull the self argument off of the fat pointer's data pointer
                        if let Some(typ) = pointee_type(self.local_ty(place.local)) {
                            if !(typ.is_trait() || typ.is_box()) {
                                warn!(self_type=?typ, "Unsupported drop of unsized");
                                return self
                                    .codegen_unimplemented(
                                        format!("Unsupported drop unsized struct: {:?}", typ)
                                            .as_str(),
                                        Type::Empty,
                                        Location::None,
                                        "https://github.com/model-checking/kani/issues/1072",
                                    )
                                    .as_stmt(Location::None);
                            }
                        }
                        let self_data = trait_fat_ptr.to_owned().member("data", &self.symbol_table);
                        let self_ref = self_data.cast_to(trait_fat_ptr.typ().clone().to_pointer());

                        let call =
                            fn_ptr.dereference().call(vec![self_ref]).as_stmt(Location::none());
                        if self.vtable_ctx.emit_vtable_restrictions {
                            self.virtual_call_with_restricted_fn_ptr(
                                trait_fat_ptr.typ().clone(),
                                VtableCtx::drop_index(),
                                call,
                            )
                        } else {
                            call
                        }
                    }
                    _ => {
                        // Non-virtual, direct drop call
                        assert!(!matches!(drop_instance.def, InstanceDef::Virtual(_, _)));

                        let func = self.codegen_func_expr(drop_instance, None);
                        let place = unwrap_or_return_codegen_unimplemented_stmt!(
                            self,
                            self.codegen_place(place)
                        );
                        let arg = if let Some(fat_ptr) = place.fat_ptr_goto_expr {
                            // Drop takes the fat pointer if it exists
                            fat_ptr
                        } else {
                            place.goto_expr.address_of()
                        };
                        // The only argument should be a self reference
                        let args = vec![arg];

                        // We have a known issue where nested Arc and Mutex objects result in
                        // drop_in_place call implementations that fail to typecheck. Skipping
                        // drop entirely causes unsound verification results in common cases
                        // like vector extend, so for now, add a sound special case workaround
                        // for calls that fail the typecheck.
                        // https://github.com/model-checking/kani/issues/426
                        // Unblocks: https://github.com/model-checking/kani/issues/435
                        if Expr::typecheck_call(&func, &args) {
                            func.call(args)
                        } else {
                            self.codegen_unimplemented(
                                format!("drop_in_place call for {:?}", func).as_str(),
                                func.typ().return_type().unwrap().clone(),
                                Location::none(),
                                "https://github.com/model-checking/kani/issues/426",
                            )
                        }
                        .as_stmt(Location::none())
                    }
                }
            }
            _ => unreachable!(
                "TerminatorKind::Drop but not InstanceDef::DropGlue should be impossible"
            ),
        };
        let goto_target = Stmt::goto(self.current_fn().find_label(target), Location::none());
        let block = vec![drop_implementation, goto_target];
        Stmt::block(block, Location::none())
    }

    /// Generates Goto-C for MIR [TerminatorKind::SwitchInt].
    /// Operand evaluates to an integer;
    /// jump depending on its value to one of the targets, and otherwise fallback to `targets.otherwise()`.
    /// The otherwise value is stores as the last value of targets.
    fn codegen_switch_int(
        &mut self,
        discr: &Operand<'tcx>,
        switch_ty: Ty<'tcx>,
        targets: &SwitchTargets,
    ) -> Stmt {
        let v = self.codegen_operand(discr);
        let switch_ty = self.monomorphize(switch_ty);
        if targets.all_targets().len() == 1 {
            // Translate to a guarded goto
            let first_target = targets.iter().next().unwrap();
            Stmt::block(
                vec![
                    v.eq(Expr::int_constant(first_target.0, self.codegen_ty(switch_ty)))
                        .if_then_else(
                            Stmt::goto(
                                self.current_fn().find_label(&first_target.1),
                                Location::none(),
                            ),
                            None,
                            Location::none(),
                        ),
                    Stmt::goto(
                        self.current_fn().find_label(&targets.otherwise()),
                        Location::none(),
                    ),
                ],
                Location::none(),
            )
        } else {
            // Switches with empty targets should've been eliminated already.
            assert!(targets.all_targets().len() > 1);
            let cases = targets
                .iter()
                .map(|(c, bb)| {
                    Expr::int_constant(c, self.codegen_ty(switch_ty)).switch_case(Stmt::goto(
                        self.current_fn().find_label(&bb),
                        Location::none(),
                    ))
                })
                .collect();
            let default =
                Stmt::goto(self.current_fn().find_label(&targets.otherwise()), Location::none());
            v.switch(cases, Some(default), Location::none())
        }
    }

    /// As part of **calling** a function (closure actually), we may need to un-tuple arguments.
    ///
    /// See [GotocCtx::ty_needs_closure_untupled]
    fn codegen_untuple_closure_args(
        &mut self,
        instance: Instance<'tcx>,
        fargs: &mut Vec<Expr>,
        last_mir_arg: Option<&Operand<'tcx>>,
    ) {
        debug!(
            "codegen_untuple_closure_args instance: {:?}, fargs {:?}",
            self.readable_instance_name(instance),
            fargs
        );
        // A closure takes two arguments:
        //     0. a struct representing the environment
        //     1. a tuple containing the parameters
        //
        // However, for some reason, Rust decides to generate a function which still
        // takes the first argument as the environment struct, but the tuple of parameters
        // are flattened as subsequent parameters.
        // Therefore, we have to project out the corresponding fields when we detect
        // an invocation of a closure.
        //
        // Note: In some cases, the environment struct has type FnDef, so we skip it in
        // ignore_var_ty. So the tuple is always the last arg, but it might be in the
        // first or the second position.
        // Note 2: For empty closures, the only argument needed is the environment struct.
        if !fargs.is_empty() {
            let tupe = fargs.remove(fargs.len() - 1);
            let tupled_args: Vec<Type> = match self.operand_ty(last_mir_arg.unwrap()).kind() {
                ty::Tuple(tupled_args) => tupled_args.iter().map(|s| self.codegen_ty(s)).collect(),
                _ => unreachable!("Argument to function with Abi::RustCall is not a tuple"),
            };

            // Unwrap as needed
            for (i, _) in tupled_args.iter().enumerate() {
                // Access the tupled parameters through the `member` operation
                let index_param = tupe.clone().member(&i.to_string(), &self.symbol_table);
                fargs.push(index_param);
            }
        }
    }

    /// Because function calls terminate basic blocks, to "end" a function call, we
    /// must jump to the next basic block.
    fn codegen_end_call(&self, target: Option<&BasicBlock>, loc: Location) -> Stmt {
        if let Some(next_bb) = target {
            Stmt::goto(self.current_fn().find_label(next_bb), loc)
        } else {
            Stmt::assert_sanity_check(
                Expr::bool_false(),
                "Unexpected return from Never function",
                BUG_REPORT_URL,
                loc,
            )
        }
    }

    /// Generate Goto-C for each argument to a function call.
    ///
    /// N.B. public only because instrinsics use this directly, too.
    pub(crate) fn codegen_funcall_args(&mut self, args: &[Operand<'tcx>]) -> Vec<Expr> {
        args.iter()
            .filter_map(|o| {
                let ot = self.operand_ty(o);
                if self.ignore_var_ty(ot) {
                    trace!(operand=?o, typ=?ot, "codegen_funcall_args ignore");
                    None
                } else if ot.is_bool() {
                    Some(self.codegen_operand(o).cast_to(Type::c_bool()))
                } else {
                    Some(self.codegen_operand(o))
                }
            })
            .collect()
    }

    /// Generates Goto-C for a MIR [TerminatorKind::Call] statement.
    ///
    /// This calls either:
    ///
    /// 1. A statically-known function definition.
    /// 2. A statically-known trait function, which gets a pointer out of a vtable.
    /// 2. A direct function pointer.
    ///
    /// Kani also performs a few alterations:
    ///
    /// 1. Do nothing for "empty drop glue"
    /// 2. If a Kani hook applies, do that instead.
    fn codegen_funcall(
        &mut self,
        func: &Operand<'tcx>,
        args: &[Operand<'tcx>],
        destination: &Place<'tcx>,
        target: &Option<BasicBlock>,
        span: Span,
    ) -> Stmt {
        debug!(?func, ?args, ?destination, ?span, "codegen_funcall");
        if self.is_intrinsic(func) {
            return self.codegen_funcall_of_intrinsic(func, args, destination, target, span);
        }

        let loc = self.codegen_span(&span);
        let funct = self.operand_ty(func);
        let mut fargs = self.codegen_funcall_args(args);
        match &funct.kind() {
            ty::FnDef(defid, subst) => {
                let instance =
                    Instance::resolve(self.tcx, ty::ParamEnv::reveal_all(), *defid, subst)
                        .unwrap()
                        .unwrap();

                if self.ty_needs_closure_untupled(funct) {
                    self.codegen_untuple_closure_args(instance, &mut fargs, args.last());
                }

                if let Some(hk) = self.hooks.hook_applies(self.tcx, instance) {
                    return hk.handle(self, instance, fargs, *destination, *target, Some(span));
                }

                let mut stmts: Vec<Stmt> = match instance.def {
                    // Here an empty drop glue is invoked; we just ignore it.
                    InstanceDef::DropGlue(_, None) => {
                        return Stmt::goto(
                            self.current_fn().find_label(&target.unwrap()),
                            Location::none(),
                        );
                    }
                    // Handle a virtual function call via a vtable lookup
                    InstanceDef::Virtual(def_id, idx) => {
                        let self_ty = self.operand_ty(&args[0]);
                        self.codegen_virtual_funcall(
                            self_ty,
                            def_id,
                            idx,
                            destination,
                            &mut fargs,
                            loc,
                        )
                    }
                    // Normal, non-virtual function calls
                    InstanceDef::Item(..)
                    | InstanceDef::DropGlue(_, Some(_))
                    | InstanceDef::Intrinsic(..)
                    | InstanceDef::FnPtrShim(..)
                    | InstanceDef::VtableShim(..)
                    | InstanceDef::ReifyShim(..)
                    | InstanceDef::ClosureOnceShim { .. }
                    | InstanceDef::CloneShim(..) => {
                        // We need to handle FnDef items in a special way because `codegen_operand` compiles them to dummy structs.
                        // (cf. the function documentation)
                        let func_exp = self.codegen_func_expr(instance, None);
                        vec![
                            self.codegen_expr_to_place(destination, func_exp.call(fargs))
                                .with_location(loc),
                        ]
                    }
                };
                stmts.push(self.codegen_end_call(target.as_ref(), loc));
                return Stmt::block(stmts, loc);
            }
            // Function call through a pointer
            ty::FnPtr(_) => {
                let func_expr = self.codegen_operand(func).dereference();
                // Actually generate the function call and return.
                return Stmt::block(
                    vec![
                        self.codegen_expr_to_place(destination, func_expr.call(fargs))
                            .with_location(loc),
                        Stmt::goto(self.current_fn().find_label(&target.unwrap()), loc),
                    ],
                    loc,
                );
            }
            x => unreachable!("Function call where the function was of unexpected type: {:?}", x),
        };
    }

    /// Extract a reference to self for virtual method calls.
    ///
    /// See [GotocCtx::codegen_dynamic_function_sig] for more details.
    fn extract_ptr(&self, arg_expr: Expr, arg_ty: Ty<'tcx>) -> Expr {
        // Generate an expression that indexes the pointer.
        let expr = self
            .receiver_data_path(arg_ty)
            .fold(arg_expr, |curr_expr, (name, _)| curr_expr.member(name, &self.symbol_table));

        trace!(?arg_ty, gotoc_ty=?expr.typ(), gotoc_expr=?expr.value(), "extract_ptr");
        expr
    }

    /// Codegen the dynamic call to a trait method via the fat pointer vtable.
    ///
    /// If the original call was of the form
    /// f(arg0, arg1);
    ///
    /// The new call should be of the form
    /// arg0.vtable->f(arg0.data,arg1);
    ///
    /// For that, we do the following:
    /// 1. Extract the fat pointer out of the first argument.
    /// 2. Obtain the function pointer out of the fat pointer vtable.
    /// 3. Change the first argument to only reference the data pointer (instead of the fat one).
    ///     - When the receiver type is a `struct` we need to build a structure that mirrors
    ///       the original one but uses a thin pointer instead.
    /// 4. Generate the function call.
    fn codegen_virtual_funcall(
        &mut self,
        self_ty: Ty<'tcx>,
        def_id: DefId,
        idx: usize,
        place: &Place<'tcx>,
        fargs: &mut [Expr],
        loc: Location,
    ) -> Vec<Stmt> {
        let vtable_field_name = self.vtable_field_name(def_id, idx);
        trace!(?self_ty, ?place, ?vtable_field_name, "codegen_virtual_funcall");

        let trait_fat_ptr = self.extract_ptr(fargs[0].clone(), self_ty);
        assert!(
            trait_fat_ptr.typ().is_rust_trait_fat_ptr(&self.symbol_table),
            "Expected fat pointer, but got {:?}",
            trait_fat_ptr.typ()
        );

        let vtable_ref = trait_fat_ptr.to_owned().member("vtable", &self.symbol_table);
        let vtable = vtable_ref.dereference();
        let fn_ptr = vtable.member(vtable_field_name, &self.symbol_table);
        trace!(fn_typ=?fn_ptr.typ(), "codegen_virtual_funcall");

        let data_ptr = trait_fat_ptr.to_owned().member("data", &self.symbol_table);
        let mut ret_stmts = vec![];
        fargs[0] = if self_ty.is_adt() {
            // Generate a temp variable and assign its inner pointer to the fat_ptr.data.
            match fn_ptr.typ() {
                Type::Pointer { typ: box Type::Code { parameters, .. } } => {
                    let param_typ = parameters.first().unwrap().typ();
                    let (tmp, decl) = self.decl_temp_variable(param_typ.clone(), None, loc);
                    debug!(?tmp,
                        orig=?data_ptr.typ(),
                        "codegen_virtual_funcall");
                    ret_stmts.push(decl);
                    ret_stmts.push(Stmt::assign(
                        self.extract_ptr(tmp.clone(), self_ty),
                        data_ptr,
                        loc,
                    ));
                    tmp
                }
                _ => unreachable!("Unexpected virtual function type: {:?}", fn_ptr.typ()),
            }
        } else {
            // Update the argument from arg0 to arg0.data if arg0 is a fat pointer.
            data_ptr
        };

        // For soundness, add an assertion that the vtable function call is not null.
        // Otherwise, CBMC might treat this as an assume(0) and later user-added assertions
        // could become unreachable.
        let call_is_nonnull = fn_ptr.clone().is_nonnull();
        let assert_msg = format!("Non-null virtual function call for {:?}", vtable_field_name);
        let assert_nonnull =
            self.codegen_assert(call_is_nonnull, PropertyClass::SanityCheck, &assert_msg, loc);

        // Virtual function call and corresponding nonnull assertion.
        let call = fn_ptr.dereference().call(fargs.to_vec());
        let call_stmt = self.codegen_expr_to_place(place, call).with_location(loc);
        let call_stmt = if self.vtable_ctx.emit_vtable_restrictions {
            self.virtual_call_with_restricted_fn_ptr(trait_fat_ptr.typ().clone(), idx, call_stmt)
        } else {
            call_stmt
        };
        ret_stmts.push(assert_nonnull);
        ret_stmts.push(call_stmt);
        ret_stmts
    }

    /// Generates Goto-C to assign a value to a [Place].
    /// A MIR [Place] is an L-value (i.e. the LHS of an assignment).
    ///
    /// In Kani, we slightly optimize the special case for Unit and don't assign anything.
    pub(crate) fn codegen_expr_to_place(&mut self, p: &Place<'tcx>, e: Expr) -> Stmt {
        if self.place_ty(p).is_unit() {
            e.as_stmt(Location::none())
        } else {
            unwrap_or_return_codegen_unimplemented_stmt!(self, self.codegen_place(p))
                .goto_expr
                .assign(e, Location::none())
        }
    }
<<<<<<< HEAD
=======

    pub fn codegen_panic(&self, span: Option<Span>, fargs: Vec<Expr>) -> Stmt {
        // CBMC requires that the argument to the assertion must be a string constant.
        // If there is one in the MIR, use it; otherwise, explain that we can't.
        assert!(!fargs.is_empty(), "Panic requires a string message");
        let msg = utils::extract_const_message(&fargs[0]).unwrap_or(String::from(
            "This is a placeholder message; Kani doesn't support message formatted at runtime",
        ));

        self.codegen_fatal_error(PropertyClass::Assertion, &msg, span)
    }

    // Generate code for fatal error which should trigger an assertion failure and abort the
    // execution.
    pub fn codegen_fatal_error(
        &self,
        property_class: PropertyClass,
        msg: &str,
        span: Option<Span>,
    ) -> Stmt {
        let loc = self.codegen_caller_span(&span);
        Stmt::block(
            vec![
                self.codegen_assert_false(property_class, msg, loc),
                BuiltinFn::Abort.call(vec![], loc).as_stmt(loc),
            ],
            loc,
        )
    }

    /// Generate code to cover the given condition at the current location
    pub fn codegen_cover(&self, cond: Expr, msg: &str, span: Option<Span>) -> Stmt {
        let loc = self.codegen_caller_span(&span);
        // Should use Stmt::cover, but currently this doesn't work with CBMC
        // unless it is run with '--cover cover' (see
        // https://github.com/diffblue/cbmc/issues/6613). So for now use
        // assert(!cond).
        self.codegen_assert(cond.not(), PropertyClass::Cover, msg, loc)
    }

    /// Generate code to cover the current location
    pub fn codegen_cover_loc(&self, msg: &str, span: Option<Span>) -> Stmt {
        self.codegen_cover(Expr::bool_true(), msg, span)
    }

    pub fn codegen_statement(&mut self, stmt: &Statement<'tcx>) -> Stmt {
        let _trace_span = info_span!("CodegenStatement", statement = ?stmt).entered();
        debug!(?stmt, kind=?stmt.kind, "handling_statement");
        let location = self.codegen_span(&stmt.source_info.span);
        match &stmt.kind {
            StatementKind::Assign(box (l, r)) => {
                let lty = self.place_ty(l);
                let rty = self.rvalue_ty(r);
                let llayout = self.layout_of(lty);
                // we ignore assignment for all zero size types
                if llayout.is_zst() {
                    Stmt::skip(Location::none())
                } else if lty.is_fn_ptr() && rty.is_fn() && !rty.is_fn_ptr() {
                    // implicit address of a function pointer, e.g.
                    // let fp: fn() -> i32 = foo;
                    // where the reference is implicit.
                    unwrap_or_return_codegen_unimplemented_stmt!(self, self.codegen_place(l))
                        .goto_expr
                        .assign(self.codegen_rvalue(r, location).address_of(), location)
                } else if rty.is_bool() {
                    unwrap_or_return_codegen_unimplemented_stmt!(self, self.codegen_place(l))
                        .goto_expr
                        .assign(self.codegen_rvalue(r, location).cast_to(Type::c_bool()), location)
                } else {
                    unwrap_or_return_codegen_unimplemented_stmt!(self, self.codegen_place(l))
                        .goto_expr
                        .assign(self.codegen_rvalue(r, location), location)
                }
            }
            StatementKind::Deinit(place) => {
                // From rustc doc: "This writes `uninit` bytes to the entire place."
                // Thus, we assign nondet() value to the entire place.
                let dst_mir_ty = self.place_ty(place);
                let dst_type = self.codegen_ty(dst_mir_ty);
                let layout = self.layout_of(dst_mir_ty);
                if layout.is_zst() || dst_type.sizeof_in_bits(&self.symbol_table) == 0 {
                    // We ignore assignment for all zero size types
                    // Ignore generators too for now:
                    // https://github.com/model-checking/kani/issues/416
                    Stmt::skip(location)
                } else {
                    unwrap_or_return_codegen_unimplemented_stmt!(self, self.codegen_place(place))
                        .goto_expr
                        .assign(dst_type.nondet(), location)
                }
            }
            StatementKind::SetDiscriminant { place, variant_index } => {
                // this requires place points to an enum type.
                let pt = self.place_ty(place);
                let (def, _) = match pt.kind() {
                    ty::Adt(def, substs) => (def, substs),
                    ty::Generator(..) => {
                        return self
                            .codegen_unimplemented(
                                "ty::Generator",
                                Type::code(vec![], Type::empty()),
                                location,
                                "https://github.com/model-checking/kani/issues/416",
                            )
                            .as_stmt(location);
                    }
                    _ => unreachable!(),
                };
                let layout = self.layout_of(pt);
                match &layout.variants {
                    Variants::Single { .. } => Stmt::skip(location),
                    Variants::Multiple { tag, tag_encoding, .. } => match tag_encoding {
                        TagEncoding::Direct => {
                            let discr = def.discriminant_for_variant(self.tcx, *variant_index);
                            let discr_t = self.codegen_enum_discr_typ(pt);
                            // The constant created below may not fit into the type.
                            // https://github.com/model-checking/kani/issues/996
                            //
                            // It doesn't matter if the type comes from `self.codegen_enum_discr_typ(pt)`
                            // or `discr.ty`. It looks like something is wrong with `discriminat_for_variant`
                            // because when it tries to codegen `std::cmp::Ordering` (which should produce
                            // discriminant values -1, 0 and 1) it produces values 255, 0 and 1 with i8 types:
                            //
                            // debug!("DISCRIMINANT - val:{:?} ty:{:?}", discr.val, discr.ty);
                            // DISCRIMINANT - val:255 ty:i8
                            // DISCRIMINANT - val:0 ty:i8
                            // DISCRIMINANT - val:1 ty:i8
                            let discr = Expr::int_constant(discr.val, self.codegen_ty(discr_t));
                            unwrap_or_return_codegen_unimplemented_stmt!(
                                self,
                                self.codegen_place(place)
                            )
                            .goto_expr
                            .member("case", &self.symbol_table)
                            .assign(discr, location)
                        }
                        TagEncoding::Niche { dataful_variant, niche_variants, niche_start } => {
                            if dataful_variant != variant_index {
                                let offset = match &layout.fields {
                                    FieldsShape::Arbitrary { offsets, .. } => {
                                        offsets[0].bytes_usize()
                                    }
                                    _ => unreachable!("niche encoding must have arbitrary fields"),
                                };
                                let discr_ty = self.codegen_enum_discr_typ(pt);
                                let discr_ty = self.codegen_ty(discr_ty);
                                let niche_value =
                                    variant_index.as_u32() - niche_variants.start().as_u32();
                                let niche_value = (niche_value as u128).wrapping_add(*niche_start);
                                let value =
                                    if niche_value == 0 && tag.primitive() == Primitive::Pointer {
                                        discr_ty.null()
                                    } else {
                                        Expr::int_constant(niche_value, discr_ty.clone())
                                    };
                                let place = unwrap_or_return_codegen_unimplemented_stmt!(
                                    self,
                                    self.codegen_place(place)
                                )
                                .goto_expr;
                                self.codegen_get_niche(place, offset, discr_ty)
                                    .assign(value, location)
                            } else {
                                Stmt::skip(location)
                            }
                        }
                    },
                }
            }
            StatementKind::StorageLive(_) => Stmt::skip(location), // TODO: fix me
            StatementKind::StorageDead(_) => Stmt::skip(location), // TODO: fix me
            StatementKind::CopyNonOverlapping(box mir::CopyNonOverlapping {
                ref src,
                ref dst,
                ref count,
            }) => {
                // Pack the operands and their types, then call `codegen_copy`
                let fargs = vec![
                    self.codegen_operand(src),
                    self.codegen_operand(dst),
                    self.codegen_operand(count),
                ];
                let farg_types =
                    &[self.operand_ty(src), self.operand_ty(dst), self.operand_ty(count)];
                self.codegen_copy("copy_nonoverlapping", true, fargs, farg_types, None, location)
            }
            StatementKind::FakeRead(_)
            | StatementKind::Retag(_, _)
            | StatementKind::AscribeUserType(_, _)
            | StatementKind::Nop
            | StatementKind::Coverage { .. } => Stmt::skip(location),
        }
        .with_location(self.codegen_span(&stmt.source_info.span))
    }
>>>>>>> b154ec93
}<|MERGE_RESOLUTION|>--- conflicted
+++ resolved
@@ -30,7 +30,7 @@
     /// See [GotocCtx::codegen_terminator] for those.
     pub fn codegen_statement(&mut self, stmt: &Statement<'tcx>) -> Stmt {
         let _trace_span = info_span!("CodegenStatement", statement = ?stmt).entered();
-        debug!("handling statement {:?}", stmt);
+        debug!(?stmt, kind=?stmt.kind, "handling_statement");
         let location = self.codegen_span(&stmt.source_info.span);
         match &stmt.kind {
             StatementKind::Assign(box (l, r)) => {
@@ -761,201 +761,4 @@
                 .assign(e, Location::none())
         }
     }
-<<<<<<< HEAD
-=======
-
-    pub fn codegen_panic(&self, span: Option<Span>, fargs: Vec<Expr>) -> Stmt {
-        // CBMC requires that the argument to the assertion must be a string constant.
-        // If there is one in the MIR, use it; otherwise, explain that we can't.
-        assert!(!fargs.is_empty(), "Panic requires a string message");
-        let msg = utils::extract_const_message(&fargs[0]).unwrap_or(String::from(
-            "This is a placeholder message; Kani doesn't support message formatted at runtime",
-        ));
-
-        self.codegen_fatal_error(PropertyClass::Assertion, &msg, span)
-    }
-
-    // Generate code for fatal error which should trigger an assertion failure and abort the
-    // execution.
-    pub fn codegen_fatal_error(
-        &self,
-        property_class: PropertyClass,
-        msg: &str,
-        span: Option<Span>,
-    ) -> Stmt {
-        let loc = self.codegen_caller_span(&span);
-        Stmt::block(
-            vec![
-                self.codegen_assert_false(property_class, msg, loc),
-                BuiltinFn::Abort.call(vec![], loc).as_stmt(loc),
-            ],
-            loc,
-        )
-    }
-
-    /// Generate code to cover the given condition at the current location
-    pub fn codegen_cover(&self, cond: Expr, msg: &str, span: Option<Span>) -> Stmt {
-        let loc = self.codegen_caller_span(&span);
-        // Should use Stmt::cover, but currently this doesn't work with CBMC
-        // unless it is run with '--cover cover' (see
-        // https://github.com/diffblue/cbmc/issues/6613). So for now use
-        // assert(!cond).
-        self.codegen_assert(cond.not(), PropertyClass::Cover, msg, loc)
-    }
-
-    /// Generate code to cover the current location
-    pub fn codegen_cover_loc(&self, msg: &str, span: Option<Span>) -> Stmt {
-        self.codegen_cover(Expr::bool_true(), msg, span)
-    }
-
-    pub fn codegen_statement(&mut self, stmt: &Statement<'tcx>) -> Stmt {
-        let _trace_span = info_span!("CodegenStatement", statement = ?stmt).entered();
-        debug!(?stmt, kind=?stmt.kind, "handling_statement");
-        let location = self.codegen_span(&stmt.source_info.span);
-        match &stmt.kind {
-            StatementKind::Assign(box (l, r)) => {
-                let lty = self.place_ty(l);
-                let rty = self.rvalue_ty(r);
-                let llayout = self.layout_of(lty);
-                // we ignore assignment for all zero size types
-                if llayout.is_zst() {
-                    Stmt::skip(Location::none())
-                } else if lty.is_fn_ptr() && rty.is_fn() && !rty.is_fn_ptr() {
-                    // implicit address of a function pointer, e.g.
-                    // let fp: fn() -> i32 = foo;
-                    // where the reference is implicit.
-                    unwrap_or_return_codegen_unimplemented_stmt!(self, self.codegen_place(l))
-                        .goto_expr
-                        .assign(self.codegen_rvalue(r, location).address_of(), location)
-                } else if rty.is_bool() {
-                    unwrap_or_return_codegen_unimplemented_stmt!(self, self.codegen_place(l))
-                        .goto_expr
-                        .assign(self.codegen_rvalue(r, location).cast_to(Type::c_bool()), location)
-                } else {
-                    unwrap_or_return_codegen_unimplemented_stmt!(self, self.codegen_place(l))
-                        .goto_expr
-                        .assign(self.codegen_rvalue(r, location), location)
-                }
-            }
-            StatementKind::Deinit(place) => {
-                // From rustc doc: "This writes `uninit` bytes to the entire place."
-                // Thus, we assign nondet() value to the entire place.
-                let dst_mir_ty = self.place_ty(place);
-                let dst_type = self.codegen_ty(dst_mir_ty);
-                let layout = self.layout_of(dst_mir_ty);
-                if layout.is_zst() || dst_type.sizeof_in_bits(&self.symbol_table) == 0 {
-                    // We ignore assignment for all zero size types
-                    // Ignore generators too for now:
-                    // https://github.com/model-checking/kani/issues/416
-                    Stmt::skip(location)
-                } else {
-                    unwrap_or_return_codegen_unimplemented_stmt!(self, self.codegen_place(place))
-                        .goto_expr
-                        .assign(dst_type.nondet(), location)
-                }
-            }
-            StatementKind::SetDiscriminant { place, variant_index } => {
-                // this requires place points to an enum type.
-                let pt = self.place_ty(place);
-                let (def, _) = match pt.kind() {
-                    ty::Adt(def, substs) => (def, substs),
-                    ty::Generator(..) => {
-                        return self
-                            .codegen_unimplemented(
-                                "ty::Generator",
-                                Type::code(vec![], Type::empty()),
-                                location,
-                                "https://github.com/model-checking/kani/issues/416",
-                            )
-                            .as_stmt(location);
-                    }
-                    _ => unreachable!(),
-                };
-                let layout = self.layout_of(pt);
-                match &layout.variants {
-                    Variants::Single { .. } => Stmt::skip(location),
-                    Variants::Multiple { tag, tag_encoding, .. } => match tag_encoding {
-                        TagEncoding::Direct => {
-                            let discr = def.discriminant_for_variant(self.tcx, *variant_index);
-                            let discr_t = self.codegen_enum_discr_typ(pt);
-                            // The constant created below may not fit into the type.
-                            // https://github.com/model-checking/kani/issues/996
-                            //
-                            // It doesn't matter if the type comes from `self.codegen_enum_discr_typ(pt)`
-                            // or `discr.ty`. It looks like something is wrong with `discriminat_for_variant`
-                            // because when it tries to codegen `std::cmp::Ordering` (which should produce
-                            // discriminant values -1, 0 and 1) it produces values 255, 0 and 1 with i8 types:
-                            //
-                            // debug!("DISCRIMINANT - val:{:?} ty:{:?}", discr.val, discr.ty);
-                            // DISCRIMINANT - val:255 ty:i8
-                            // DISCRIMINANT - val:0 ty:i8
-                            // DISCRIMINANT - val:1 ty:i8
-                            let discr = Expr::int_constant(discr.val, self.codegen_ty(discr_t));
-                            unwrap_or_return_codegen_unimplemented_stmt!(
-                                self,
-                                self.codegen_place(place)
-                            )
-                            .goto_expr
-                            .member("case", &self.symbol_table)
-                            .assign(discr, location)
-                        }
-                        TagEncoding::Niche { dataful_variant, niche_variants, niche_start } => {
-                            if dataful_variant != variant_index {
-                                let offset = match &layout.fields {
-                                    FieldsShape::Arbitrary { offsets, .. } => {
-                                        offsets[0].bytes_usize()
-                                    }
-                                    _ => unreachable!("niche encoding must have arbitrary fields"),
-                                };
-                                let discr_ty = self.codegen_enum_discr_typ(pt);
-                                let discr_ty = self.codegen_ty(discr_ty);
-                                let niche_value =
-                                    variant_index.as_u32() - niche_variants.start().as_u32();
-                                let niche_value = (niche_value as u128).wrapping_add(*niche_start);
-                                let value =
-                                    if niche_value == 0 && tag.primitive() == Primitive::Pointer {
-                                        discr_ty.null()
-                                    } else {
-                                        Expr::int_constant(niche_value, discr_ty.clone())
-                                    };
-                                let place = unwrap_or_return_codegen_unimplemented_stmt!(
-                                    self,
-                                    self.codegen_place(place)
-                                )
-                                .goto_expr;
-                                self.codegen_get_niche(place, offset, discr_ty)
-                                    .assign(value, location)
-                            } else {
-                                Stmt::skip(location)
-                            }
-                        }
-                    },
-                }
-            }
-            StatementKind::StorageLive(_) => Stmt::skip(location), // TODO: fix me
-            StatementKind::StorageDead(_) => Stmt::skip(location), // TODO: fix me
-            StatementKind::CopyNonOverlapping(box mir::CopyNonOverlapping {
-                ref src,
-                ref dst,
-                ref count,
-            }) => {
-                // Pack the operands and their types, then call `codegen_copy`
-                let fargs = vec![
-                    self.codegen_operand(src),
-                    self.codegen_operand(dst),
-                    self.codegen_operand(count),
-                ];
-                let farg_types =
-                    &[self.operand_ty(src), self.operand_ty(dst), self.operand_ty(count)];
-                self.codegen_copy("copy_nonoverlapping", true, fargs, farg_types, None, location)
-            }
-            StatementKind::FakeRead(_)
-            | StatementKind::Retag(_, _)
-            | StatementKind::AscribeUserType(_, _)
-            | StatementKind::Nop
-            | StatementKind::Coverage { .. } => Stmt::skip(location),
-        }
-        .with_location(self.codegen_span(&stmt.source_info.span))
-    }
->>>>>>> b154ec93
 }