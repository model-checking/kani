// Copyright Kani Contributors
// SPDX-License-Identifier: Apache-2.0 OR MIT
use super::typ::{is_pointer, pointee_type, TypeExt};
use crate::codegen_cprover_gotoc::codegen::PropertyClass;
use crate::codegen_cprover_gotoc::utils::{dynamic_fat_ptr, slice_fat_ptr};
use crate::codegen_cprover_gotoc::{GotocCtx, VtableCtx};
use crate::{emit_concurrency_warning, unwrap_or_return_codegen_unimplemented};
use cbmc::goto_program::{Expr, Location, Stmt, Symbol, Type};
use cbmc::MachineModel;
use cbmc::{btree_string_map, InternString, InternedString};
use num::bigint::BigInt;
use rustc_middle::mir::{AggregateKind, BinOp, CastKind, NullOp, Operand, Place, Rvalue, UnOp};
use rustc_middle::ty::adjustment::PointerCast;
use rustc_middle::ty::layout::LayoutOf;
use rustc_middle::ty::{self, Instance, IntTy, Ty, TyCtxt, UintTy, VtblEntry};
use rustc_target::abi::{FieldsShape, Primitive, TagEncoding, Variants};
use tracing::{debug, warn};

impl<'tcx> GotocCtx<'tcx> {
    fn codegen_comparison(&mut self, op: &BinOp, e1: &Operand<'tcx>, e2: &Operand<'tcx>) -> Expr {
        let left_op = self.codegen_operand(e1);
        let right_op = self.codegen_operand(e2);
        let is_float = self.operand_ty(e1).is_floating_point();
        comparison_expr(op, left_op, right_op, is_float)
    }

    /// This function codegen comparison for fat pointers.
    /// Fat pointer comparison must compare the raw data pointer as well as its metadata portion.
    ///
    /// Since vtable pointer comparison is not well defined and it has many nuances, we decided to
    /// fail if the user code performs such comparison.
    ///
    /// See <https://github.com/model-checking/kani/issues/327> for more details.
    fn codegen_comparison_fat_ptr(
        &mut self,
        op: &BinOp,
        left_op: &Operand<'tcx>,
        right_op: &Operand<'tcx>,
        loc: Location,
    ) -> Expr {
        debug!(?op, ?left_op, ?right_op, "codegen_comparison_fat_ptr");
        let left_typ = self.operand_ty(left_op);
        let right_typ = self.operand_ty(left_op);
        assert_eq!(left_typ, right_typ, "Cannot compare pointers of different types");
        assert!(self.is_ref_of_unsized(left_typ));

        if self.is_vtable_fat_pointer(left_typ) {
            // Codegen an assertion failure since vtable comparison is not stable.
            let ret_type = Type::Bool;
            let body = vec![
                self.codegen_assert_false(
                    PropertyClass::SafetyCheck,
                    format!("Reached unstable vtable comparison '{:?}'", op).as_str(),
                    loc,
                ),
                // Assume false to block any further exploration of this path.
                Stmt::assume(Expr::bool_false(), loc),
                ret_type.nondet().as_stmt(loc).with_location(loc),
            ];

            Expr::statement_expression(body, ret_type).with_location(loc)
        } else {
            // Compare data pointer.
            let left_ptr = self.codegen_operand(left_op);
            let left_data = left_ptr.clone().member("data", &self.symbol_table);
            let right_ptr = self.codegen_operand(right_op);
            let right_data = right_ptr.clone().member("data", &self.symbol_table);
            let data_cmp = comparison_expr(op, left_data.clone(), right_data.clone(), false);

            // Compare the slice metadata (this logic could be adapted to compare vtable if needed).
            let left_len = left_ptr.member("len", &self.symbol_table);
            let right_len = right_ptr.member("len", &self.symbol_table);
            let metadata_cmp = comparison_expr(op, left_len, right_len, false);

            // Join the results.
            // https://github.com/rust-lang/rust/pull/29781
            match op {
                // Only equal if both parts are equal.
                BinOp::Eq => data_cmp.and(metadata_cmp),
                // It is different if any is different.
                BinOp::Ne => data_cmp.or(metadata_cmp),
                // If data is different, only compare data.
                // If data is equal, apply operator to metadata.
                BinOp::Lt | BinOp::Le | BinOp::Ge | BinOp::Gt => {
                    let data_eq =
                        comparison_expr(&BinOp::Eq, left_data.clone(), right_data.clone(), false);
                    let data_strict_comp =
                        comparison_expr(&get_strict_operator(op), left_data, right_data, false);
                    data_strict_comp.or(data_eq.and(metadata_cmp))
                }
                _ => unreachable!("Unexpected operator {:?}", op),
            }
        }
    }

    fn codegen_unchecked_scalar_binop(
        &mut self,
        op: &BinOp,
        e1: &Operand<'tcx>,
        e2: &Operand<'tcx>,
    ) -> Expr {
        let ce1 = self.codegen_operand(e1);
        let ce2 = self.codegen_operand(e2);
        match op {
            BinOp::BitAnd => ce1.bitand(ce2),
            BinOp::BitOr => ce1.bitor(ce2),
            BinOp::BitXor => ce1.bitxor(ce2),
            BinOp::Div => ce1.div(ce2),
            BinOp::Rem => ce1.rem(ce2),
            _ => unreachable!("Unexpected {:?}", op),
        }
    }

    fn codegen_scalar_binop(&mut self, op: &BinOp, e1: &Operand<'tcx>, e2: &Operand<'tcx>) -> Expr {
        let ce1 = self.codegen_operand(e1);
        let ce2 = self.codegen_operand(e2);
        match op {
            BinOp::Add => ce1.plus(ce2),
            BinOp::Sub => ce1.sub(ce2),
            BinOp::Mul => ce1.mul(ce2),
            BinOp::Shl => ce1.shl(ce2),
            BinOp::Shr => {
                if self.operand_ty(e1).is_signed() {
                    ce1.ashr(ce2)
                } else {
                    ce1.lshr(ce2)
                }
            }
            _ => unreachable!(),
        }
    }

    /// Given a mir object denoted by a mir place, codegen a pointer to this object.
    pub fn codegen_rvalue_ref(&mut self, place: &Place<'tcx>, result_mir_type: Ty<'tcx>) -> Expr {
        let place_mir_type = self.place_ty(place);
        let projection = unwrap_or_return_codegen_unimplemented!(self, self.codegen_place(place));

        debug!("codegen_rvalue_ref: place: {:?}", place);
        debug!("codegen_rvalue_ref: place type: {:?}", place_mir_type);
        debug!("codegen_rvalue_ref: place kind: {:?}", place_mir_type.kind());
        debug!("codegen_rvalue_ref: projection: {:?}", projection);

        assert!(
            is_pointer(result_mir_type),
            "Constructing a pointer of the type {:?} to the value of the place {:?}",
            result_mir_type,
            place
        );
        let result_goto_type = self.codegen_ty(result_mir_type);

        // The goto expr for the value of this place
        let place_goto_expr = projection.goto_expr;

        /*
         * Construct a thin pointer to the value of this place
         */

        if self.use_thin_pointer(place_mir_type) {
            return place_goto_expr.address_of();
        }

        /*
         * Construct a fat pointer to the value of this place
         */

        // skip constructing a fat ptr if this place is already one
        if place_goto_expr.typ().is_rust_fat_ptr(&self.symbol_table) {
            return place_goto_expr;
        }

        // In the sequence of projections leading to this place, we dereferenced
        // this fat pointer.
        let intermediate_fat_pointer = projection.fat_ptr_goto_expr.unwrap();

        // The thin pointer in the resulting fat pointer is a pointer to the value
        let thin_pointer = if place_goto_expr.typ().is_pointer() {
            // The value is itself a pointer, just use this pointer
            place_goto_expr
        } else if place_goto_expr.typ().is_array_like() {
            // The value is an array (eg, a flexible struct member), point to the first array element
            place_goto_expr.array_to_ptr()
        } else {
            // The value is of any other type (eg, a struct), just point to it
            place_goto_expr.address_of()
        };

        // The metadata in the resulting fat pointer comes from the intermediate fat pointer
        let metadata = if self.use_slice_fat_pointer(place_mir_type) {
            intermediate_fat_pointer.member("len", &self.symbol_table)
        } else if self.use_vtable_fat_pointer(place_mir_type) {
            intermediate_fat_pointer.member("vtable", &self.symbol_table)
        } else {
            unreachable!()
        };

        if self.use_slice_fat_pointer(place_mir_type) {
            slice_fat_ptr(result_goto_type, thin_pointer, metadata, &self.symbol_table)
        } else if self.use_vtable_fat_pointer(place_mir_type) {
            dynamic_fat_ptr(result_goto_type, thin_pointer, metadata, &self.symbol_table)
        } else {
            unreachable!();
        }
    }

    /// Codegens expressions of the type `let a  = [4u8; 6];`
    fn codegen_rvalue_repeat(
        &mut self,
        op: &Operand<'tcx>,
        sz: &ty::Const<'tcx>,
        res_ty: Ty<'tcx>,
        loc: Location,
    ) -> Expr {
        let res_t = self.codegen_ty(res_ty);
        let op_expr = self.codegen_operand(op);
        let width = sz.try_eval_usize(self.tcx, ty::ParamEnv::reveal_all()).unwrap();
        Expr::struct_expr(
            res_t,
            btree_string_map![("0", op_expr.array_constant(width))],
            &self.symbol_table,
        )
        .with_location(loc)
    }

    pub fn codegen_rvalue_len(&mut self, p: &Place<'tcx>) -> Expr {
        let pt = self.place_ty(p);
        match pt.kind() {
            ty::Array(_, sz) => self.codegen_const(*sz, None),
            ty::Slice(_) => unwrap_or_return_codegen_unimplemented!(self, self.codegen_place(p))
                .fat_ptr_goto_expr
                .unwrap()
                .member("len", &self.symbol_table),
            _ => unreachable!("Len(_) called on type that has no length: {:?}", pt),
        }
    }

    fn codegen_rvalue_checked_binary_op(
        &mut self,
        op: &BinOp,
        e1: &Operand<'tcx>,
        e2: &Operand<'tcx>,
        res_ty: Ty<'tcx>,
    ) -> Expr {
        let ce1 = self.codegen_operand(e1);
        let ce2 = self.codegen_operand(e2);

        fn shift_max(t: Ty<'_>, mm: &MachineModel) -> Expr {
            match t.kind() {
                ty::Int(k) => match k {
                    IntTy::I8 => Expr::int_constant(7, Type::signed_int(8)),
                    IntTy::I16 => Expr::int_constant(15, Type::signed_int(16)),
                    IntTy::I32 => Expr::int_constant(31, Type::signed_int(32)),
                    IntTy::I64 => Expr::int_constant(63, Type::signed_int(64)),
                    IntTy::I128 => Expr::int_constant(127, Type::signed_int(128)),
                    IntTy::Isize => Expr::int_constant(mm.pointer_width - 1, Type::ssize_t()),
                },
                ty::Uint(k) => match k {
                    UintTy::U8 => Expr::int_constant(7, Type::unsigned_int(8)),
                    UintTy::U16 => Expr::int_constant(15, Type::unsigned_int(16)),
                    UintTy::U32 => Expr::int_constant(31, Type::unsigned_int(32)),
                    UintTy::U64 => Expr::int_constant(63, Type::unsigned_int(64)),
                    UintTy::U128 => Expr::int_constant(127, Type::unsigned_int(128)),
                    UintTy::Usize => Expr::int_constant(mm.pointer_width - 1, Type::size_t()),
                },
                _ => unreachable!(),
            }
        }

        match op {
            BinOp::Add => {
                let res = ce1.add_overflow(ce2);
                Expr::struct_expr_from_values(
                    self.codegen_ty(res_ty),
                    vec![res.result, res.overflowed.cast_to(Type::c_bool())],
                    &self.symbol_table,
                )
            }
            BinOp::Sub => {
                let res = ce1.sub_overflow(ce2);
                Expr::struct_expr_from_values(
                    self.codegen_ty(res_ty),
                    vec![res.result, res.overflowed.cast_to(Type::c_bool())],
                    &self.symbol_table,
                )
            }
            BinOp::Mul => {
                let res = ce1.mul_overflow(ce2);
                Expr::struct_expr_from_values(
                    self.codegen_ty(res_ty),
                    vec![res.result, res.overflowed.cast_to(Type::c_bool())],
                    &self.symbol_table,
                )
            }
            BinOp::Shl => {
                let t1 = self.operand_ty(e1);
                let max = shift_max(t1, self.symbol_table.machine_model());
                Expr::struct_expr_from_values(
                    self.codegen_ty(res_ty),
                    vec![
                        ce1.shl(ce2.clone()),
                        ce2.cast_to(self.codegen_ty(t1)).gt(max).cast_to(Type::c_bool()),
                    ],
                    &self.symbol_table,
                )
            }
            BinOp::Shr => {
                let t1 = self.operand_ty(e1);
                let max = shift_max(t1, self.symbol_table.machine_model());
                Expr::struct_expr_from_values(
                    self.codegen_ty(res_ty),
                    vec![
                        if t1.is_signed() { ce1.ashr(ce2.clone()) } else { ce1.lshr(ce2.clone()) },
                        ce2.cast_to(self.codegen_ty(t1)).gt(max).cast_to(Type::c_bool()),
                    ],
                    &self.symbol_table,
                )
            }
            _ => unreachable!(),
        }
    }

    fn codegen_rvalue_binary_op(
        &mut self,
        op: &BinOp,
        e1: &Operand<'tcx>,
        e2: &Operand<'tcx>,
        loc: Location,
    ) -> Expr {
        match op {
            BinOp::Add | BinOp::Sub | BinOp::Mul | BinOp::Shl | BinOp::Shr => {
                self.codegen_scalar_binop(op, e1, e2)
            }
            BinOp::Div | BinOp::Rem | BinOp::BitXor | BinOp::BitAnd | BinOp::BitOr => {
                self.codegen_unchecked_scalar_binop(op, e1, e2)
            }
            BinOp::Eq | BinOp::Lt | BinOp::Le | BinOp::Ne | BinOp::Ge | BinOp::Gt => {
                if self.is_ref_of_unsized(self.operand_ty(e1)) {
                    self.codegen_comparison_fat_ptr(op, e1, e2, loc)
                } else {
                    self.codegen_comparison(op, e1, e2)
                }
            }
            // https://doc.rust-lang.org/std/primitive.pointer.html#method.offset
            BinOp::Offset => {
                let ce1 = self.codegen_operand(e1);
                let ce2 = self.codegen_operand(e2);
                ce1.plus(ce2)
            }
        }
    }

    pub fn codegen_rvalue_aggregate(
        &mut self,
        k: &AggregateKind<'tcx>,
        operands: &[Operand<'tcx>],
        res_ty: Ty<'tcx>,
    ) -> Expr {
        match *k {
            AggregateKind::Array(et) => {
                if et.is_unit() {
                    Expr::struct_expr_from_values(
                        self.codegen_ty(res_ty),
                        vec![],
                        &self.symbol_table,
                    )
                } else {
                    Expr::struct_expr_from_values(
                        self.codegen_ty(res_ty),
                        vec![Expr::array_expr(
                            self.codegen_ty_raw_array(res_ty),
                            operands.iter().map(|o| self.codegen_operand(o)).collect(),
                        )],
                        &self.symbol_table,
                    )
                }
            }
            AggregateKind::Tuple => Expr::struct_expr_from_values(
                self.codegen_ty(res_ty),
                operands
                    .iter()
                    .filter_map(|o| {
                        let oty = self.operand_ty(o);
                        if oty.is_unit() { None } else { Some(self.codegen_operand(o)) }
                    })
                    .collect(),
                &self.symbol_table,
            ),
            AggregateKind::Adt(_, _, _, _, _) => unimplemented!(),
            AggregateKind::Closure(_, _) => unimplemented!(),
            AggregateKind::Generator(_, _, _) => unimplemented!(),
        }
    }

    pub fn codegen_rvalue(&mut self, rv: &Rvalue<'tcx>, loc: Location) -> Expr {
        let res_ty = self.rvalue_ty(rv);
        debug!(?rv, "codegen_rvalue");
        match rv {
            Rvalue::Use(p) => self.codegen_operand(p),
            Rvalue::Repeat(op, sz) => self.codegen_rvalue_repeat(op, sz, res_ty, loc),
            Rvalue::Ref(_, _, p) | Rvalue::AddressOf(_, p) => self.codegen_rvalue_ref(p, res_ty),
            Rvalue::Len(p) => self.codegen_rvalue_len(p),
            // Rust has begun distinguishing "ptr -> num" and "num -> ptr" (providence-relevant casts) but we do not yet:
            // Should we? Tracking ticket: https://github.com/model-checking/kani/issues/1274
            Rvalue::Cast(
                CastKind::Misc
                | CastKind::PointerExposeAddress
                | CastKind::PointerFromExposedAddress,
                e,
                t,
            ) => {
                let t = self.monomorphize(*t);
                self.codegen_misc_cast(e, t)
            }
            Rvalue::Cast(CastKind::Pointer(k), e, t) => {
                let t = self.monomorphize(*t);
                self.codegen_pointer_cast(k, e, t)
            }
            Rvalue::BinaryOp(op, box (ref e1, ref e2)) => {
                self.codegen_rvalue_binary_op(op, e1, e2, loc)
            }
            Rvalue::CheckedBinaryOp(op, box (ref e1, ref e2)) => {
                self.codegen_rvalue_checked_binary_op(op, e1, e2, res_ty)
            }
            Rvalue::NullaryOp(k, t) => {
                let t = self.monomorphize(*t);
                let layout = self.layout_of(t);
                match k {
                    NullOp::SizeOf => Expr::int_constant(layout.size.bytes_usize(), Type::size_t()),
                    NullOp::AlignOf => Expr::int_constant(layout.align.abi.bytes(), Type::size_t()),
                }
            }
            Rvalue::ShallowInitBox(ref operand, content_ty) => {
                // The behaviour of ShallowInitBox is simply transmuting *mut u8 to Box<T>.
                // See https://github.com/rust-lang/compiler-team/issues/460 for more details.
                let operand = self.codegen_operand(operand);
                let t = self.monomorphize(*content_ty);
                let box_ty = self.tcx.mk_box(t);
                let box_ty = self.codegen_ty(box_ty);
                let cbmc_t = self.codegen_ty(t);
                let box_contents = operand.cast_to(cbmc_t.to_pointer());
                self.box_value(box_contents, box_ty)
            }
            Rvalue::UnaryOp(op, e) => match op {
                UnOp::Not => {
                    if self.operand_ty(e).is_bool() {
                        self.codegen_operand(e).not()
                    } else {
                        self.codegen_operand(e).bitnot()
                    }
                }
                UnOp::Neg => self.codegen_operand(e).neg(),
            },
            Rvalue::Discriminant(p) => {
                let place =
                    unwrap_or_return_codegen_unimplemented!(self, self.codegen_place(p)).goto_expr;
                let pt = self.place_ty(p);
                self.codegen_get_discriminant(place, pt, res_ty)
            }
            Rvalue::Aggregate(ref k, operands) => {
                self.codegen_rvalue_aggregate(k, operands, res_ty)
            }
<<<<<<< HEAD
            Rvalue::ThreadLocalRef(_) => {
                let typ = self.codegen_ty(res_ty);
                self.codegen_unimplemented_expr(
                    "Rvalue::ThreadLocalRef",
                    typ,
                    Location::none(),
                    "https://github.com/model-checking/kani/issues/541",
                )
=======
            Rvalue::ThreadLocalRef(def_id) => {
                // Since Kani is single-threaded, we treat a thread local like a static variable:
                emit_concurrency_warning!("thread local", loc, "a static variable");
                self.codegen_static_pointer(*def_id, true)
>>>>>>> ccccda91
            }
            // A CopyForDeref is equivalent to a read from a place at the codegen level.
            // https://github.com/rust-lang/rust/blob/1673f1450eeaf4a5452e086db0fe2ae274a0144f/compiler/rustc_middle/src/mir/syntax.rs#L1055
            Rvalue::CopyForDeref(place) => {
                unwrap_or_return_codegen_unimplemented!(self, self.codegen_place(place)).goto_expr
            }
        }
    }

    pub fn codegen_discriminant_field(&self, place: Expr, ty: Ty<'tcx>) -> Expr {
        let layout = self.layout_of(ty);
        assert!(
            matches!(
                &layout.variants,
                Variants::Multiple { tag_encoding: TagEncoding::Direct, .. }
            ),
            "discriminant field (`case`) only exists for multiple variants and direct encoding"
        );
        let expr = if ty.is_generator() {
            // Generators are translated somewhat differently from enums (see [`GotoCtx::codegen_ty_generator`]).
            // As a consequence, the discriminant is accessed as `.direct_fields.case` instead of just `.case`.
            place.member("direct_fields", &self.symbol_table)
        } else {
            place
        };
        expr.member("case", &self.symbol_table)
    }

    /// e: ty
    /// get the discriminant of e, of type res_ty
    pub fn codegen_get_discriminant(&mut self, e: Expr, ty: Ty<'tcx>, res_ty: Ty<'tcx>) -> Expr {
        let layout = self.layout_of(ty);
        match &layout.variants {
            Variants::Single { index } => {
                let discr_val = layout
                    .ty
                    .discriminant_for_variant(self.tcx, *index)
                    .map_or(index.as_u32() as u128, |discr| discr.val);
                Expr::int_constant(discr_val, self.codegen_ty(res_ty))
            }
            Variants::Multiple { tag, tag_encoding, .. } => match tag_encoding {
                TagEncoding::Direct => {
                    self.codegen_discriminant_field(e, ty).cast_to(self.codegen_ty(res_ty))
                }
                TagEncoding::Niche { dataful_variant, niche_variants, niche_start } => {
                    // This code follows the logic in the cranelift codegen backend:
                    // https://github.com/rust-lang/rust/blob/05d22212e89588e7c443cc6b9bc0e4e02fdfbc8d/compiler/rustc_codegen_cranelift/src/discriminant.rs#L116
                    let offset = match &layout.fields {
                        FieldsShape::Arbitrary { offsets, .. } => offsets[0],
                        _ => unreachable!("niche encoding must have arbitrary fields"),
                    };

                    // Compute relative discriminant value (`niche_val - niche_start`).
                    //
                    // "We remap `niche_start..=niche_start + n` (which may wrap around) to
                    // (non-wrap-around) `0..=n`, to be able to check whether the discriminant
                    // corresponds to a niche variant with one comparison."
                    // https://github.com/rust-lang/rust/blob/fee75fbe11b1fad5d93c723234178b2a329a3c03/compiler/rustc_codegen_ssa/src/mir/place.rs#L247
                    //
                    // Note: niche_variants can only represent values that fit in a u32.
                    let discr_mir_ty = self.codegen_enum_discr_typ(ty);
                    let discr_type = self.codegen_ty(discr_mir_ty);
                    let niche_val = self.codegen_get_niche(e, offset, discr_type.clone());
                    let relative_discr =
                        wrapping_sub(&niche_val, u64::try_from(*niche_start).unwrap());
                    let relative_max =
                        niche_variants.end().as_u32() - niche_variants.start().as_u32();
                    let is_niche = if tag.primitive() == Primitive::Pointer {
                        tracing::trace!(?tag, "Primitive::Pointer");
                        discr_type.null().eq(relative_discr.clone())
                    } else {
                        tracing::trace!(?tag, "Not Primitive::Pointer");
                        relative_discr
                            .clone()
                            .le(Expr::int_constant(relative_max, relative_discr.typ().clone()))
                    };
                    let niche_discr = {
                        let relative_discr = if relative_max == 0 {
                            self.codegen_ty(res_ty).zero()
                        } else {
                            relative_discr.cast_to(self.codegen_ty(res_ty))
                        };
                        relative_discr.plus(Expr::int_constant(
                            niche_variants.start().as_u32(),
                            self.codegen_ty(res_ty),
                        ))
                    };
                    is_niche.ternary(
                        niche_discr,
                        Expr::int_constant(dataful_variant.as_u32(), self.codegen_ty(res_ty)),
                    )
                }
            },
        }
    }

    pub fn codegen_fat_ptr_to_fat_ptr_cast(
        &mut self,
        src: &Operand<'tcx>,
        dst_t: Ty<'tcx>,
    ) -> Expr {
        debug!("codegen_fat_ptr_to_fat_ptr_cast |{:?}| |{:?}|", src, dst_t);
        let src_goto_expr = self.codegen_operand(src);
        let dst_goto_typ = self.codegen_ty(dst_t);
        let dst_data_type = dst_goto_typ.lookup_field_type("data", &self.symbol_table).unwrap();
        let dst_data_field = (
            "data",
            src_goto_expr.clone().member("data", &self.symbol_table).cast_to(dst_data_type),
        );

        let dst_metadata_field = if let Some(vtable_typ) =
            dst_goto_typ.lookup_field_type("vtable", &self.symbol_table)
        {
            ("vtable", src_goto_expr.member("vtable", &self.symbol_table).cast_to(vtable_typ))
        } else if let Some(len_typ) = dst_goto_typ.lookup_field_type("len", &self.symbol_table) {
            ("len", src_goto_expr.member("len", &self.symbol_table).cast_to(len_typ))
        } else {
            unreachable!("fat pointer with neither vtable nor len. {:?} {:?}", src, dst_t);
        };
        Expr::struct_expr(
            dst_goto_typ,
            btree_string_map![dst_data_field, dst_metadata_field],
            &self.symbol_table,
        )
    }

    pub fn codegen_fat_ptr_to_thin_ptr_cast(
        &mut self,
        src: &Operand<'tcx>,
        dst_t: Ty<'tcx>,
    ) -> Expr {
        debug!("codegen_fat_ptr_to_thin_ptr_cast |{:?}| |{:?}|", src, dst_t);
        let src_goto_expr = self.codegen_operand(src);
        let dst_goto_typ = self.codegen_ty(dst_t);
        // In a vtable fat pointer, the data member is a void pointer,
        // so ensure the pointer has the correct type before dereferencing it.
        src_goto_expr.member("data", &self.symbol_table).cast_to(dst_goto_typ)
    }

    /// This handles all kinds of casts, except a limited subset that are instead
    /// handled by [`Self::codegen_pointer_cast`].
    fn codegen_misc_cast(&mut self, src: &Operand<'tcx>, dst_t: Ty<'tcx>) -> Expr {
        let src_t = self.operand_ty(src);
        debug!(
            "codegen_misc_cast: casting operand {:?} from type {:?} to type {:?}",
            src, src_t, dst_t
        );

        // number casting
        if src_t.is_numeric() && dst_t.is_numeric() {
            return self.codegen_operand(src).cast_to(self.codegen_ty(dst_t));
        }

        // Behind the scenes, char is just a 32bit integer
        if (src_t.is_integral() && dst_t.is_char()) || (src_t.is_char() && dst_t.is_integral()) {
            return self.codegen_operand(src).cast_to(self.codegen_ty(dst_t));
        }

        // Cast an enum to its discriminant
        if src_t.is_enum() && dst_t.is_integral() {
            let operand = self.codegen_operand(src);
            return self.codegen_get_discriminant(operand, src_t, dst_t);
        }

        // Cast between fat pointers
        if self.is_ref_of_unsized(src_t) && self.is_ref_of_unsized(dst_t) {
            return self.codegen_fat_ptr_to_fat_ptr_cast(src, dst_t);
        }

        if self.is_ref_of_unsized(src_t) && self.is_ref_of_sized(dst_t) {
            return self.codegen_fat_ptr_to_thin_ptr_cast(src, dst_t);
        }

        // pointer casting. from a pointer / reference to another pointer / reference
        // notice that if fat pointer is involved, it cannot be the destination, which is t.
        match dst_t.kind() {
            ty::Ref(_, mut dst_subt, _) | ty::RawPtr(ty::TypeAndMut { ty: mut dst_subt, .. }) => {
                // this is a noop in the case dst_subt is a Projection or Opaque type
                dst_subt = self.tcx.normalize_erasing_regions(ty::ParamEnv::reveal_all(), dst_subt);
                match dst_subt.kind() {
                    ty::Slice(_) | ty::Str | ty::Dynamic(_, _) => {
                        //TODO: this does the wrong thing on Strings/fixme_boxed_str.rs
                        // if we cast to slice or string, then we know the source is also a slice or string,
                        // so there shouldn't be anything to do
                        //DSN The one time I've seen this for dynamic, it was just casting from const* to mut*
                        // TODO: see if it is accurate
                        self.codegen_operand(src)
                    }
                    _ => match src_t.kind() {
                        ty::Ref(_, mut src_subt, _)
                        | ty::RawPtr(ty::TypeAndMut { ty: mut src_subt, .. }) => {
                            // this is a noop in the case dst_subt is a Projection or Opaque type
                            src_subt = self
                                .tcx
                                .normalize_erasing_regions(ty::ParamEnv::reveal_all(), src_subt);
                            match src_subt.kind() {
                                ty::Slice(_) | ty::Str | ty::Dynamic(..) => self
                                    .codegen_operand(src)
                                    .member("data", &self.symbol_table)
                                    .cast_to(self.codegen_ty(dst_t)),
                                _ => self.codegen_operand(src).cast_to(self.codegen_ty(dst_t)),
                            }
                        }
                        ty::Int(_) | ty::Uint(_) | ty::FnPtr(..) => {
                            self.codegen_operand(src).cast_to(self.codegen_ty(dst_t))
                        }
                        _ => unreachable!(),
                    },
                }
            }
            ty::Int(_) | ty::Uint(_) => self.codegen_operand(src).cast_to(self.codegen_ty(dst_t)),
            _ => unreachable!(),
        }
    }

    /// "Pointer casts" are particular kinds of pointer-to-pointer casts.
    /// See the [`PointerCast`] type for specifics.
    /// Note that this does not include all casts involving pointers,
    /// many of which are instead handled by [`Self::codegen_misc_cast`] instead.
    pub fn codegen_pointer_cast(
        &mut self,
        k: &PointerCast,
        o: &Operand<'tcx>,
        t: Ty<'tcx>,
    ) -> Expr {
        match k {
            PointerCast::ReifyFnPointer => match self.operand_ty(o).kind() {
                ty::FnDef(def_id, substs) => {
                    let instance =
                        Instance::resolve(self.tcx, ty::ParamEnv::reveal_all(), *def_id, substs)
                            .unwrap()
                            .unwrap();
                    // We need to handle this case in a special way because `codegen_operand` compiles FnDefs to dummy structs.
                    // (cf. the function documentation)
                    self.codegen_func_expr(instance, None).address_of()
                }
                _ => unreachable!(),
            },
            PointerCast::UnsafeFnPointer => self.codegen_operand(o),
            PointerCast::ClosureFnPointer(_) => {
                let dest_typ = self.codegen_ty(t);
                self.codegen_unimplemented_expr(
                    "PointerCast::ClosureFnPointer",
                    dest_typ,
                    Location::none(),
                    "https://github.com/model-checking/kani/issues/274",
                )
            }
            PointerCast::MutToConstPointer => self.codegen_operand(o),
            PointerCast::ArrayToPointer => {
                // TODO: I am not sure whether it is correct or not.
                //
                // some reasoning is as follows.
                // the trouble is to understand whether we have to handle fat pointers and my claim is no.
                // if we had to, then [o] necessarily has type [T; n] where *T is a fat pointer, meaning
                // T is either [T] or str. but neither type is sized, which shouldn't participate in
                // codegen.
                match self.operand_ty(o).kind() {
                    ty::RawPtr(ty::TypeAndMut { ty, .. }) => {
                        // ty must be an array
                        if let ty::Array(_, _) = ty.kind() {
                            let oe = self.codegen_operand(o);
                            oe.dereference() // : struct [T; n]
                                .member("0", &self.symbol_table) // : T[n]
                                .array_to_ptr() // : T*
                        } else {
                            unreachable!()
                        }
                    }
                    _ => unreachable!(),
                }
            }
            PointerCast::Unsize => {
                let src_goto_expr = self.codegen_operand(o);
                let src_mir_type = self.operand_ty(o);
                let dst_mir_type = t;
                self.cast_to_unsized_expr(src_goto_expr.clone(), src_mir_type, dst_mir_type)
                    .unwrap_or(src_goto_expr)
            }
        }
    }

    fn cast_to_unsized_expr(
        &mut self,
        src_goto_expr: Expr,
        src_mir_type: Ty<'tcx>,
        dst_mir_type: Ty<'tcx>,
    ) -> Option<Expr> {
        // Check if the cast is from a vtable fat pointer to another
        // vtable fat pointer (which can happen with auto trait fat pointers)
        if self.is_vtable_fat_pointer(src_mir_type) {
            self.cast_unsized_dyn_trait_to_unsized_dyn_trait(
                src_goto_expr,
                src_mir_type,
                dst_mir_type,
            )
        } else {
            // Check that the source is either not a pointer, or a thin or a slice pointer
            assert!(
                pointee_type(src_mir_type)
                    .map_or(true, |p| self.use_thin_pointer(p) || self.use_slice_fat_pointer(p))
            );

            // Sized to unsized cast
            self.cast_sized_expr_to_unsized_expr(src_goto_expr, src_mir_type, dst_mir_type)
        }
    }

    fn codegen_vtable_method_field(
        &mut self,
        instance: Instance<'tcx>,
        t: Ty<'tcx>,
        idx: usize,
    ) -> Expr {
        debug!(?instance, typ=?t, %idx, "codegen_vtable_method_field");
        let vtable_field_name = self.vtable_field_name(instance.def_id(), idx);
        let vtable_type = Type::struct_tag(self.vtable_name(t));
        let field_type =
            vtable_type.lookup_field_type(vtable_field_name, &self.symbol_table).unwrap();
        debug!(?vtable_field_name, ?vtable_type, "codegen_vtable_method_field");

        // Lookup in the symbol table using the full symbol table name/key
        let fn_name = self.symbol_name(instance);

        if let Some(fn_symbol) = self.symbol_table.lookup(&fn_name) {
            if self.vtable_ctx.emit_vtable_restrictions {
                // Add to the possible method names for this trait type
                self.vtable_ctx.add_possible_method(
                    self.normalized_trait_name(t).into(),
                    idx,
                    fn_name.into(),
                );
            }

            // Create a pointer to the method
            // Note that the method takes a self* as the first argument, but the vtable field type has a void* as the first arg.
            // So we need to cast it at the end.
            debug!(?fn_symbol, fn_typ=?fn_symbol.typ, ?field_type, "codegen_vtable_method_field");
            Expr::symbol_expression(fn_symbol.name, fn_symbol.typ.clone())
                .address_of()
                .cast_to(field_type)
        } else {
            warn!(
                "Unable to find vtable symbol for virtual function {}, attempted lookup for symbol name: {}",
                self.readable_instance_name(instance),
                fn_name,
            );
            field_type.null()
        }
    }

    /// Generate a function pointer to drop_in_place for entry into the vtable
    fn codegen_vtable_drop_in_place(&mut self, ty: Ty<'tcx>, trait_ty: ty::Ty<'tcx>) -> Expr {
        let drop_instance = Instance::resolve_drop_in_place(self.tcx, ty).polymorphize(self.tcx);
        let drop_sym_name: InternedString = self.symbol_name(drop_instance).into();

        // The drop instance has the concrete object type, for consistency with
        // type codegen we need the trait type for the function parameter.
        let trait_fn_ty = self.trait_vtable_drop_type(trait_ty);

        if let Some(drop_sym) = self.symbol_table.lookup(drop_sym_name) {
            if self.vtable_ctx.emit_vtable_restrictions {
                // Add to the possible method names for this trait type
                self.vtable_ctx.add_possible_method(
                    self.normalized_trait_name(trait_ty).into(),
                    VtableCtx::drop_index(),
                    drop_sym_name,
                );
            }

            debug!(?ty, ?trait_ty, "codegen_drop_in_place");
            debug!(?drop_instance, ?trait_fn_ty, "codegen_drop_in_place");
            debug!(drop_sym=?drop_sym.clone().typ, "codegen_drop_in_place");

            Expr::symbol_expression(drop_sym_name, drop_sym.clone().typ)
                .address_of()
                .cast_to(trait_fn_ty)
        } else {
            // We skip an entire submodule of the standard library, so drop is missing
            // for it. Build and insert a function that just calls an unimplemented block
            // to maintain soundness.
            let drop_sym_name = format!("drop_unimplemented_{}", self.symbol_name(drop_instance));
            let pretty_name =
                format!("drop_unimplemented<{}>", self.readable_instance_name(drop_instance));
            let drop_sym = self.ensure(&drop_sym_name, |ctx, name| {
                // Function body
                let unimplemented = ctx.codegen_unimplemented_stmt(
                    format!("drop_in_place for {}", drop_sym_name).as_str(),
                    Location::none(),
                    "https://github.com/model-checking/kani/issues/281",
                );

                // Declare symbol for the single, self parameter
                let param_typ = ctx.codegen_ty(trait_ty).to_pointer();
                let param_sym = ctx.gen_function_parameter(0, &drop_sym_name, param_typ);

                // Build and insert the function itself
                Symbol::function(
                    name,
                    Type::code(vec![param_sym.to_function_parameter()], Type::empty()),
                    Some(Stmt::block(vec![unimplemented], Location::none())),
                    pretty_name,
                    Location::none(),
                )
            });
            drop_sym.to_expr().address_of().cast_to(trait_fn_ty)
        }
    }

    /// The size and alignment for the vtable is of the underlying type.
    /// When we get the size and align of a ty::Ref, the TyCtxt::layout_of
    /// returns the correct size to match rustc vtable values. Checked via
    /// Kani-compile-time and CBMC assertions in check_vtable_size.
    fn codegen_vtable_size_and_align(&self, operand_type: Ty<'tcx>) -> (Expr, Expr) {
        debug!("vtable_size_and_align {:?}", operand_type.kind());
        let vtable_layout = self.layout_of(operand_type);
        assert!(!vtable_layout.is_unsized(), "Can't create a vtable for an unsized type");
        let vt_size = Expr::int_constant(vtable_layout.size.bytes(), Type::size_t());
        let vt_align = Expr::int_constant(vtable_layout.align.abi.bytes(), Type::size_t());

        (vt_size, vt_align)
    }

    // Check the size are inserting in to the vtable against two sources of
    // truth: (1) the compile-time rustc sizeof functions, and (2) the CBMC
    //  __CPROVER_OBJECT_SIZE function.
    fn check_vtable_size(&mut self, operand_type: Ty<'tcx>, vt_size: Expr) -> Stmt {
        // Check against the size we get from the layout from the what we
        // get constructing a value of that type
        let ty: Type = self.codegen_ty(operand_type);
        let codegen_size = ty.sizeof(&self.symbol_table);
        assert_eq!(vt_size.int_constant_value().unwrap(), BigInt::from(codegen_size));

        // Insert a CBMC-time size check, roughly:
        //     <Ty> local_temp = nondet();
        //     assert(__CPROVER_OBJECT_SIZE(&local_temp) == vt_size);
        let (temp_var, decl) = self.decl_temp_variable(ty.clone(), None, Location::none());
        let cbmc_size = if ty.is_empty() {
            // CBMC errors on passing a pointer to void to __CPROVER_OBJECT_SIZE.
            // In practice, we have seen this with the Never type, which has size 0:
            // https://play.rust-lang.org/?version=nightly&mode=debug&edition=2018&gist=0f6eef4f6abeb279031444735e73d2e1
            assert!(
                matches!(operand_type.kind(), ty::Never),
                "Expected Never, got: {:?}",
                operand_type
            );
            Type::size_t().zero()
        } else {
            Expr::object_size(temp_var.address_of())
        };
        let check = Expr::eq(cbmc_size, vt_size);
        let assert_msg =
            format!("Correct CBMC vtable size for {:?} (MIR type {:?})", ty, operand_type.kind());
        let size_assert = self.codegen_sanity(check, &assert_msg, Location::none());
        Stmt::block(vec![decl, size_assert], Location::none())
    }

    fn codegen_vtable(&mut self, src_mir_type: Ty<'tcx>, dst_mir_type: Ty<'tcx>) -> Expr {
        let trait_type = match dst_mir_type.kind() {
            // DST is pointer type
            ty::Ref(_, pointee_type, ..) => *pointee_type,
            // DST is box type
            ty::Adt(adt_def, adt_subst) if adt_def.is_box() => {
                adt_subst.first().unwrap().expect_ty()
            }
            // DST is dynamic type
            ty::Dynamic(..) => dst_mir_type,
            _ => unimplemented!("Cannot codegen_vtable for type {:?}", dst_mir_type.kind()),
        };
        assert!(trait_type.is_trait(), "VTable trait type {} must be a trait type", trait_type);
        let binders = match trait_type.kind() {
            ty::Dynamic(binders, ..) => binders,
            _ => unimplemented!("Cannot codegen_vtable for type {:?}", dst_mir_type.kind()),
        };

        let src_name = self.ty_mangled_name(src_mir_type);
        // The name needs to be the same as inserted in typ.rs
        let vtable_name = self.vtable_name(trait_type).intern();
        let vtable_impl_name = format!("{}_impl_for_{}", vtable_name, src_name);

        self.ensure_global_var(
            vtable_impl_name,
            true,
            Type::struct_tag(vtable_name),
            Location::none(),
            |ctx, var| {
                // Build the vtable, using Rust's vtable_entries to determine field order
                let vtable_entries = if let Some(principal) = binders.principal() {
                    let trait_ref_binder = principal.with_self_ty(ctx.tcx, src_mir_type);
                    let trait_ref_binder = ctx.tcx.erase_regions(trait_ref_binder);

                    ctx.tcx.vtable_entries(trait_ref_binder)
                } else {
                    TyCtxt::COMMON_VTABLE_ENTRIES
                };

                let (vt_size, vt_align) = ctx.codegen_vtable_size_and_align(src_mir_type);
                let size_assert = ctx.check_vtable_size(src_mir_type, vt_size.clone());

                let vtable_fields: Vec<Expr> = vtable_entries
                    .iter()
                    .enumerate()
                    .filter_map(|(idx, entry)| match entry {
                        VtblEntry::MetadataDropInPlace => {
                            Some(ctx.codegen_vtable_drop_in_place(src_mir_type, trait_type))
                        }
                        VtblEntry::MetadataSize => Some(vt_size.clone()),
                        VtblEntry::MetadataAlign => Some(vt_align.clone()),
                        VtblEntry::Vacant => None,
                        // TODO: trait upcasting
                        // https://github.com/model-checking/kani/issues/358
                        VtblEntry::TraitVPtr(_trait_ref) => None,
                        VtblEntry::Method(instance) => {
                            Some(ctx.codegen_vtable_method_field(*instance, trait_type, idx))
                        }
                    })
                    .collect();

                let vtable = Expr::struct_expr_from_values(
                    Type::struct_tag(vtable_name),
                    vtable_fields,
                    &ctx.symbol_table,
                );
                let body = var.assign(vtable, Location::none());
                let block = Stmt::block(vec![size_assert, body], Location::none());
                Some(block)
            },
        )
    }

    /// Fat pointers to dynamic auto trait objects can be the src of casts.
    /// For example, this cast is legal, because Send is an auto trait with
    /// no associated function:
    ///
    ///     &(dyn Any + Send) as &dyn Any
    ///
    /// This cast is legal because without any changes to the set of virtual
    /// functions, the underlying vtable does not need to change.
    ///
    /// Cast a pointer from one usized dynamic trait object to another. The
    /// result  of the cast will be a fat pointer with the same data and
    /// vtable, but the new type. Returns None if no cast is needed.
    fn cast_unsized_dyn_trait_to_unsized_dyn_trait(
        &mut self,
        src_goto_expr: Expr,
        src_mir_type: Ty<'tcx>,
        dst_mir_type: Ty<'tcx>,
    ) -> Option<Expr> {
        if src_mir_type.kind() == dst_mir_type.kind() {
            return None; // no cast required, nothing to do
        }
        debug!(?src_goto_expr, ?src_mir_type, ?dst_mir_type, "cast_unsized_dyn_trait");

        // The source destination must be a fat pointers to a dyn trait object
        assert!(self.is_vtable_fat_pointer(src_mir_type));
        assert!(self.is_vtable_fat_pointer(dst_mir_type));

        let dst_goto_type = self.codegen_ty(dst_mir_type);

        // Cast the data type.
        let dst_mir_dyn_ty = pointee_type(dst_mir_type).unwrap();
        let dst_data_type = self.codegen_trait_data_pointer(dst_mir_dyn_ty);
        let data =
            src_goto_expr.to_owned().member("data", &self.symbol_table).cast_to(dst_data_type);

        // Retrieve the vtable and cast the vtable type.
        let vtable_name = self.vtable_name(dst_mir_dyn_ty);
        let vtable_ty = Type::struct_tag(vtable_name).to_pointer();
        let vtable = src_goto_expr.member("vtable", &self.symbol_table).cast_to(vtable_ty);

        // Construct a fat pointer with the same (casted) fields and new type
        Some(dynamic_fat_ptr(dst_goto_type, data, vtable, &self.symbol_table))
    }

    /// Cast a sized object to an unsized object: the result of the cast will be
    /// a fat pointer or an ADT with a nested fat pointer.  Return the result of
    /// the cast as Some(expr) and return None if no cast was required.
    fn cast_sized_expr_to_unsized_expr(
        &mut self,
        src_goto_expr: Expr,
        src_mir_type: Ty<'tcx>,
        dst_mir_type: Ty<'tcx>,
    ) -> Option<Expr> {
        if src_mir_type.kind() == dst_mir_type.kind() {
            return None; // no cast required, nothing to do
        }

        // The src type will be sized, but the dst type may not be unsized.  If
        // the dst is an adt containing a pointer to a trait object nested
        // within the adt, the trait object will be unsized and the pointer will
        // be a fat pointer, but the adt (containing the fat pointer) will
        // itself be sized.
        assert!(
            src_mir_type.is_sized(self.tcx.at(rustc_span::DUMMY_SP), ty::ParamEnv::reveal_all())
        );

        // The src type cannot be a pointer to a dynamic trait object, otherwise
        // we should have called cast_unsized_dyn_trait_to_unsized_dyn_trait
        assert!(!self.is_vtable_fat_pointer(src_mir_type));

        match (src_mir_type.kind(), dst_mir_type.kind()) {
            (ty::Ref(..), ty::Ref(..)) => {
                self.cast_sized_pointer_to_fat_pointer(src_goto_expr, src_mir_type, dst_mir_type)
            }
            (ty::Ref(..), ty::RawPtr(..)) => {
                self.cast_sized_pointer_to_fat_pointer(src_goto_expr, src_mir_type, dst_mir_type)
            }
            (ty::RawPtr(..), ty::Ref(..)) => {
                self.cast_sized_pointer_to_fat_pointer(src_goto_expr, src_mir_type, dst_mir_type)
            }
            (ty::RawPtr(..), ty::RawPtr(..)) => {
                self.cast_sized_pointer_to_fat_pointer(src_goto_expr, src_mir_type, dst_mir_type)
            }
            (ty::Adt(..), ty::Adt(..)) => {
                self.cast_sized_adt_to_unsized_adt(src_goto_expr, src_mir_type, dst_mir_type)
            }
            (src_kind, dst_kind) => {
                unreachable!(
                    "In this case, {:?} and {:?} should have the same type (a case already handled)",
                    src_kind, dst_kind
                )
            }
        }
    }

    /// Cast a pointer to a sized object to a fat pointer to an unsized object.
    /// Return the result of the cast as Some(expr) and return None if no cast
    /// was required.
    fn cast_sized_pointer_to_fat_pointer(
        &mut self,
        src_goto_expr: Expr,
        src_mir_type: Ty<'tcx>,
        dst_mir_type: Ty<'tcx>,
    ) -> Option<Expr> {
        // treat type equality as a no op
        if src_mir_type.kind() == dst_mir_type.kind() {
            return None;
        };

        // extract pointee types from pointer types, panic if type is not a
        // pointer type.
        let src_pointee_type = pointee_type(src_mir_type).unwrap();
        let dst_pointee_type = pointee_type(dst_mir_type).unwrap();

        if self.use_thin_pointer(dst_pointee_type) {
            assert_eq!(src_pointee_type, dst_pointee_type);
            None
        } else if self.use_slice_fat_pointer(dst_pointee_type) {
            self.cast_sized_pointer_to_slice_fat_pointer(
                src_goto_expr,
                src_mir_type,
                dst_mir_type,
                src_pointee_type,
                dst_pointee_type,
            )
        } else if self.use_vtable_fat_pointer(dst_pointee_type) {
            self.cast_sized_pointer_to_trait_fat_pointer(
                src_goto_expr,
                src_mir_type,
                dst_mir_type,
                src_pointee_type,
                dst_pointee_type,
            )
        } else {
            unreachable!(
                "A pointer is either a thin pointer, slice fat pointer, or vtable fat pointer."
            );
        }
    }

    /// Cast a pointer to a sized object to a fat pointer to a slice. Return the
    /// result of the cast as Some(expr) and return None if no cast was
    /// required.
    fn cast_sized_pointer_to_slice_fat_pointer(
        &mut self,
        src_goto_expr: Expr,
        _src_mir_type: Ty<'tcx>,
        dst_mir_type: Ty<'tcx>,
        src_pointee_type: Ty<'tcx>,
        dst_pointee_type: Ty<'tcx>,
    ) -> Option<Expr> {
        match (src_pointee_type.kind(), dst_pointee_type.kind()) {
            (ty::Array(src_elt_type, src_elt_count), ty::Slice(dst_elt_type)) => {
                assert_eq!(src_elt_type, dst_elt_type);
                let dst_goto_type = self.codegen_ty(dst_mir_type);
                let dst_goto_expr = // cast from an array type to a pointer type
                    src_goto_expr.cast_to(self.codegen_ty(*src_elt_type).to_pointer());
                let dst_goto_len = self.codegen_const(*src_elt_count, None);
                Some(slice_fat_ptr(dst_goto_type, dst_goto_expr, dst_goto_len, &self.symbol_table))
            }
            (src_kind, dst_kind) => panic!(
                "Only an array can be cast to a slice.  Found types {:?} and {:?}",
                src_kind, dst_kind
            ),
        }
    }

    /// Cast a pointer to a sized object to a fat pointer to a trait object.
    /// Return the result of the cast as Some(expr) and return None if no cast
    /// was required.
    fn cast_sized_pointer_to_trait_fat_pointer(
        &mut self,
        src_goto_expr: Expr,
        src_mir_type: Ty<'tcx>,
        dst_mir_type: Ty<'tcx>,
        src_pointee_type: Ty<'tcx>,
        dst_pointee_type: Ty<'tcx>,
    ) -> Option<Expr> {
        tracing::trace!(?src_pointee_type, ?dst_pointee_type, "cast_thin_2_fat_ptr");
        tracing::trace!(?src_mir_type, ?dst_mir_type, "cast_thin_2_fat_ptr");
        if let Some((concrete_type, trait_type)) =
            self.nested_pair_of_concrete_and_trait_types(src_pointee_type, dst_pointee_type)
        {
            tracing::trace!(?concrete_type, ?trait_type, "cast_thin_2_fat_ptr");
            let dst_goto_expr =
                src_goto_expr.cast_to(self.codegen_ty(dst_pointee_type).to_pointer());
            let dst_goto_type = self.codegen_ty(dst_mir_type);
            let vtable = self.codegen_vtable(concrete_type, trait_type);
            let vtable_expr = vtable.address_of();
            Some(dynamic_fat_ptr(dst_goto_type, dst_goto_expr, vtable_expr, &self.symbol_table))
        } else {
            None
        }
    }

    /// Cast a sized ADT to an unsized ADT (an ADT with a nested fat pointer).
    /// Return the result of the cast as Some(expr) and return None if no cast
    /// was required.
    fn cast_sized_adt_to_unsized_adt(
        &mut self,
        src_goto_expr: Expr,
        src_mir_type: Ty<'tcx>,
        dst_mir_type: Ty<'tcx>,
    ) -> Option<Expr> {
        // Map field names to field values (goto expressions) and field types (mir types)
        let mut src_goto_field_values = src_goto_expr.struct_field_exprs(&self.symbol_table);
        let src_mir_field_types = self.mir_struct_field_types(src_mir_type);
        let dst_mir_field_types = self.mir_struct_field_types(dst_mir_type);

        // Assert that the struct expression and struct types have the same field names
        assert!(src_goto_field_values.keys().eq(src_mir_field_types.keys()));
        assert!(src_goto_field_values.keys().eq(dst_mir_field_types.keys()));

        // Cast each field and collect the fields for which a cast was required
        let mut cast_required: Vec<(InternedString, Expr)> = vec![];
        for field in src_goto_field_values.keys() {
            if let Some(expr) = self.cast_to_unsized_expr(
                src_goto_field_values.get(field).unwrap().clone(),
                *src_mir_field_types.get(field).unwrap(),
                *dst_mir_field_types.get(field).unwrap(),
            ) {
                cast_required.push((*field, expr));
            }
        }
        // Return None for a struct with fields if none of the fields require a cast.
        //
        // Note that a struct with no fields may still require a cast.
        // PhantomData is a zero-sized type that is a struct with no fields, and
        // hence with no fields that require a cast.  But PhantomData takes a
        // type as an generic parameter, and when casting a sized [u8; 4] to an
        // unsized [u8], we have to change the type of PhantomData from
        // PhantomData<[u8; 4]> to PhantomData<[u8]>.
        if !dst_mir_field_types.is_empty() && cast_required.is_empty() {
            return None;
        }

        for (field, expr) in cast_required {
            // Replace the field expression with the cast expression
            src_goto_field_values.insert(field, expr.clone());
        }
        let dst_goto_expr = Expr::struct_expr(
            self.codegen_ty(dst_mir_type),
            src_goto_field_values,
            &self.symbol_table,
        );
        Some(dst_goto_expr)
    }

    /// Find the trait type and corresponding concrete type in a pair of ADTs.
    ///
    /// Given two ADTs with types src and dst, the goal is to cast a thin
    /// pointer to src to a fat pointer to dst.  Dst has nested within it a
    /// trait type (a Dynamic).  Src has nested within it at the corresponding
    /// position a concrete type. This function returns the pair (concrete type,
    /// trait type) that we can use to build the vtable for the concrete type
    /// implementation of the trait type.
    pub fn nested_pair_of_concrete_and_trait_types(
        &self,
        src_mir_type: Ty<'tcx>,
        dst_mir_type: Ty<'tcx>,
    ) -> Option<(Ty<'tcx>, Ty<'tcx>)> {
        // We are walking an ADT searching for a trait type in this ADT.  We can
        // terminate a walk down a path when we hit a primitive type or which we hit
        // a pointer type (that would take us out of this ADT and into another type).
        if dst_mir_type.is_primitive() || is_pointer(dst_mir_type) {
            return None;
        }

        match (src_mir_type.kind(), dst_mir_type.kind()) {
            (_, ty::Dynamic(..)) => Some((src_mir_type, dst_mir_type)),
            (ty::Adt(..), ty::Adt(..)) => {
                let src_fields = self.mir_struct_field_types(src_mir_type);
                let dst_fields = self.mir_struct_field_types(dst_mir_type);
                assert!(src_fields.keys().eq(dst_fields.keys()));

                let mut matching_types: Option<(Ty<'tcx>, Ty<'tcx>)> = None;
                for field in src_fields.keys() {
                    let pair = self.nested_pair_of_concrete_and_trait_types(
                        *src_fields.get(field).unwrap(),
                        *dst_fields.get(field).unwrap(),
                    );
                    if pair.is_some() {
                        assert!(
                            matching_types.is_none(),
                            "Searching for pairs of concrete and trait types, found multiple pairs in {:?} and {:?}",
                            src_mir_type,
                            dst_mir_type
                        );
                        matching_types = pair;
                    }
                }
                matching_types
            }
            // In the context of
            //    handling Result::<&i32, ()>::unwrap, std::result::Result::<T, E>::unwrap
            //    let _1: std::result::Result<&i32, ()>
            //    let _3: ()
            //    let _6: &dyn std::fmt::Debug
            //    let _7: &()
            //    let _8: &()
            //    _3 = move ((_1 as Err).0: E)
            //    _8 = &_3
            //    _7 = _8
            //    _6 = move _7 as &dyn std::fmt::Debug (Pointer(Unsize))
            // we find rustc trying to cast () to a trait type.
            //
            // (ty::Tuple(ref types), ty::Dynamic(..)) if types.is_empty() => {
            //     Some((src_mir_type.clone(), dst_mir_type.clone()))
            // }
            _ => panic!(
                "Found unexpected types while searching for pairs of concrete and trait types in {:?} and {:?}",
                src_mir_type, dst_mir_type
            ),
        }
    }
}

/// Perform a wrapping subtraction of an Expr with a constant "expr - constant"
/// where "-" is wrapping subtraction, i.e., the result should be interpreted as
/// an unsigned value (2's complement).
fn wrapping_sub(expr: &Expr, constant: u64) -> Expr {
    if constant == 0 {
        // No need to subtract.
        expr.clone()
    } else {
        let unsigned = expr.typ().to_unsigned().unwrap();
        let constant = Expr::int_constant(constant, unsigned.clone());
        expr.clone().cast_to(unsigned).sub(constant)
    }
}

fn comparison_expr(op: &BinOp, left: Expr, right: Expr, is_float: bool) -> Expr {
    match op {
        BinOp::Eq => {
            if is_float {
                left.feq(right)
            } else {
                left.eq(right)
            }
        }
        BinOp::Lt => left.lt(right),
        BinOp::Le => left.le(right),
        BinOp::Ne => {
            if is_float {
                left.fneq(right)
            } else {
                left.neq(right)
            }
        }
        BinOp::Ge => left.ge(right),
        BinOp::Gt => left.gt(right),
        _ => unreachable!(),
    }
}

/// Remove the equality from an operator. Translates `<=` to `<` and `>=` to `>`
fn get_strict_operator(op: &BinOp) -> BinOp {
    match op {
        BinOp::Le => BinOp::Lt,
        BinOp::Ge => BinOp::Gt,
        _ => *op,
    }
}<|MERGE_RESOLUTION|>--- conflicted
+++ resolved
@@ -458,21 +458,10 @@
             Rvalue::Aggregate(ref k, operands) => {
                 self.codegen_rvalue_aggregate(k, operands, res_ty)
             }
-<<<<<<< HEAD
-            Rvalue::ThreadLocalRef(_) => {
-                let typ = self.codegen_ty(res_ty);
-                self.codegen_unimplemented_expr(
-                    "Rvalue::ThreadLocalRef",
-                    typ,
-                    Location::none(),
-                    "https://github.com/model-checking/kani/issues/541",
-                )
-=======
             Rvalue::ThreadLocalRef(def_id) => {
                 // Since Kani is single-threaded, we treat a thread local like a static variable:
                 emit_concurrency_warning!("thread local", loc, "a static variable");
                 self.codegen_static_pointer(*def_id, true)
->>>>>>> ccccda91
             }
             // A CopyForDeref is equivalent to a read from a place at the codegen level.
             // https://github.com/rust-lang/rust/blob/1673f1450eeaf4a5452e086db0fe2ae274a0144f/compiler/rustc_middle/src/mir/syntax.rs#L1055
