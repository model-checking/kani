// Copyright Kani Contributors
// SPDX-License-Identifier: Apache-2.0 OR MIT

use crate::codegen_cprover_gotoc::GotocCtx;
use cbmc::InternedString;
use cbmc::goto_program::Stmt;
use fxhash::FxHashMap;
use rustc_middle::ty::Instance as InstanceInternal;
use rustc_public::CrateDef;
use rustc_public::mir::mono::Instance;
use rustc_public::mir::{Body, Local, LocalDecl, Rvalue, visit::Location, visit::MirVisitor};
use rustc_public::rustc_internal;
use std::cell::RefCell;
use std::collections::{HashMap, HashSet};

/// This structure represents useful data about the function we are currently compiling.
#[derive(Debug)]
pub struct CurrentFnCtx<'tcx> {
    /// The GOTO block we are compiling into
    block: Vec<Stmt>,
    /// The codegen instance for the current function
    instance: Instance,
    /// The crate this function is from
    krate: String,
    /// The current instance. This is using the internal representation.
    instance_internal: InstanceInternal<'tcx>,
    /// A list of local declarations used to retrieve MIR component types.
    locals: Vec<LocalDecl>,
    /// A list of pretty names for locals that corrspond to user variables.
    local_names: HashMap<Local, InternedString>,
    /// Collection of variables that are used in a reference or address-of expression.
    address_taken_locals: HashSet<Local>,
    /// The symbol name of the current function
    name: String,
    /// A human readable pretty name for the current function
    readable_name: String,
    /// The interned version of `readable_name`. This allows us to avoid re-interning
    /// that string every time we want to use it internally.
    interned_readable_name: InternedString,
    /// A counter to enable creating temporary variables
    temp_var_counter: u64,
}

struct AddressTakenLocalsCollector {
    /// Locals that appear in `Rvalue::Ref` or `Rvalue::AddressOf` expressions.
    address_taken_locals: HashSet<Local>,
}

impl MirVisitor for AddressTakenLocalsCollector {
    fn visit_rvalue(&mut self, rvalue: &Rvalue, _location: Location) {
        match rvalue {
            Rvalue::Ref(_, _, p) | Rvalue::AddressOf(_, p) => {
                if p.projection.is_empty() {
                    self.address_taken_locals.insert(p.local);
                }
            }
            _ => (),
        }
    }
}

thread_local! {
    /// Stores (`name`, `mangled_name`) pairs for each [Instance].
    pub static INSTANCE_NAME_CACHE: RefCell<FxHashMap<Instance, (String, String)>> = RefCell::new(FxHashMap::default());
}

/// Returns the (`name`, `mangled_name`) pair for an [Instance] from the cache, computing it if no entry exists.
fn instance_names(instance: &Instance) -> (String, String) {
    INSTANCE_NAME_CACHE.with_borrow_mut(|cache| {
        cache.entry(*instance).or_insert_with(|| (instance.name(), instance.mangled_name())).clone()
    })
}

/// Constructor
impl<'tcx> CurrentFnCtx<'tcx> {
<<<<<<< HEAD
    pub fn new(instance: Instance, gcx: &GotocCtx<'tcx>, body: &Body) -> Self {
        let (readable_name, name) = instance_names(&instance);
=======
    pub fn new(instance: Instance, gcx: &GotocCtx<'tcx, '_>, body: &Body) -> Self {
>>>>>>> 46804c5d
        let instance_internal = rustc_internal::internal(gcx.tcx, instance);
        let locals = body.locals().to_vec();
        let local_names = body
            .var_debug_info
            .iter()
            .filter_map(|info| info.local().map(|local| (local, (&info.name).into())))
            .collect::<HashMap<_, _>>();
        let mut visitor = AddressTakenLocalsCollector { address_taken_locals: HashSet::new() };
        visitor.visit_body(body);
        Self {
            block: vec![],
            instance,
            instance_internal,
            krate: instance.def.krate().name,
            locals,
            local_names,
            address_taken_locals: visitor.address_taken_locals,
            name,
            interned_readable_name: (&readable_name).into(),
            readable_name,
            temp_var_counter: 0,
        }
    }
}

/// Setters
impl CurrentFnCtx<'_> {
    /// Returns the current block, replacing it with an empty vector.
    pub fn extract_block(&mut self) -> Vec<Stmt> {
        std::mem::take(&mut self.block)
    }

    pub fn get_and_incr_counter(&mut self) -> u64 {
        let rval = self.temp_var_counter;
        self.temp_var_counter += 1;
        rval
    }

    pub fn push_onto_block(&mut self, s: Stmt) {
        self.block.push(s)
    }
}

/// Getters
impl<'tcx> CurrentFnCtx<'tcx> {
    /// The function we are currently compiling
    pub fn instance(&self) -> InstanceInternal<'tcx> {
        self.instance_internal
    }

    pub fn instance_stable(&self) -> Instance {
        self.instance
    }

    /// The name of the function we are currently compiling
    pub fn name(&self) -> String {
        self.name.clone()
    }

    /// The pretty name of the function we are currently compiling
    pub fn readable_name(&self) -> &str {
        &self.readable_name
    }

    pub fn interned_readable_name(&self) -> InternedString {
        self.interned_readable_name
    }

    pub fn locals(&self) -> &[LocalDecl] {
        &self.locals
    }

    pub fn local_name(&self, local: Local) -> Option<InternedString> {
        self.local_names.get(&local).copied()
    }

    pub fn is_address_taken_local(&self, local: Local) -> bool {
        self.address_taken_locals.contains(&local)
    }
}

/// Utility functions
impl CurrentFnCtx<'_> {
    /// Is the current function from the `std` crate?
    pub fn is_std(&self) -> bool {
        self.krate == "std" || self.krate == "core"
    }
}<|MERGE_RESOLUTION|>--- conflicted
+++ resolved
@@ -73,12 +73,8 @@
 
 /// Constructor
 impl<'tcx> CurrentFnCtx<'tcx> {
-<<<<<<< HEAD
-    pub fn new(instance: Instance, gcx: &GotocCtx<'tcx>, body: &Body) -> Self {
+    pub fn new(instance: Instance, gcx: &GotocCtx<'tcx, '_>, body: &Body) -> Self {
         let (readable_name, name) = instance_names(&instance);
-=======
-    pub fn new(instance: Instance, gcx: &GotocCtx<'tcx, '_>, body: &Body) -> Self {
->>>>>>> 46804c5d
         let instance_internal = rustc_internal::internal(gcx.tcx, instance);
         let locals = body.locals().to_vec();
         let local_names = body
