// Copyright Kani Contributors
// SPDX-License-Identifier: Apache-2.0 OR MIT

//! This file contains the code necessary to interface with the compiler backend

use crate::args::ReachabilityType;
use crate::codegen_cprover_gotoc::context::MinimalGotocCtx;
use crate::codegen_cprover_gotoc::utils::file_writing_pool::{FileDataToWrite, ThreadPool};
use crate::codegen_cprover_gotoc::{GotocCtx, context};
use crate::kani_middle::analysis;
use crate::kani_middle::attributes::KaniAttributes;
use crate::kani_middle::check_reachable_items;
use crate::kani_middle::codegen_units::{CodegenUnit, CodegenUnits};
use crate::kani_middle::provide;
use crate::kani_middle::reachability::{collect_reachable_items, filter_crate_items};
use crate::kani_middle::transform::{BodyTransformation, GlobalPasses};
use crate::kani_queries::QueryDb;
use cbmc::goto_program::Location;
use cbmc::{InternedString, MachineModel};
use cbmc::{RoundingMode, WithInterner};
use kani_metadata::artifact::convert_type;
use kani_metadata::{ArtifactType, HarnessMetadata, KaniMetadata, UnsupportedFeature};
use kani_metadata::{AssignsContract, CompilerArtifactStub};
use rustc_abi::{Align, Endian};
use rustc_codegen_ssa::back::archive::{
    ArArchiveBuilder, ArchiveBuilder, ArchiveBuilderBuilder, DEFAULT_OBJECT_READER,
};
use rustc_codegen_ssa::back::link::link_binary;
use rustc_codegen_ssa::traits::CodegenBackend;
use rustc_codegen_ssa::{CodegenResults, CrateInfo, TargetConfig};
use rustc_data_structures::fx::{FxHashMap, FxIndexMap};
use rustc_errors::DEFAULT_LOCALE_RESOURCE;
use rustc_hir::def_id::{DefId as InternalDefId, LOCAL_CRATE};
use rustc_metadata::EncodedMetadata;
use rustc_middle::dep_graph::{WorkProduct, WorkProductId};
use rustc_middle::ty::TyCtxt;
use rustc_middle::util::Providers;
use rustc_public::CrateDef;
use rustc_public::mir::mono::{Instance, MonoItem};
use rustc_public::rustc_internal;
use rustc_public::ty::FnDef;
use rustc_session::Session;
use rustc_session::config::{CrateType, OutputFilenames, OutputType};
use rustc_session::output::out_filename;
use rustc_span::{Symbol, sym};
use rustc_target::spec::PanicStrategy;
use std::any::Any;
use std::cmp::min;
use std::collections::BTreeMap;
use std::fmt::Write;
use std::fs::File;
use std::io::BufWriter;
use std::num::NonZero;
use std::path::Path;
use std::sync::{Arc, Mutex};
use std::thread::available_parallelism;
use std::time::Instant;
use tracing::{debug, info};

/// The maximum amount of threads it would be useful to have in the file-exporting thread pool.
///
/// This is constrained by the speed at which the single main compiler thread can codegen goto files for export. Right now,
/// it can generate code for ~2 harnesses in the time it takes 1 to be exported. Thus, using any more than 4 threads for exporting
/// would just increase contention on the shared work queue.
const MAX_SENSIBLE_FILE_EXPORT_THREADS: usize = 4;

pub type UnsupportedConstructs = FxHashMap<InternedString, Vec<Location>>;

pub struct GotocCodegenBackend {
    /// The query is shared with `KaniCompiler` and it is initialized as part of `rustc`
    /// initialization, which may happen after this object is created.
    /// Since we don't have any guarantees on when the compiler creates the Backend object, neither
    /// in which thread it will be used, we prefer to explicitly synchronize any query access.
    queries: Arc<Mutex<QueryDb>>,
}

impl GotocCodegenBackend {
    pub fn new(queries: Arc<Mutex<QueryDb>>) -> Self {
        GotocCodegenBackend { queries }
    }

    /// Generate code that is reachable from the given starting points.
    ///
    /// Invariant: iff `check_contract.is_some()` then `return.2.is_some()`
    #[allow(clippy::too_many_arguments)]
    fn codegen_items<'tcx>(
        &self,
        tcx: TyCtxt<'tcx>,
        starting_items: &[MonoItem],
        symtab_goto: &Path,
        machine_model: &MachineModel,
        check_contract: Option<InternalDefId>,
        mut transformer: BodyTransformation,
        thread_pool: &ThreadPool,
    ) -> (MinimalGotocCtx, Vec<MonoItem>, Option<AssignsContract>) {
        // This runs reachability analysis before global passes are applied.
        //
        // Alternatively, we could run reachability only once after the global passes are applied
        // and resolve the necessary dependencies inside the passes on the fly. This, however, has a
        // disadvantage of not having a precomputed call graph for the global passes to use. The
        // call graph could be used, for example, in resolving function pointer or vtable calls for
        // global passes that need this.
        let (mut items, call_graph) = with_timer(
            || collect_reachable_items(tcx, &mut transformer, starting_items),
            "codegen reachability analysis",
        );

        // Retrieve all instances from the currently codegened items.
        let instances = items
            .iter()
            .filter_map(|item| match item {
                MonoItem::Fn(instance) => Some(*instance),
                MonoItem::Static(static_def) => {
                    let instance: Instance = (*static_def).into();
                    instance.has_body().then_some(instance)
                }
                MonoItem::GlobalAsm(_) => None,
            })
            .collect();

        // Apply all transformation passes, including global passes.
        let mut global_passes = GlobalPasses::new(&self.queries.lock().unwrap(), tcx);
        let any_pass_modified = global_passes.run_global_passes(
            &mut transformer,
            tcx,
            starting_items,
            instances,
            call_graph,
        );

        // Re-collect reachable items after global transformations were applied. This is necessary
        // since global pass could add extra calls to instrumentation.
        if any_pass_modified {
            (items, _) = with_timer(
                || collect_reachable_items(tcx, &mut transformer, starting_items),
                "codegen reachability analysis (second pass)",
            );
        }

        // Follow rustc naming convention (cx is abbrev for context).
        // https://rustc-dev-guide.rust-lang.org/conventions.html#naming-conventions
        let mut gcx =
            GotocCtx::new(tcx, (*self.queries.lock().unwrap()).clone(), machine_model, transformer);
        check_reachable_items(gcx.tcx, &gcx.queries, &items);

        let contract_info = with_timer(
            || {
                // we first declare all items
                for item in &items {
                    match *item {
                        MonoItem::Fn(instance) => {
                            gcx.call_with_panic_debug_info(
                                |ctx| ctx.declare_function(instance),
                                format!("declare_function: {}", instance.name()),
                                instance.def,
                            );
                        }
                        MonoItem::Static(def) => {
                            gcx.call_with_panic_debug_info(
                                |ctx| ctx.declare_static(def),
                                format!("declare_static: {}", def.name()),
                                def,
                            );
                        }
                        MonoItem::GlobalAsm(_) => {} // Ignore this. We have already warned about it.
                    }
                }

                // then we move on to codegen
                for item in &items {
                    match *item {
                        MonoItem::Fn(instance) => {
                            gcx.call_with_panic_debug_info(
                                |ctx| ctx.codegen_function(instance),
                                format!(
                                    "codegen_function: {}\n{}",
                                    instance.name(),
                                    instance.mangled_name()
                                ),
                                instance.def,
                            );
                        }
                        MonoItem::Static(def) => {
                            gcx.call_with_panic_debug_info(
                                |ctx| ctx.codegen_static(def),
                                format!("codegen_static: {}", def.name()),
                                def,
                            );
                        }
                        MonoItem::GlobalAsm(_) => {} // We have already warned above
                    }
                }

                check_contract.map(|check_id| gcx.handle_check_contract(check_id, &items))
            },
            "codegen",
        );

        // Map from name to prettyName for all symbols
        let pretty_name_map: BTreeMap<InternedString, Option<InternedString>> =
            BTreeMap::from_iter(gcx.symbol_table.iter().map(|(k, s)| (*k, s.pretty_name)));

        // Map MIR types to GotoC types
        let type_map: BTreeMap<InternedString, InternedString> =
            BTreeMap::from_iter(gcx.type_map.iter().map(|(k, v)| (*k, v.to_string().into())));

        // Get the vtable function pointer restrictions if requested
        let vtable_restrictions = if gcx.vtable_ctx.emit_vtable_restrictions {
            Some(gcx.vtable_ctx.get_virtual_function_restrictions())
        } else {
            None
        };

        gcx.handle_quantifiers();

        // Split ownership of the context so that the majority of fields can be saved to our results,
        // but the symbol table can be passed to the thread that handles exporting.
        let (min_gcx, symbol_table) = gcx.split();

        // No output should be generated if user selected no_codegen.
        if !tcx.sess.opts.unstable_opts.no_codegen && tcx.sess.opts.output_types.should_codegen() {
            let pretty = self.queries.lock().unwrap().args().output_pretty_json;

            // Save all the data needed to write this goto file
            // so another thread can handle it in parallel.
            let new_file_data = FileDataToWrite {
                symtab_goto: symtab_goto.to_path_buf(),
                symbol_table,
                vtable_restrictions,
                type_map,
                pretty_name_map,
                pretty,
            };

            // Package the file data with a copy of the string interner used to generate it.
            let file_data_with_interner = WithInterner::new_with_current(new_file_data);

            // Send everything to the thread pool for handling and move on.
            thread_pool.send_work(file_data_with_interner).unwrap();
        }

        (min_gcx, items, contract_info)
    }

    /// Determines the number of threads to add to the pool for goto binary exporting.
    fn thread_pool_size(known_num_harnesses: Option<usize>) -> usize {
        // Default to the available parallelism if # of threads isn't specified.
        let mut max_total_threads = available_parallelism().map(NonZero::get).unwrap_or(1);

        // If we know the # of harnesses upfront, cap the number of total threads at that.
        // Multiple threads can't work on exporting the same harness, so any threads
        // more than the # of harnesses cannot possibly provide an additional benefit.
        if let Some(num_harnesses) = known_num_harnesses {
            max_total_threads = min(max_total_threads, num_harnesses);
        }

        // One thread will be the main compiler thread, and we shouldn't have more than the max that would make sense.
        min(max_total_threads.saturating_sub(1), MAX_SENSIBLE_FILE_EXPORT_THREADS)
    }

    /// Given a harness, return the DefId of its target if it's a contract harness.
    /// For manual harnesses, extract it from the #[proof_for_contract] attribute.
    /// For automatic harnesses, extract the target from the harness's GenericArgs.
    fn target_if_contract_harness(
        &self,
        tcx: TyCtxt,
        harness: &Instance,
        is_automatic_harness: bool,
    ) -> Option<FnDef> {
        if is_automatic_harness {
            let kind = harness.args().0[0].expect_ty().kind();
            let (fn_to_verify_def, _) = kind.fn_def().unwrap();
            let attrs = KaniAttributes::for_def_id(tcx, fn_to_verify_def.def_id());
            if attrs.has_contract() { Some(fn_to_verify_def) } else { None }
        } else {
            let harness_attrs = KaniAttributes::for_def_id(tcx, harness.def.def_id());
            harness_attrs.interpret_for_contract_attribute()
        }
    }
}

impl CodegenBackend for GotocCodegenBackend {
    fn provide(&self, providers: &mut Providers) {
        provide::provide(providers, &self.queries.lock().unwrap());
    }

    fn print_version(&self) {
        println!("Kani-goto version: {}", env!("CARGO_PKG_VERSION"));
    }

    fn locale_resource(&self) -> &'static str {
        // We don't currently support multiple languages.
        DEFAULT_LOCALE_RESOURCE
    }

    fn target_config(&self, sess: &Session) -> TargetConfig {
        // This code is adapted from the cranelift backend:
        // https://github.com/rust-lang/rust/blob/a124fb3cb7291d75872934f411d81fe298379ace/compiler/rustc_codegen_cranelift/src/lib.rs#L184
        let target_features = if sess.target.arch == "x86_64" && sess.target.os != "none" {
            // x86_64 mandates SSE2 support and rustc requires the x87 feature to be enabled
            vec![sym::sse, sym::sse2, Symbol::intern("x87")]
        } else if sess.target.arch == "aarch64" {
            match &*sess.target.os {
                "none" => vec![],
                // On macOS the aes, sha2 and sha3 features are enabled by default and ring
                // fails to compile on macOS when they are not present.
                "macos" => vec![sym::neon, sym::aes, sym::sha2, sym::sha3],
                // AArch64 mandates Neon support
                _ => vec![sym::neon],
            }
        } else {
            vec![]
        };
        // FIXME do `unstable_target_features` properly
        let unstable_target_features = target_features.clone();

        let has_reliable_f128 = true;
        let has_reliable_f16 = true;

        TargetConfig {
            target_features,
            unstable_target_features,
            has_reliable_f16,
            has_reliable_f16_math: has_reliable_f16,
            has_reliable_f128,
            has_reliable_f128_math: has_reliable_f128,
        }
    }

    fn codegen_crate(&self, tcx: TyCtxt) -> Box<dyn Any> {
        let ret_val = rustc_internal::run(tcx, || {
            super::utils::init();

            // Any changes to queries from this point on is just related to caching information
            // needed for generating code to the given crate.
            // The cached information must not outlive the stable-mir `run` scope.
            // See [QueryDb::kani_functions] for more information.
            let queries = self.queries.lock().unwrap().clone();

            check_target(tcx.sess);
            check_options(tcx.sess);
            if queries.args().reachability_analysis != ReachabilityType::None
                && queries.kani_functions().is_empty()
            {
                if rustc_public::find_crates("std").is_empty()
                    && rustc_public::find_crates("kani").is_empty()
                {
                    // Special error for when not importing kani and using #[no_std].
                    // See here for more info: https://github.com/model-checking/kani/issues/3906#issuecomment-2932687768.
                    tcx.sess.dcx().struct_err(
                        "Failed to detect Kani functions."
                    ).with_help(
                        "This project seems to be using #[no_std] but does not import Kani. \
                        Try adding `crate extern kani` to the crate root to explicitly import Kani."
                    )
                    .emit();
                } else {
                    tcx.sess.dcx().struct_err(
                        "Failed to detect Kani functions. Please check your installation is correct."
                    ).emit();
                }
            }

            // Codegen all items that need to be processed according to the selected reachability mode:
            //
            // - Harnesses: Generate one model per local harnesses (marked with `kani::proof` attribute).
            // - Tests: Generate one model per test harnesses.
            // - PubFns: Generate code for all reachable logic starting from the local public functions.
            // - None: Don't generate code. This is used to compile dependencies.
            let base_filepath = tcx.output_filenames(()).path(OutputType::Object);
            let base_filename = base_filepath.as_path();
            let reachability = queries.args().reachability_analysis;
            let mut results = GotoCodegenResults::new(tcx, reachability);

            // If reachability is None, just return early as we'll do no codegen.
            if reachability == ReachabilityType::None {
                return codegen_results(tcx, &results.machine_model);
            }

            // Create an empty thread pool. We will set the size later once we
            // concretely know the # of harnesses we need to analyze.
            let mut export_thread_pool = ThreadPool::empty();

            match reachability {
                ReachabilityType::AllFns | ReachabilityType::Harnesses => {
                    let mut units = CodegenUnits::new(&queries, tcx);
                    let mut modifies_instances = vec![];
                    let mut loop_contracts_instances = vec![];

                    // We know the # of harnesses here, so provide them to the thread_pool size calculation.
                    let num_harnesses: usize = units.iter().map(|unit| unit.harnesses.len()).sum();
                    export_thread_pool.add_workers(Self::thread_pool_size(Some(num_harnesses)));

                    // Cross-crate collecting of all items that are reachable from the crate harnesses.
                    for unit in units.iter() {
                        // We reset the body cache for now because each codegen unit has different
                        // configurations that affect how we transform the instance body.
                        for harness in &unit.harnesses {
                            let transformer = BodyTransformation::new(&queries, tcx, unit);
                            let model_path = units.harness_model_path(*harness).unwrap();
                            let is_automatic_harness = units.is_automatic_harness(harness);
                            let contract_metadata =
<<<<<<< HEAD
                                self.target_def_id_for_harness(tcx, harness, is_automatic_harness);
                            let (min_gcx, items, contract_info) = self.codegen_items(
=======
                                self.target_if_contract_harness(tcx, harness, is_automatic_harness);
                            let (gcx, items, contract_info) = self.codegen_items(
>>>>>>> f76e668b
                                tcx,
                                &[MonoItem::Fn(*harness)],
                                model_path,
                                &results.machine_model,
                                contract_metadata
                                    .map(|def| rustc_internal::internal(tcx, def.def_id())),
                                transformer,
                                &export_thread_pool,
                            );
                            if min_gcx.has_loop_contracts {
                                loop_contracts_instances.push(*harness);
                            }
                            results.extend(min_gcx, items, None);
                            if let Some(assigns_contract) = contract_info {
                                modifies_instances.push((*harness, assigns_contract));
                            }
                        }
                    }
                    units.store_modifies(&modifies_instances);
                    units.store_loop_contracts(&loop_contracts_instances);
                    units.write_metadata(&queries, tcx);
                }
                ReachabilityType::None => unreachable!(),
                ReachabilityType::PubFns => {
                    let unit = CodegenUnit::default();

                    // Here, we don't know up front how many harnesses we will have to analyze, so pass None.
                    export_thread_pool.add_workers(Self::thread_pool_size(None));

                    let transformer = BodyTransformation::new(&queries, tcx, &unit);
                    let main_instance = rustc_public::entry_fn()
                        .map(|main_fn| Instance::try_from(main_fn).unwrap());
                    let local_reachable = filter_crate_items(tcx, |_, instance| {
                        let def_id = rustc_internal::internal(tcx, instance.def.def_id());
                        Some(instance) == main_instance || tcx.is_reachable_non_generic(def_id)
                    })
                    .into_iter()
                    .map(MonoItem::Fn)
                    .collect::<Vec<_>>();
                    let model_path = base_filename.with_extension(ArtifactType::SymTabGoto);
                    let (gcx, items, contract_info) = self.codegen_items(
                        tcx,
                        &local_reachable,
                        &model_path,
                        &results.machine_model,
                        Default::default(),
                        transformer,
                        &export_thread_pool,
                    );
                    assert!(contract_info.is_none());
                    let _ = results.extend(gcx, items, None);
                }
            }

            // Join all the worker threads in the pool to ensure all goto files have been written before
            // moving on to verification.
            export_thread_pool.join_all();

            if reachability != ReachabilityType::None {
                // Print compilation report.
                results.print_report(tcx);

                if reachability != ReachabilityType::Harnesses
                    && reachability != ReachabilityType::AllFns
                {
                    // In a workspace, cargo seems to be using the same file prefix to build a crate that is
                    // a package lib and also a dependency of another package.
                    // To avoid overriding the metadata for its verification, we skip this step when
                    // reachability is None, even because there is nothing to record.
                    write_file(
                        base_filename,
                        ArtifactType::Metadata,
                        &results.generate_metadata(),
                        queries.args().output_pretty_json,
                    );
                }
            }
            codegen_results(tcx, &results.machine_model)
        });
        ret_val.unwrap()
    }

    fn join_codegen(
        &self,
        ongoing_codegen: Box<dyn Any>,
        _sess: &Session,
        _filenames: &OutputFilenames,
    ) -> (CodegenResults, FxIndexMap<WorkProductId, WorkProduct>) {
        match ongoing_codegen.downcast::<(CodegenResults, FxIndexMap<WorkProductId, WorkProduct>)>()
        {
            Ok(val) => *val,
            Err(val) => panic!("unexpected error: {:?}", (*val).type_id()),
        }
    }

    /// Emit output files during the link stage if it was requested.
    ///
    /// We need to emit `rlib` files normally if requested. Cargo expects these in some
    /// circumstances and sends them to subsequent builds with `-L`.
    ///
    /// For other crate types, we stub the file requested by writing the
    /// path of the `kani-metadata.json` file so `kani-driver` can safely find the latest metadata.
    /// See <https://github.com/model-checking/kani/issues/2234> for more details.
    fn link(
        &self,
        sess: &Session,
        codegen_results: CodegenResults,
        rustc_metadata: EncodedMetadata,
        outputs: &OutputFilenames,
    ) {
        let requested_crate_types = &codegen_results.crate_info.crate_types.clone();
        let local_crate_name = codegen_results.crate_info.local_crate_name;
        // Create the rlib if one was requested.
        if requested_crate_types.contains(&CrateType::Rlib) {
            link_binary(sess, &ArArchiveBuilderBuilder, codegen_results, rustc_metadata, outputs);
        }

        // But override all the other outputs.
        // Note: Do this after `link_binary` call, since it may write to the object files
        // and override the json we are creating.
        for crate_type in requested_crate_types {
            let out_fname = out_filename(sess, *crate_type, outputs, local_crate_name);
            let out_path = out_fname.as_path();
            debug!(?crate_type, ?out_path, "link");
            if *crate_type != CrateType::Rlib {
                // Write the location of the kani metadata file in the requested compiler output file.
                let base_filepath = outputs.path(OutputType::Object);
                let base_filename = base_filepath.as_path();
                let content_stub = CompilerArtifactStub {
                    metadata_path: base_filename.with_extension(ArtifactType::Metadata),
                };
                let out_file = File::create(out_path).unwrap();
                serde_json::to_writer(out_file, &content_stub).unwrap();
            }
        }
    }
}

struct ArArchiveBuilderBuilder;

impl ArchiveBuilderBuilder for ArArchiveBuilderBuilder {
    fn new_archive_builder<'a>(&self, sess: &'a Session) -> Box<dyn ArchiveBuilder + 'a> {
        Box::new(ArArchiveBuilder::new(sess, &DEFAULT_OBJECT_READER))
    }
}

fn check_target(session: &Session) {
    // The requirement below is needed to build a valid CBMC machine model
    // in function `machine_model_from_session` from
    // src/kani-compiler/src/codegen_cprover_gotoc/context/goto_ctx.rs
    let is_x86_64_linux_target = session.target.llvm_target == "x86_64-unknown-linux-gnu";
    let is_arm64_linux_target = session.target.llvm_target == "aarch64-unknown-linux-gnu";
    // Comparison with `x86_64-apple-darwin` does not work well because the LLVM
    // target may become `x86_64-apple-macosx10.7.0` (or similar) and fail
    let is_x86_64_darwin_target = session.target.llvm_target.starts_with("x86_64-apple-");
    // looking for `arm64-apple-*`
    let is_arm64_darwin_target = session.target.llvm_target.starts_with("arm64-apple-");

    if !is_x86_64_linux_target
        && !is_arm64_linux_target
        && !is_x86_64_darwin_target
        && !is_arm64_darwin_target
    {
        let err_msg = format!(
            "Kani requires the target platform to be `x86_64-unknown-linux-gnu`, \
            `aarch64-unknown-linux-gnu`, `x86_64-apple-*` or `arm64-apple-*`, but \
            it is {}",
            &session.target.llvm_target
        );
        session.dcx().err(err_msg);
    }

    session.dcx().abort_if_errors();
}

fn check_options(session: &Session) {
    // The requirements for `min_global_align` and `endian` are needed to build
    // a valid CBMC machine model in function `machine_model_from_session` from
    // src/kani-compiler/src/codegen_cprover_gotoc/context/goto_ctx.rs
    match session.target.options.min_global_align {
        Some(Align::ONE) => (),
        Some(align) => {
            let err_msg = format!(
                "Kani requires the target architecture option `min_global_align` to be 1, but it is {}.",
                align.bytes()
            );
            session.dcx().err(err_msg);
        }
        _ => (),
    }

    if session.target.options.endian != Endian::Little {
        session.dcx().err("Kani requires the target architecture option `endian` to be `little`.");
    }

    if !session.overflow_checks() {
        session.dcx().err("Kani requires overflow checks in order to provide a sound analysis.");
    }

    if session.panic_strategy() != PanicStrategy::Abort {
        session.dcx().err(
            "Kani can only handle abort panic strategy (-C panic=abort). See for more details \
        https://github.com/model-checking/kani/issues/692",
        );
    }

    session.dcx().abort_if_errors();
}

/// Return a struct that contains information about the codegen results as expected by `rustc`.
fn codegen_results(tcx: TyCtxt, machine: &MachineModel) -> Box<dyn Any> {
    let work_products = FxIndexMap::<WorkProductId, WorkProduct>::default();
    Box::new((
        CodegenResults {
            modules: vec![],
            allocator_module: None,
            crate_info: CrateInfo::new(tcx, machine.architecture.clone()),
        },
        work_products,
    ))
}

pub fn write_file<T>(base_path: &Path, file_type: ArtifactType, source: &T, pretty: bool)
where
    T: serde::Serialize,
{
    let filename = convert_type(base_path, ArtifactType::SymTabGoto, file_type);
    debug!(?filename, "write_json");
    let out_file = File::create(&filename).unwrap();
    let writer = BufWriter::new(out_file);
    if pretty {
        serde_json::to_writer_pretty(writer, &source).unwrap();
    } else {
        serde_json::to_writer(writer, &source).unwrap();
    }
}

struct GotoCodegenResults {
    reachability: ReachabilityType,
    harnesses: Vec<HarnessMetadata>,
    unsupported_constructs: UnsupportedConstructs,
    concurrent_constructs: UnsupportedConstructs,
    items: Vec<MonoItem>,
    crate_name: InternedString,
    machine_model: MachineModel,
}

impl GotoCodegenResults {
    pub fn new(tcx: TyCtxt, reachability: ReachabilityType) -> Self {
        GotoCodegenResults {
            reachability,
            harnesses: vec![],
            unsupported_constructs: UnsupportedConstructs::default(),
            concurrent_constructs: UnsupportedConstructs::default(),
            items: vec![],
            crate_name: tcx.crate_name(LOCAL_CRATE).as_str().into(),
            machine_model: new_machine_model(tcx.sess),
        }
    }
    /// Method that generates `KaniMetadata` from the given compilation results.
    pub fn generate_metadata(&self) -> KaniMetadata {
        // Maps the goto-context "unsupported features" data into the KaniMetadata "unsupported features" format.
        // TODO: Do we really need different formats??
        let unsupported_features = self
            .unsupported_constructs
            .iter()
            .map(|(construct, location)| UnsupportedFeature {
                feature: construct.to_string(),
                locations: location
                    .iter()
                    .map(|l| {
                        // We likely (and should) have no instances of
                        // calling `codegen_unimplemented` without file/line.
                        // So while we map out of `Option` here, we expect them to always be `Some`
                        kani_metadata::Location {
                            filename: l.filename().unwrap_or_default(),
                            start_line: l.start_line().unwrap_or_default(),
                        }
                    })
                    .collect(),
            })
            .collect();
        let (proofs, tests) = if self.reachability == ReachabilityType::Harnesses {
            (self.harnesses.clone(), vec![])
        } else {
            (vec![], self.harnesses.clone())
        };
        KaniMetadata {
            crate_name: self.crate_name.to_string(),
            proof_harnesses: proofs,
            unsupported_features,
            test_harnesses: tests,
            // We don't collect the contracts metadata because the FunctionWithContractPass
            // removes any contracts logic for ReachabilityType::PubFns,
            // which is the only ReachabilityType under which the compiler calls this function.
            contracted_functions: vec![],
            autoharness_md: None,
        }
    }

    fn extend(
        &mut self,
        min_gcx: context::MinimalGotocCtx,
        items: Vec<MonoItem>,
        metadata: Option<HarnessMetadata>,
    ) -> BodyTransformation {
        let mut items = items;
        self.harnesses.extend(metadata);
        self.concurrent_constructs.extend(min_gcx.concurrent_constructs);
        self.unsupported_constructs.extend(min_gcx.unsupported_constructs);
        self.items.append(&mut items);
        min_gcx.transformer
    }

    /// Prints a report at the end of the compilation.
    fn print_report(&self, tcx: TyCtxt) {
        // Print all unsupported constructs.
        if !self.unsupported_constructs.is_empty() {
            // Sort alphabetically.
            let unsupported: BTreeMap<String, &Vec<Location>> = self
                .unsupported_constructs
                .iter()
                .map(|(key, val)| (key.map(|s| String::from(s)), val))
                .collect();
            let mut msg = String::from("Found the following unsupported constructs:\n");
            unsupported.iter().for_each(|(construct, locations)| {
                writeln!(&mut msg, "    - {construct} ({})", locations.len()).unwrap();
            });
            msg += "\nVerification will fail if one or more of these constructs is reachable.";
            msg += "\nSee https://model-checking.github.io/kani/rust-feature-support.html for more \
            details.";
            tcx.dcx().warn(msg);
        }

        if !self.concurrent_constructs.is_empty() {
            let mut msg = String::from(
                "Kani currently does not support concurrency. The following constructs will be treated \
                as sequential operations:\n",
            );
            for (construct, locations) in self.concurrent_constructs.iter() {
                writeln!(&mut msg, "    - {construct} ({})", locations.len()).unwrap();
            }
            tcx.dcx().warn(msg);
        }

        // Print some compilation stats.
        if tracing::enabled!(tracing::Level::INFO) {
            analysis::print_stats(&self.items);
        }
    }
}

/// Builds a machine model which is required by CBMC
fn new_machine_model(sess: &Session) -> MachineModel {
    // The model assumes a `x86_64-unknown-linux-gnu`, `x86_64-apple-darwin`
    // or `aarch64-apple-darwin` platform. We check the target platform in function
    // `check_target` from src/kani-compiler/src/codegen_cprover_gotoc/compiler_interface.rs
    // and error if it is not any of the ones we expect.
    let architecture = &sess.target.arch;
    let os = &sess.target.os;
    let pointer_width = sess.target.pointer_width.into();

    // The model assumes the following values for session options:
    //   * `min_global_align`: 1
    //   * `endian`: `Endian::Little`
    //
    // We check these options in function `check_options` from
    // src/kani-compiler/src/codegen_cprover_gotoc/compiler_interface.rs
    // and error if their values are not the ones we expect.
    let alignment = sess.target.options.min_global_align.map_or(1, |align| align.bytes());
    let is_big_endian = match sess.target.options.endian {
        Endian::Little => false,
        Endian::Big => true,
    };

    // The values below cannot be obtained from the session so they are
    // hardcoded using standard ones for the supported platforms
    // see /tools/sizeofs/main.cpp.
    // For reference, the definition in CBMC:
    //https://github.com/diffblue/cbmc/blob/develop/src/util/config.cpp
    match architecture.as_ref() {
        "x86_64" => {
            let bool_width = 8;
            let char_is_unsigned = false;
            let char_width = 8;
            let double_width = 64;
            let float_width = 32;
            let int_width = 32;
            let long_double_width = 128;
            let long_int_width = 64;
            let long_long_int_width = 64;
            let short_int_width = 16;
            let single_width = 32;
            let wchar_t_is_unsigned = false;
            let wchar_t_width = 32;

            MachineModel {
                architecture: architecture.to_string(),
                alignment,
                bool_width,
                char_is_unsigned,
                char_width,
                double_width,
                float_width,
                int_width,
                is_big_endian,
                long_double_width,
                long_int_width,
                long_long_int_width,
                memory_operand_size: int_width / 8,
                null_is_zero: true,
                pointer_width,
                rounding_mode: RoundingMode::ToNearest,
                short_int_width,
                single_width,
                wchar_t_is_unsigned,
                wchar_t_width,
                word_size: int_width,
            }
        }
        "aarch64" => {
            let bool_width = 8;
            let char_is_unsigned = true;
            let char_width = 8;
            let double_width = 64;
            let float_width = 32;
            let int_width = 32;
            let long_double_width = match os.as_ref() {
                "linux" => 128,
                _ => 64,
            };
            let long_int_width = 64;
            let long_long_int_width = 64;
            let short_int_width = 16;
            let single_width = 32;
            // https://developer.arm.com/documentation/dui0491/i/Compiler-Command-line-Options/--signed-chars----unsigned-chars
            // https://www.arm.linux.org.uk/docs/faqs/signedchar.php
            // https://developer.apple.com/documentation/xcode/writing-arm64-code-for-apple-platforms
            let wchar_t_is_unsigned = matches!(os.as_ref(), "linux");
            let wchar_t_width = 32;

            MachineModel {
                // CBMC calls it arm64, not aarch64
                architecture: "arm64".to_string(),
                alignment,
                bool_width,
                char_is_unsigned,
                char_width,
                double_width,
                float_width,
                int_width,
                is_big_endian,
                long_double_width,
                long_int_width,
                long_long_int_width,
                memory_operand_size: int_width / 8,
                null_is_zero: true,
                pointer_width,
                rounding_mode: RoundingMode::ToNearest,
                short_int_width,
                single_width,
                wchar_t_is_unsigned,
                wchar_t_width,
                word_size: int_width,
            }
        }
        _ => {
            panic!("Unsupported architecture: {architecture}");
        }
    }
}

/// Execute the provided function and measure the clock time it took for its execution.
/// Log the time with the given description.
pub fn with_timer<T, F>(func: F, description: &str) -> T
where
    F: FnOnce() -> T,
{
    let start = Instant::now();
    let ret = func();
    let elapsed = start.elapsed();
    info!("Finished {description} in {}s", elapsed.as_secs_f32());
    ret
}<|MERGE_RESOLUTION|>--- conflicted
+++ resolved
@@ -400,13 +400,8 @@
                             let model_path = units.harness_model_path(*harness).unwrap();
                             let is_automatic_harness = units.is_automatic_harness(harness);
                             let contract_metadata =
-<<<<<<< HEAD
-                                self.target_def_id_for_harness(tcx, harness, is_automatic_harness);
+                                self.target_if_contract_harness(tcx, harness, is_automatic_harness);
                             let (min_gcx, items, contract_info) = self.codegen_items(
-=======
-                                self.target_if_contract_harness(tcx, harness, is_automatic_harness);
-                            let (gcx, items, contract_info) = self.codegen_items(
->>>>>>> f76e668b
                                 tcx,
                                 &[MonoItem::Fn(*harness)],
                                 model_path,
