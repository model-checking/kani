// Copyright Kani Contributors
// SPDX-License-Identifier: Apache-2.0 OR MIT

//! This file contains the code necessary to interface with the compiler backend

use crate::codegen_cprover_gotoc::archive::ArchiveBuilder;
use crate::codegen_cprover_gotoc::GotocCtx;
use crate::kani_middle::analysis;
use crate::kani_middle::attributes::is_proof_harness;
use crate::kani_middle::attributes::is_test_harness_description;
use crate::kani_middle::check_crate_items;
use crate::kani_middle::check_reachable_items;
use crate::kani_middle::metadata::{gen_proof_metadata, gen_test_metadata};
use crate::kani_middle::provide;
use crate::kani_middle::reachability::{
    collect_reachable_items, filter_const_crate_items, filter_crate_items,
};
use cbmc::goto_program::Location;
use cbmc::irep::goto_binary_serde::write_goto_binary_file;
use cbmc::RoundingMode;
use cbmc::{InternedString, MachineModel};
use kani_metadata::artifact::convert_type;
use kani_metadata::CompilerArtifactStub;
use kani_metadata::UnsupportedFeature;
use kani_metadata::{ArtifactType, HarnessMetadata, KaniMetadata};
use kani_queries::{QueryDb, ReachabilityType, UserInput};
use rustc_codegen_ssa::back::metadata::create_wrapper_file;
use rustc_codegen_ssa::traits::CodegenBackend;
use rustc_codegen_ssa::{CodegenResults, CrateInfo};
use rustc_data_structures::fx::FxHashMap;
use rustc_data_structures::temp_dir::MaybeTempDir;
use rustc_errors::{ErrorGuaranteed, DEFAULT_LOCALE_RESOURCE};
use rustc_hir::def_id::LOCAL_CRATE;
use rustc_metadata::fs::{emit_wrapper_file, METADATA_FILENAME};
use rustc_metadata::EncodedMetadata;
use rustc_middle::dep_graph::{WorkProduct, WorkProductId};
use rustc_middle::mir::mono::MonoItem;
use rustc_middle::mir::write_mir_pretty;
use rustc_middle::ty::query::Providers;
use rustc_middle::ty::{self, InstanceDef, TyCtxt};
use rustc_session::config::{CrateType, OutputFilenames, OutputType};
use rustc_session::cstore::MetadataLoaderDyn;
use rustc_session::output::out_filename;
use rustc_session::Session;
use rustc_span::def_id::DefId;
use rustc_target::abi::Endian;
use rustc_target::spec::PanicStrategy;
use std::any::Any;
use std::collections::BTreeMap;
use std::ffi::OsString;
use std::fmt::Write;
use std::fs::File;
use std::io::BufWriter;
use std::io::Write as IoWrite;
use std::iter::FromIterator;
use std::path::{Path, PathBuf};
use std::process::Command;
use std::sync::{Arc, Mutex};
use std::time::Instant;
use tempfile::Builder as TempFileBuilder;
use tracing::{debug, error, info};

pub type UnsupportedConstructs = FxHashMap<InternedString, Vec<Location>>;
#[derive(Clone)]
pub struct GotocCodegenBackend {
    /// The query is shared with `KaniCompiler` and it is initialized as part of `rustc`
    /// initialization, which may happen after this object is created.
    /// Since we don't have any guarantees on when the compiler creates the Backend object, neither
    /// in which thread it will be used, we prefer to explicitly synchronize any query access.
    queries: Arc<Mutex<QueryDb>>,
}

impl GotocCodegenBackend {
    pub fn new(queries: Arc<Mutex<QueryDb>>) -> Self {
        GotocCodegenBackend { queries }
    }

<<<<<<< HEAD
    fn locale_resource(&self) -> &'static str {
        // We don't currently support multiple languages.
        DEFAULT_LOCALE_RESOURCE
    }

    fn codegen_crate(
=======
    /// Generate code that is reachable from the given starting points.
    fn codegen_items<'tcx>(
>>>>>>> 2a09d79d
        &self,
        tcx: TyCtxt<'tcx>,
        starting_items: &[MonoItem<'tcx>],
        symtab_goto: &Path,
        machine_model: &MachineModel,
    ) -> (GotocCtx<'tcx>, Vec<MonoItem<'tcx>>) {
        let items = with_timer(
            || collect_reachable_items(tcx, starting_items),
            "codegen reachability analysis",
        );
        dump_mir_items(tcx, &items);

        // Follow rustc naming convention (cx is abbrev for context).
        // https://rustc-dev-guide.rust-lang.org/conventions.html#naming-conventions
        let mut gcx = GotocCtx::new(tcx, (*self.queries.lock().unwrap()).clone(), machine_model);
        check_reachable_items(gcx.tcx, &gcx.queries, &items);

        with_timer(
            || {
                // we first declare all items
                for item in &items {
                    match *item {
                        MonoItem::Fn(instance) => {
                            gcx.call_with_panic_debug_info(
                                |ctx| ctx.declare_function(instance),
                                format!(
                                    "declare_function: {}",
                                    gcx.readable_instance_name(instance)
                                ),
                                instance.def_id(),
                            );
                        }
                        MonoItem::Static(def_id) => {
                            gcx.call_with_panic_debug_info(
                                |ctx| ctx.declare_static(def_id, *item),
                                format!("declare_static: {def_id:?}"),
                                def_id,
                            );
                        }
                        MonoItem::GlobalAsm(_) => {} // Ignore this. We have already warned about it.
                    }
                }

                // then we move on to codegen
                for item in &items {
                    match *item {
                        MonoItem::Fn(instance) => {
                            gcx.call_with_panic_debug_info(
                                |ctx| ctx.codegen_function(instance),
                                format!(
                                    "codegen_function: {}\n{}",
                                    gcx.readable_instance_name(instance),
                                    gcx.symbol_name(instance)
                                ),
                                instance.def_id(),
                            );
                        }
                        MonoItem::Static(def_id) => {
                            gcx.call_with_panic_debug_info(
                                |ctx| ctx.codegen_static(def_id, *item),
                                format!("codegen_static: {def_id:?}"),
                                def_id,
                            );
                        }
                        MonoItem::GlobalAsm(_) => {} // We have already warned above
                    }
                }
            },
            "codegen",
        );

        // Map from name to prettyName for all symbols
        let pretty_name_map: BTreeMap<InternedString, Option<InternedString>> =
            BTreeMap::from_iter(gcx.symbol_table.iter().map(|(k, s)| (*k, s.pretty_name)));

        // Map MIR types to GotoC types
        let type_map: BTreeMap<InternedString, InternedString> =
            BTreeMap::from_iter(gcx.type_map.iter().map(|(k, v)| (*k, v.to_string().into())));

        // Get the vtable function pointer restrictions if requested
        let vtable_restrictions = if gcx.vtable_ctx.emit_vtable_restrictions {
            Some(gcx.vtable_ctx.get_virtual_function_restrictions())
        } else {
            None
        };

        // No output should be generated if user selected no_codegen.
        if !tcx.sess.opts.unstable_opts.no_codegen && tcx.sess.opts.output_types.should_codegen() {
            let pretty = self.queries.lock().unwrap().get_output_pretty_json();
            write_file(&symtab_goto, ArtifactType::PrettyNameMap, &pretty_name_map, pretty);
            if gcx.queries.get_write_json_symtab() {
                write_file(&symtab_goto, ArtifactType::SymTab, &gcx.symbol_table, pretty);
                symbol_table_to_gotoc(&tcx, &symtab_goto);
            } else {
                write_goto_binary_file(symtab_goto, &gcx.symbol_table);
            }
            write_file(&symtab_goto, ArtifactType::TypeMap, &type_map, pretty);
            // If they exist, write out vtable virtual call function pointer restrictions
            if let Some(restrictions) = vtable_restrictions {
                write_file(&symtab_goto, ArtifactType::VTableRestriction, &restrictions, pretty);
            }
        }

        (gcx, items)
    }
}

impl CodegenBackend for GotocCodegenBackend {
    fn metadata_loader(&self) -> Box<MetadataLoaderDyn> {
        Box::new(rustc_codegen_ssa::back::metadata::DefaultMetadataLoader)
    }

    fn provide(&self, providers: &mut Providers) {
        provide::provide(providers, &self.queries.lock().unwrap());
    }

    fn provide_extern(&self, providers: &mut ty::query::ExternProviders) {
        provide::provide_extern(providers);
    }

    fn print_version(&self) {
        println!("Kani-goto version: {}", env!("CARGO_PKG_VERSION"));
    }

    fn codegen_crate(
        &self,
        tcx: TyCtxt,
        rustc_metadata: EncodedMetadata,
        _need_metadata_module: bool,
    ) -> Box<dyn Any> {
        super::utils::init();

        // Queries shouldn't change today once codegen starts.
        let queries = self.queries.lock().unwrap().clone();
        check_target(tcx.sess);
        check_options(tcx.sess);
        check_crate_items(tcx, queries.get_ignore_global_asm());

        // Codegen all items that need to be processed according to the selected reachability mode:
        //
        // - Harnesses: Generate one model per local harnesses (marked with `kani::proof` attribute).
        // - Tests: Generate one model per test harnesses.
        // - PubFns: Generate code for all reachable logic starting from the local public functions.
        // - None: Don't generate code. This is used to compile dependencies.
        let base_filename = tcx.output_filenames(()).output_path(OutputType::Object);
        let reachability = queries.get_reachability_analysis();
        let mut results = GotoCodegenResults::new(tcx, reachability);
        match reachability {
            ReachabilityType::Harnesses => {
                // Cross-crate collecting of all items that are reachable from the crate harnesses.
                let harnesses = filter_crate_items(tcx, |_, def_id| is_proof_harness(tcx, def_id));
                for harness in harnesses {
                    let metadata = gen_proof_metadata(tcx, harness.def_id(), &base_filename);
                    let model_path = &metadata.goto_file.as_ref().unwrap();
                    let (gcx, items) =
                        self.codegen_items(tcx, &[harness], model_path, &results.machine_model);
                    results.extend(gcx, items, Some(metadata));
                }
            }
            ReachabilityType::Tests => {
                // We're iterating over crate items here, so what we have to codegen is the "test description" containing the
                // test closure that we want to execute
                // TODO: Refactor this code so we can guarantee that the pair (test_fn, test_desc) actually match.
                let mut descriptions = vec![];
                let harnesses = filter_const_crate_items(tcx, |_, def_id| {
                    if is_test_harness_description(tcx, def_id) {
                        descriptions.push(def_id);
                        true
                    } else {
                        false
                    }
                });
                for (test_fn, test_desc) in harnesses.iter().zip(descriptions.iter()) {
                    let instance =
                        if let MonoItem::Fn(instance) = test_fn { instance } else { continue };
                    let metadata = gen_test_metadata(tcx, *test_desc, *instance, &base_filename);
                    let model_path = &metadata.goto_file.as_ref().unwrap();
                    let (gcx, items) =
                        self.codegen_items(tcx, &[*test_fn], model_path, &results.machine_model);
                    results.extend(gcx, items, Some(metadata));
                }
            }
            ReachabilityType::None => {}
            ReachabilityType::PubFns => {
                let entry_fn = tcx.entry_fn(()).map(|(id, _)| id);
                let local_reachable = filter_crate_items(tcx, |_, def_id| {
                    (tcx.is_reachable_non_generic(def_id) && tcx.def_kind(def_id).is_fn_like())
                        || entry_fn == Some(def_id)
                });
                let model_path = base_filename.with_extension(ArtifactType::SymTabGoto);
                let (gcx, items) =
                    self.codegen_items(tcx, &local_reachable, &model_path, &results.machine_model);
                results.extend(gcx, items, None);
            }
        }

        if reachability != ReachabilityType::None {
            // Print compilation report.
            results.print_report(tcx);

            // In a workspace, cargo seems to be using the same file prefix to build a crate that is
            // a package lib and also a dependency of another package.
            // To avoid overriding the metadata for its verification, we skip this step when
            // reachability is None, even because there is nothing to record.
            write_file(
                &base_filename,
                ArtifactType::Metadata,
                &results.generate_metadata(),
                queries.get_output_pretty_json(),
            );
        }
        codegen_results(tcx, rustc_metadata, &results.machine_model)
    }

    fn join_codegen(
        &self,
        ongoing_codegen: Box<dyn Any>,
        _sess: &Session,
        _filenames: &OutputFilenames,
    ) -> Result<(CodegenResults, FxHashMap<WorkProductId, WorkProduct>), ErrorGuaranteed> {
        Ok(*ongoing_codegen
            .downcast::<(CodegenResults, FxHashMap<WorkProductId, WorkProduct>)>()
            .unwrap())
    }

    /// Emit output files during the link stage if it was requested.
    ///
    /// We need to emit `rlib` files normally if requested. Cargo expects these in some
    /// circumstances and sends them to subsequent builds with `-L`.
    ///
    /// We CAN NOT invoke the native linker, because that will fail. We don't have real objects.
    /// What determines whether the native linker is invoked or not is the set of `crate_types`.
    /// Types such as `bin`, `cdylib`, `dylib` will trigger the native linker.
    ///
    /// Thus, we manually build the rlib file including only the `rmeta` file.
    ///
    /// For cases where no metadata file was requested, we stub the file requested by writing the
    /// path of the `kani-metadata.json` file so `kani-driver` can safely find the latest metadata.
    /// See <https://github.com/model-checking/kani/issues/2234> for more details.
    fn link(
        &self,
        sess: &Session,
        codegen_results: CodegenResults,
        outputs: &OutputFilenames,
    ) -> Result<(), ErrorGuaranteed> {
        let requested_crate_types = sess.crate_types();
        for crate_type in requested_crate_types {
            let out_path = out_filename(
                sess,
                *crate_type,
                outputs,
                codegen_results.crate_info.local_crate_name,
            );
            debug!(?crate_type, ?out_path, "link");
            if *crate_type == CrateType::Rlib {
                // Emit the `rlib` that contains just one file: `<crate>.rmeta`
                let mut builder = ArchiveBuilder::new(sess);
                let tmp_dir = TempFileBuilder::new().prefix("kani").tempdir().unwrap();
                let path = MaybeTempDir::new(tmp_dir, sess.opts.cg.save_temps);
                let (metadata, _metadata_position) = create_wrapper_file(
                    sess,
                    b".rmeta".to_vec(),
                    codegen_results.metadata.raw_data(),
                );
                let metadata = emit_wrapper_file(sess, &metadata, &path, METADATA_FILENAME);
                builder.add_file(&metadata);
                builder.build(&out_path);
            } else {
                // Write the location of the kani metadata file in the requested compiler output file.
                let base_filename = outputs.output_path(OutputType::Object);
                let content_stub = CompilerArtifactStub {
                    metadata_path: base_filename.with_extension(ArtifactType::Metadata),
                };
                let out_file = File::create(out_path).unwrap();
                serde_json::to_writer(out_file, &content_stub).unwrap();
            }
        }
        Ok(())
    }
}

fn check_target(session: &Session) {
    // The requirement below is needed to build a valid CBMC machine model
    // in function `machine_model_from_session` from
    // src/kani-compiler/src/codegen_cprover_gotoc/context/goto_ctx.rs
    let is_linux_target = session.target.llvm_target == "x86_64-unknown-linux-gnu";
    // Comparison with `x86_64-apple-darwin` does not work well because the LLVM
    // target may become `x86_64-apple-macosx10.7.0` (or similar) and fail
    let is_x86_64_darwin_target = session.target.llvm_target.starts_with("x86_64-apple-");
    // looking for `arm64-apple-*`
    let is_arm64_darwin_target = session.target.llvm_target.starts_with("arm64-apple-");

    if !is_linux_target && !is_x86_64_darwin_target && !is_arm64_darwin_target {
        let err_msg = format!(
            "Kani requires the target platform to be `x86_64-unknown-linux-gnu` or \
            `x86_64-apple-*` or `arm64-apple-*`, but it is {}",
            &session.target.llvm_target
        );
        session.err(&err_msg);
    }

    session.abort_if_errors();
}

fn check_options(session: &Session) {
    // The requirements for `min_global_align` and `endian` are needed to build
    // a valid CBMC machine model in function `machine_model_from_session` from
    // src/kani-compiler/src/codegen_cprover_gotoc/context/goto_ctx.rs
    match session.target.options.min_global_align {
        Some(1) => (),
        Some(align) => {
            let err_msg = format!(
                "Kani requires the target architecture option `min_global_align` to be 1, but it is {align}."
            );
            session.err(&err_msg);
        }
        _ => (),
    }

    if session.target.options.endian != Endian::Little {
        session.err("Kani requires the target architecture option `endian` to be `little`.");
    }

    if !session.overflow_checks() {
        session.err("Kani requires overflow checks in order to provide a sound analysis.");
    }

    if session.panic_strategy() != PanicStrategy::Abort {
        session.err(
            "Kani can only handle abort panic strategy (-C panic=abort). See for more details \
        https://github.com/model-checking/kani/issues/692",
        );
    }

    session.abort_if_errors();
}

/// Return a struct that contains information about the codegen results as expected by `rustc`.
fn codegen_results(
    tcx: TyCtxt,
    rustc_metadata: EncodedMetadata,
    machine: &MachineModel,
) -> Box<dyn Any> {
    let work_products = FxHashMap::<WorkProductId, WorkProduct>::default();
    Box::new((
        CodegenResults {
            modules: vec![],
            allocator_module: None,
            metadata_module: None,
            metadata: rustc_metadata,
            crate_info: CrateInfo::new(tcx, machine.architecture.clone()),
        },
        work_products,
    ))
}

fn symbol_table_to_gotoc(tcx: &TyCtxt, base_path: &Path) -> PathBuf {
    let output_filename = base_path.to_path_buf();
    let input_filename = convert_type(base_path, ArtifactType::SymTabGoto, ArtifactType::SymTab);

    let args = vec![
        input_filename.clone().into_os_string(),
        "--out".into(),
        OsString::from(output_filename.as_os_str()),
    ];
    // TODO get symtab2gb path from self
    let mut cmd = Command::new("symtab2gb");
    cmd.args(args);
    info!("[Kani] Running: `{:?} {:?}`", cmd.get_program(), cmd.get_args());

    let result = with_timer(
        || {
            cmd.output()
                .expect(&format!("Failed to generate goto model for {}", input_filename.display()))
        },
        "symtab2gb",
    );
    if !result.status.success() {
        error!("Symtab error output:\n{}", String::from_utf8_lossy(&result.stderr));
        error!("Symtab output:\n{}", String::from_utf8_lossy(&result.stdout));
        let err_msg = format!(
            "Failed to generate goto model:\n\tsymtab2gb failed on file {}.",
            input_filename.display()
        );
        tcx.sess.err(&err_msg);
        tcx.sess.abort_if_errors();
    };
    output_filename
}

/// Print MIR for the reachable items if the `--emit mir` option was provided to rustc.
fn dump_mir_items(tcx: TyCtxt, items: &[MonoItem]) {
    /// Convert MonoItem into a DefId.
    /// Skip stuff that we cannot generate the MIR items.
    fn visible_item<'tcx>(item: &MonoItem<'tcx>) -> Option<(MonoItem<'tcx>, DefId)> {
        match item {
            // Exclude FnShims and others that cannot be dumped.
            MonoItem::Fn(instance) if matches!(instance.def, InstanceDef::Item(..)) => {
                Some((*item, instance.def_id()))
            }
            MonoItem::Fn(..) => None,
            MonoItem::Static(def_id) => Some((*item, *def_id)),
            MonoItem::GlobalAsm(_) => None,
        }
    }

    if tcx.sess.opts.output_types.contains_key(&OutputType::Mir) {
        // Create output buffer.
        let outputs = tcx.output_filenames(());
        let path = outputs.output_path(OutputType::Mir).with_extension("kani.mir");
        let out_file = File::create(&path).unwrap();
        let mut writer = BufWriter::new(out_file);

        // For each def_id, dump their MIR
        for (item, def_id) in items.iter().filter_map(visible_item) {
            writeln!(writer, "// Item: {item:?}").unwrap();
            write_mir_pretty(tcx, Some(def_id), &mut writer).unwrap();
        }
    }
}

pub fn write_file<T>(base_path: &Path, file_type: ArtifactType, source: &T, pretty: bool)
where
    T: serde::Serialize,
{
    let filename = convert_type(base_path, ArtifactType::SymTabGoto, file_type);
    debug!(?filename, "write_json");
    let out_file = File::create(&filename).unwrap();
    let writer = BufWriter::new(out_file);
    if pretty {
        serde_json::to_writer_pretty(writer, &source).unwrap();
    } else {
        serde_json::to_writer(writer, &source).unwrap();
    }
}

struct GotoCodegenResults<'tcx> {
    reachability: ReachabilityType,
    harnesses: Vec<HarnessMetadata>,
    unsupported_constructs: UnsupportedConstructs,
    concurrent_constructs: UnsupportedConstructs,
    items: Vec<MonoItem<'tcx>>,
    crate_name: InternedString,
    machine_model: MachineModel,
}

impl<'tcx> GotoCodegenResults<'tcx> {
    pub fn new(tcx: TyCtxt, reachability: ReachabilityType) -> Self {
        GotoCodegenResults {
            reachability,
            harnesses: vec![],
            unsupported_constructs: UnsupportedConstructs::default(),
            concurrent_constructs: UnsupportedConstructs::default(),
            items: vec![],
            crate_name: tcx.crate_name(LOCAL_CRATE).as_str().into(),
            machine_model: new_machine_model(tcx.sess),
        }
    }
    /// Method that generates `KaniMetadata` from the given compilation results.
    pub fn generate_metadata(&self) -> KaniMetadata {
        // Maps the goto-context "unsupported features" data into the KaniMetadata "unsupported features" format.
        // TODO: Do we really need different formats??
        let unsupported_features = self
            .unsupported_constructs
            .iter()
            .map(|(construct, location)| UnsupportedFeature {
                feature: construct.to_string(),
                locations: location
                    .iter()
                    .map(|l| {
                        // We likely (and should) have no instances of
                        // calling `codegen_unimplemented` without file/line.
                        // So while we map out of `Option` here, we expect them to always be `Some`
                        kani_metadata::Location {
                            filename: l.filename().unwrap_or_default(),
                            start_line: l.start_line().unwrap_or_default(),
                        }
                    })
                    .collect(),
            })
            .collect();
        let (proofs, tests) = if self.reachability == ReachabilityType::Harnesses {
            (self.harnesses.clone(), vec![])
        } else {
            (vec![], self.harnesses.clone())
        };
        KaniMetadata {
            crate_name: self.crate_name.to_string(),
            proof_harnesses: proofs,
            unsupported_features,
            test_harnesses: tests,
        }
    }

    fn extend(
        &mut self,
        gcx: GotocCtx,
        items: Vec<MonoItem<'tcx>>,
        metadata: Option<HarnessMetadata>,
    ) {
        let mut items = items;
        self.harnesses.extend(metadata.into_iter());
        self.concurrent_constructs.extend(gcx.concurrent_constructs.into_iter());
        self.unsupported_constructs.extend(gcx.unsupported_constructs.into_iter());
        self.items.append(&mut items);
    }

    /// Prints a report at the end of the compilation.
    fn print_report(&self, tcx: TyCtxt<'tcx>) {
        // Print all unsupported constructs.
        if !self.unsupported_constructs.is_empty() {
            // Sort alphabetically.
            let unsupported: BTreeMap<String, &Vec<Location>> = self
                .unsupported_constructs
                .iter()
                .map(|(key, val)| (key.map(|s| String::from(s)), val))
                .collect();
            let mut msg = String::from("Found the following unsupported constructs:\n");
            unsupported.iter().for_each(|(construct, locations)| {
                writeln!(&mut msg, "    - {construct} ({})", locations.len()).unwrap();
            });
            msg += "\nVerification will fail if one or more of these constructs is reachable.";
            msg += "\nSee https://model-checking.github.io/kani/rust-feature-support.html for more \
            details.";
            tcx.sess.warn(&msg);
        }

        if !self.concurrent_constructs.is_empty() {
            let mut msg = String::from(
                "Kani currently does not support concurrency. The following constructs will be treated \
                as sequential operations:\n",
            );
            for (construct, locations) in self.concurrent_constructs.iter() {
                writeln!(&mut msg, "    - {construct} ({})", locations.len()).unwrap();
            }
            tcx.sess.warn(&msg);
        }

        // Print some compilation stats.
        if tracing::enabled!(tracing::Level::INFO) {
            analysis::print_stats(tcx, &self.items);
        }
    }
}

/// Builds a machine model which is required by CBMC
fn new_machine_model(sess: &Session) -> MachineModel {
    // The model assumes a `x86_64-unknown-linux-gnu`, `x86_64-apple-darwin`
    // or `aarch64-apple-darwin` platform. We check the target platform in function
    // `check_target` from src/kani-compiler/src/codegen_cprover_gotoc/compiler_interface.rs
    // and error if it is not any of the ones we expect.
    let architecture = &sess.target.arch;
    let pointer_width = sess.target.pointer_width.into();

    // The model assumes the following values for session options:
    //   * `min_global_align`: 1
    //   * `endian`: `Endian::Little`
    //
    // We check these options in function `check_options` from
    // src/kani-compiler/src/codegen_cprover_gotoc/compiler_interface.rs
    // and error if their values are not the ones we expect.
    let alignment = sess.target.options.min_global_align.unwrap_or(1);
    let is_big_endian = match sess.target.options.endian {
        Endian::Little => false,
        Endian::Big => true,
    };

    // The values below cannot be obtained from the session so they are
    // hardcoded using standard ones for the supported platforms
    // see /tools/sizeofs/main.cpp.
    // For reference, the definition in CBMC:
    //https://github.com/diffblue/cbmc/blob/develop/src/util/config.cpp
    match architecture.as_ref() {
        "x86_64" => {
            let bool_width = 8;
            let char_is_unsigned = false;
            let char_width = 8;
            let double_width = 64;
            let float_width = 32;
            let int_width = 32;
            let long_double_width = 128;
            let long_int_width = 64;
            let long_long_int_width = 64;
            let short_int_width = 16;
            let single_width = 32;
            let wchar_t_is_unsigned = false;
            let wchar_t_width = 32;

            MachineModel {
                architecture: architecture.to_string(),
                alignment,
                bool_width,
                char_is_unsigned,
                char_width,
                double_width,
                float_width,
                int_width,
                is_big_endian,
                long_double_width,
                long_int_width,
                long_long_int_width,
                memory_operand_size: int_width / 8,
                null_is_zero: true,
                pointer_width,
                rounding_mode: RoundingMode::ToNearest,
                short_int_width,
                single_width,
                wchar_t_is_unsigned,
                wchar_t_width,
                word_size: int_width,
            }
        }
        "aarch64" => {
            let bool_width = 8;
            let char_is_unsigned = true;
            let char_width = 8;
            let double_width = 64;
            let float_width = 32;
            let int_width = 32;
            let long_double_width = 64;
            let long_int_width = 64;
            let long_long_int_width = 64;
            let short_int_width = 16;
            let single_width = 32;
            let wchar_t_is_unsigned = false;
            let wchar_t_width = 32;

            MachineModel {
                // CBMC calls it arm64, not aarch64
                architecture: "arm64".to_string(),
                alignment,
                bool_width,
                char_is_unsigned,
                char_width,
                double_width,
                float_width,
                int_width,
                is_big_endian,
                long_double_width,
                long_int_width,
                long_long_int_width,
                memory_operand_size: int_width / 8,
                null_is_zero: true,
                pointer_width,
                rounding_mode: RoundingMode::ToNearest,
                short_int_width,
                single_width,
                wchar_t_is_unsigned,
                wchar_t_width,
                word_size: int_width,
            }
        }
        _ => {
            panic!("Unsupported architecture: {architecture}");
        }
    }
}

/// Execute the provided function and measure the clock time it took for its execution.
/// Log the time with the given description.
pub fn with_timer<T, F>(func: F, description: &str) -> T
where
    F: FnOnce() -> T,
{
    let start = Instant::now();
    let ret = func();
    let elapsed = start.elapsed();
    info!("Finished {description} in {}s", elapsed.as_secs_f32());
    ret
}<|MERGE_RESOLUTION|>--- conflicted
+++ resolved
@@ -75,17 +75,8 @@
         GotocCodegenBackend { queries }
     }
 
-<<<<<<< HEAD
-    fn locale_resource(&self) -> &'static str {
-        // We don't currently support multiple languages.
-        DEFAULT_LOCALE_RESOURCE
-    }
-
-    fn codegen_crate(
-=======
     /// Generate code that is reachable from the given starting points.
     fn codegen_items<'tcx>(
->>>>>>> 2a09d79d
         &self,
         tcx: TyCtxt<'tcx>,
         starting_items: &[MonoItem<'tcx>],
@@ -208,6 +199,11 @@
 
     fn print_version(&self) {
         println!("Kani-goto version: {}", env!("CARGO_PKG_VERSION"));
+    }
+
+    fn locale_resource(&self) -> &'static str {
+        // We don't currently support multiple languages.
+        DEFAULT_LOCALE_RESOURCE
     }
 
     fn codegen_crate(
