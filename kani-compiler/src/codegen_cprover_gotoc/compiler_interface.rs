// Copyright Kani Contributors
// SPDX-License-Identifier: Apache-2.0 OR MIT

//! This file contains the code necessary to interface with the compiler backend

use crate::args::ReachabilityType;
use crate::codegen_cprover_gotoc::GotocCtx;
use crate::kani_middle::analysis;
use crate::kani_middle::attributes::{is_test_harness_description, KaniAttributes};
use crate::kani_middle::metadata::gen_test_metadata;
use crate::kani_middle::provide;
use crate::kani_middle::reachability::{
    collect_reachable_items, filter_const_crate_items, filter_crate_items,
};
use crate::kani_middle::{check_reachable_items, dump_mir_items};
use crate::kani_queries::QueryDb;
use cbmc::goto_program::Location;
use cbmc::irep::goto_binary_serde::write_goto_binary_file;
use cbmc::{InternString, RoundingMode};
use cbmc::{InternedString, MachineModel};
use kani_metadata::artifact::convert_type;
use kani_metadata::UnsupportedFeature;
use kani_metadata::{ArtifactType, HarnessMetadata, KaniMetadata};
use kani_metadata::{AssignsContract, CompilerArtifactStub};
use rustc_codegen_ssa::back::archive::{
    get_native_object_symbols, ArArchiveBuilder, ArchiveBuilder,
};
use rustc_codegen_ssa::back::metadata::create_wrapper_file;
use rustc_codegen_ssa::traits::CodegenBackend;
use rustc_codegen_ssa::{CodegenResults, CrateInfo};
use rustc_data_structures::fx::{FxHashMap, FxIndexMap};
use rustc_data_structures::temp_dir::MaybeTempDir;
use rustc_errors::{ErrorGuaranteed, DEFAULT_LOCALE_RESOURCE};
<<<<<<< HEAD
use rustc_hir::def_id::{DefId, LOCAL_CRATE};
use rustc_hir::definitions::DefPathHash;
use rustc_metadata::fs::{emit_wrapper_file, METADATA_FILENAME};
use rustc_metadata::EncodedMetadata;
use rustc_middle::dep_graph::{WorkProduct, WorkProductId};
use rustc_middle::mir::mono::MonoItem;
use rustc_middle::ty::{Instance, InstanceDef, TyCtxt};
=======
use rustc_hir::def_id::LOCAL_CRATE;
use rustc_metadata::creader::MetadataLoaderDyn;
use rustc_metadata::fs::{emit_wrapper_file, METADATA_FILENAME};
use rustc_metadata::EncodedMetadata;
use rustc_middle::dep_graph::{WorkProduct, WorkProductId};
use rustc_middle::ty::TyCtxt;
>>>>>>> ee0ff7ea
use rustc_middle::util::Providers;
use rustc_session::config::{CrateType, OutputFilenames, OutputType};
use rustc_session::output::out_filename;
use rustc_session::Session;
use rustc_smir::rustc_internal;
use rustc_target::abi::Endian;
use rustc_target::spec::PanicStrategy;
use stable_mir::mir::mono::{Instance, MonoItem};
use stable_mir::CrateDef;
use std::any::Any;
use std::collections::BTreeMap;
use std::collections::HashSet;
use std::ffi::OsString;
use std::fmt::Write;
use std::fs::File;
use std::io::BufWriter;
use std::iter::FromIterator;
use std::path::{Path, PathBuf};
use std::process::Command;
use std::sync::{Arc, Mutex};
use std::time::Instant;
use tempfile::Builder as TempFileBuilder;
use tracing::{debug, error, info};

pub type UnsupportedConstructs = FxHashMap<InternedString, Vec<Location>>;

pub type ContractInfoChannel = std::sync::mpsc::Sender<(DefPathHash, AssignsContract)>;

#[derive(Clone)]
pub struct GotocCodegenBackend {
    /// The query is shared with `KaniCompiler` and it is initialized as part of `rustc`
    /// initialization, which may happen after this object is created.
    /// Since we don't have any guarantees on when the compiler creates the Backend object, neither
    /// in which thread it will be used, we prefer to explicitly synchronize any query access.
    queries: Arc<Mutex<QueryDb>>,

    contract_channel: ContractInfoChannel,
}

impl GotocCodegenBackend {
    pub fn new(queries: Arc<Mutex<QueryDb>>, contract_channel: ContractInfoChannel) -> Self {
        GotocCodegenBackend { queries, contract_channel }
    }

    /// Generate code that is reachable from the given starting points.
    ///
    /// Invariant: iff `check_contract.is_some()` then `return.2.is_some()`
    fn codegen_items<'tcx>(
        &self,
        tcx: TyCtxt<'tcx>,
        starting_items: &[MonoItem],
        symtab_goto: &Path,
        machine_model: &MachineModel,
<<<<<<< HEAD
        check_contract: Option<DefId>,
    ) -> (GotocCtx<'tcx>, Vec<MonoItem<'tcx>>, Option<AssignsContract>) {
=======
    ) -> (GotocCtx<'tcx>, Vec<MonoItem>) {
>>>>>>> ee0ff7ea
        let items = with_timer(
            || collect_reachable_items(tcx, starting_items),
            "codegen reachability analysis",
        );
        dump_mir_items(tcx, &items, &symtab_goto.with_extension("kani.mir"));

        // Follow rustc naming convention (cx is abbrev for context).
        // https://rustc-dev-guide.rust-lang.org/conventions.html#naming-conventions
        let mut gcx = GotocCtx::new(tcx, (*self.queries.lock().unwrap()).clone(), machine_model);
        check_reachable_items(gcx.tcx, &gcx.queries, &items);

        let contract_info = with_timer(
            || {
                // we first declare all items
                for item in &items {
                    match *item {
                        MonoItem::Fn(instance) => {
                            gcx.call_with_panic_debug_info(
                                |ctx| ctx.declare_function(instance),
                                format!("declare_function: {}", instance.name()),
                                instance.def,
                            );
                        }
                        MonoItem::Static(def) => {
                            gcx.call_with_panic_debug_info(
                                |ctx| ctx.declare_static(def),
                                format!("declare_static: {}", def.name()),
                                def,
                            );
                        }
                        MonoItem::GlobalAsm(_) => {} // Ignore this. We have already warned about it.
                    }
                }

                // then we move on to codegen
                for item in &items {
                    match *item {
                        MonoItem::Fn(instance) => {
                            gcx.call_with_panic_debug_info(
                                |ctx| ctx.codegen_function(instance),
                                format!(
                                    "codegen_function: {}\n{}",
                                    instance.name(),
                                    gcx.symbol_name_stable(instance)
                                ),
                                instance.def,
                            );
                        }
                        MonoItem::Static(def) => {
                            gcx.call_with_panic_debug_info(
                                |ctx| ctx.codegen_static(def),
                                format!("codegen_static: {}", def.name()),
                                def,
                            );
                        }
                        MonoItem::GlobalAsm(_) => {} // We have already warned above
                    }
                }

                check_contract.map(|check_id| gcx.handle_check_contract(check_id, &items))
            },
            "codegen",
        );

        // Map from name to prettyName for all symbols
        let pretty_name_map: BTreeMap<InternedString, Option<InternedString>> =
            BTreeMap::from_iter(gcx.symbol_table.iter().map(|(k, s)| (*k, s.pretty_name)));

        // Map MIR types to GotoC types
        let type_map: BTreeMap<InternedString, InternedString> =
            BTreeMap::from_iter(gcx.type_map.iter().map(|(k, v)| (*k, v.to_string().into())));

        // Get the vtable function pointer restrictions if requested
        let vtable_restrictions = if gcx.vtable_ctx.emit_vtable_restrictions {
            Some(gcx.vtable_ctx.get_virtual_function_restrictions())
        } else {
            None
        };

        // No output should be generated if user selected no_codegen.
        if !tcx.sess.opts.unstable_opts.no_codegen && tcx.sess.opts.output_types.should_codegen() {
            let pretty = self.queries.lock().unwrap().args().output_pretty_json;
            write_file(&symtab_goto, ArtifactType::PrettyNameMap, &pretty_name_map, pretty);
            if gcx.queries.args().write_json_symtab {
                write_file(&symtab_goto, ArtifactType::SymTab, &gcx.symbol_table, pretty);
                symbol_table_to_gotoc(&tcx, &symtab_goto);
            } else {
                write_goto_binary_file(symtab_goto, &gcx.symbol_table);
            }
            write_file(&symtab_goto, ArtifactType::TypeMap, &type_map, pretty);
            // If they exist, write out vtable virtual call function pointer restrictions
            if let Some(restrictions) = vtable_restrictions {
                write_file(&symtab_goto, ArtifactType::VTableRestriction, &restrictions, pretty);
            }
        }

        (gcx, items, contract_info)
    }
}

impl<'tcx> GotocCtx<'tcx> {
    /// Given the `proof_for_contract` target `function_under_contract` and the reachable `items`,
    /// find or create the `AssignsContract` that needs to be enforced and attach it to the symbol
    /// for which it needs to be enforced.
    ///
    /// 1. Gets the `#[kanitool::inner_check = "..."]` target, then resolves exactly one instance
    ///    of it. Panics if there are more or less than one instance.
    /// 2. Expects that a `#[kanitool::modifies(...)]` is placed on the `inner_check` function,
    ///    turns it into a CBMC contract and attaches it to the symbol for the previously resolved
    ///    instance.
    /// 3. Returns the mangled name of the symbol it attached the contract to.
    /// 4. Resolves the `#[kanitool::checked_with = "..."]` target from `function_under_contract`
    ///    which has `static mut REENTRY : bool` declared inside.
    /// 5. Returns the full path to this constant that `--nondet-static-exclude` expects which is
    ///    comprised of the file path that `checked_with` is located in, the name of the
    ///    `checked_with` function and the name of the constant (`REENTRY`).
    fn handle_check_contract(
        &mut self,
        function_under_contract: DefId,
        items: &[MonoItem<'tcx>],
    ) -> AssignsContract {
        let tcx = self.tcx;
        let function_under_contract_attrs = KaniAttributes::for_item(tcx, function_under_contract);
        let wrapped_fn = function_under_contract_attrs.inner_check().unwrap().unwrap();

        let mut instance_under_contract = items.iter().copied().filter_map(|i| match i {
            MonoItem::Fn(instance @ Instance { def: InstanceDef::Item(did), .. }) => {
                (wrapped_fn == did).then_some(instance)
            }
            _ => None,
        });
        let instance_of_check = instance_under_contract.next().unwrap();
        assert!(
            instance_under_contract.next().is_none(),
            "Only one instance of a checked function may be in scope"
        );
        let attrs_of_wrapped_fn = KaniAttributes::for_item(tcx, wrapped_fn);
        let assigns_contract = attrs_of_wrapped_fn.modifies_contract().unwrap_or_else(|| {
            debug!(?instance_of_check, "had no assigns contract specified");
            vec![]
        });
        self.attach_contract(instance_of_check, assigns_contract);

        let wrapper_name = tcx.symbol_name(instance_of_check).to_string();

        let recursion_wrapper_id =
            function_under_contract_attrs.checked_with_id().unwrap().unwrap();
        let span_of_recursion_wrapper = tcx.def_span(recursion_wrapper_id);
        let location_of_recursion_wrapper = self.codegen_span(&span_of_recursion_wrapper);

        let full_name = format!(
            "{}:{}::REENTRY",
            location_of_recursion_wrapper
                .filename()
                .expect("recursion location wrapper should have a file name"),
            tcx.item_name(recursion_wrapper_id),
        );

        AssignsContract { recursion_tracker: full_name, contracted_function_name: wrapper_name }
    }
}

fn contract_metadata_for_harness(
    tcx: TyCtxt,
    def_id: DefId,
) -> Result<Option<DefId>, ErrorGuaranteed> {
    let attrs = KaniAttributes::for_item(tcx, def_id);
    Ok(attrs.interpret_the_for_contract_attribute().transpose()?.map(|(_, id, _)| id))
}

impl CodegenBackend for GotocCodegenBackend {
    fn metadata_loader(&self) -> Box<MetadataLoaderDyn> {
        Box::new(rustc_codegen_ssa::back::metadata::DefaultMetadataLoader)
    }

    fn provide(&self, providers: &mut Providers) {
        provide::provide(providers, &self.queries.lock().unwrap());
    }

    fn print_version(&self) {
        println!("Kani-goto version: {}", env!("CARGO_PKG_VERSION"));
    }

    fn locale_resource(&self) -> &'static str {
        // We don't currently support multiple languages.
        DEFAULT_LOCALE_RESOURCE
    }

    fn codegen_crate(
        &self,
        tcx: TyCtxt,
        rustc_metadata: EncodedMetadata,
        _need_metadata_module: bool,
    ) -> Box<dyn Any> {
        let ret_val = rustc_internal::run(tcx, || {
            super::utils::init();

            // Queries shouldn't change today once codegen starts.
            let queries = self.queries.lock().unwrap().clone();
            check_target(tcx.sess);
            check_options(tcx.sess);

            // Codegen all items that need to be processed according to the selected reachability mode:
            //
            // - Harnesses: Generate one model per local harnesses (marked with `kani::proof` attribute).
            // - Tests: Generate one model per test harnesses.
            // - PubFns: Generate code for all reachable logic starting from the local public functions.
            // - None: Don't generate code. This is used to compile dependencies.
            let base_filename = tcx.output_filenames(()).output_path(OutputType::Object);
            let reachability = queries.args().reachability_analysis;
            let mut results = GotoCodegenResults::new(tcx, reachability);
            match reachability {
                ReachabilityType::Harnesses => {
                    // Cross-crate collecting of all items that are reachable from the crate harnesses.
                    let harnesses = queries.target_harnesses();
                    let mut items: HashSet<_> = HashSet::with_capacity(harnesses.len());
                    items.extend(harnesses);
                    let harnesses = filter_crate_items(tcx, |_, instance| {
                        items.contains(&instance.mangled_name().intern())
                    });
                    for harness in harnesses {
<<<<<<< HEAD
                        let model_path = queries
                            .harness_model_path(&tcx.def_path_hash(harness.def_id()))
                            .unwrap();
                        let Ok(contract_metadata) =
                            contract_metadata_for_harness(tcx, harness.def_id())
                        else {
                            continue;
                        };
                        let (gcx, items, contract_info) = self.codegen_items(
                            tcx,
                            &[harness],
                            model_path,
                            &results.machine_model,
                            contract_metadata,
                        );
                        results.extend(gcx, items, None);
                        if let Some(assigns_contract) = contract_info {
                            self.contract_channel
                                .send((tcx.def_path_hash(harness.def_id()), assigns_contract))
                                .unwrap();
                        }
=======
                        let model_path =
                            queries.harness_model_path(&harness.mangled_name()).unwrap();
                        let (gcx, mono_items) = self.codegen_items(
                            tcx,
                            &[MonoItem::Fn(harness)],
                            model_path,
                            &results.machine_model,
                        );
                        results.extend(gcx, mono_items, None);
>>>>>>> ee0ff7ea
                    }
                }
                ReachabilityType::Tests => {
                    // We're iterating over crate items here, so what we have to codegen is the "test description" containing the
                    // test closure that we want to execute
                    // TODO: Refactor this code so we can guarantee that the pair (test_fn, test_desc) actually match.
                    let mut descriptions = vec![];
                    let harnesses = filter_const_crate_items(tcx, |_, item| {
                        if is_test_harness_description(tcx, item.def) {
                            descriptions.push(item.def);
                            true
                        } else {
                            false
                        }
                    });
                    // Codegen still takes a considerable amount, thus, we only generate one model for
                    // all harnesses and copy them for each harness.
                    // We will be able to remove this once we optimize all calls to CBMC utilities.
                    // https://github.com/model-checking/kani/issues/1971
                    let model_path = base_filename.with_extension(ArtifactType::SymTabGoto);
                    let (gcx, items, contract_info) = self.codegen_items(
                        tcx,
                        &harnesses,
                        &model_path,
                        &results.machine_model,
                        Default::default(),
                    );
                    results.extend(gcx, items, None);

                    assert!(contract_info.is_none());

                    for (test_fn, test_desc) in harnesses.iter().zip(descriptions.iter()) {
                        let instance =
                            if let MonoItem::Fn(instance) = test_fn { instance } else { continue };
                        let metadata =
                            gen_test_metadata(tcx, *test_desc, *instance, &base_filename);
                        let test_model_path = &metadata.goto_file.as_ref().unwrap();
                        std::fs::copy(&model_path, test_model_path).expect(&format!(
                            "Failed to copy {} to {}",
                            model_path.display(),
                            test_model_path.display()
                        ));
                        results.harnesses.push(metadata);
                    }
                }
                ReachabilityType::None => {}
                ReachabilityType::PubFns => {
                    let main_instance =
                        stable_mir::entry_fn().map(|main_fn| Instance::try_from(main_fn).unwrap());
                    let local_reachable = filter_crate_items(tcx, |_, instance| {
                        let def_id = rustc_internal::internal(instance.def.def_id());
                        Some(instance) == main_instance || tcx.is_reachable_non_generic(def_id)
                    })
                    .into_iter()
                    .map(MonoItem::Fn)
                    .collect::<Vec<_>>();
                    let model_path = base_filename.with_extension(ArtifactType::SymTabGoto);
                    let (gcx, items, contract_info) = self.codegen_items(
                        tcx,
                        &local_reachable,
                        &model_path,
                        &results.machine_model,
                        Default::default(),
                    );
                    assert!(contract_info.is_none());
                    results.extend(gcx, items, None);
                }
            }

            if reachability != ReachabilityType::None {
                // Print compilation report.
                results.print_report(tcx);

                if reachability != ReachabilityType::Harnesses {
                    // In a workspace, cargo seems to be using the same file prefix to build a crate that is
                    // a package lib and also a dependency of another package.
                    // To avoid overriding the metadata for its verification, we skip this step when
                    // reachability is None, even because there is nothing to record.
                    write_file(
                        &base_filename,
                        ArtifactType::Metadata,
                        &results.generate_metadata(),
                        queries.args().output_pretty_json,
                    );
                }
            }
            codegen_results(tcx, rustc_metadata, &results.machine_model)
        });
        ret_val.unwrap()
    }

    fn join_codegen(
        &self,
        ongoing_codegen: Box<dyn Any>,
        _sess: &Session,
        _filenames: &OutputFilenames,
    ) -> Result<(CodegenResults, FxIndexMap<WorkProductId, WorkProduct>), ErrorGuaranteed> {
        match ongoing_codegen.downcast::<(CodegenResults, FxIndexMap<WorkProductId, WorkProduct>)>()
        {
            Ok(val) => Ok(*val),
            Err(val) => panic!("unexpected error: {:?}", (*val).type_id()),
        }
    }

    /// Emit output files during the link stage if it was requested.
    ///
    /// We need to emit `rlib` files normally if requested. Cargo expects these in some
    /// circumstances and sends them to subsequent builds with `-L`.
    ///
    /// We CAN NOT invoke the native linker, because that will fail. We don't have real objects.
    /// What determines whether the native linker is invoked or not is the set of `crate_types`.
    /// Types such as `bin`, `cdylib`, `dylib` will trigger the native linker.
    ///
    /// Thus, we manually build the rlib file including only the `rmeta` file.
    ///
    /// For cases where no metadata file was requested, we stub the file requested by writing the
    /// path of the `kani-metadata.json` file so `kani-driver` can safely find the latest metadata.
    /// See <https://github.com/model-checking/kani/issues/2234> for more details.
    fn link(
        &self,
        sess: &Session,
        codegen_results: CodegenResults,
        outputs: &OutputFilenames,
    ) -> Result<(), ErrorGuaranteed> {
        let requested_crate_types = &codegen_results.crate_info.crate_types;
        for crate_type in requested_crate_types {
            let out_fname = out_filename(
                sess,
                *crate_type,
                outputs,
                codegen_results.crate_info.local_crate_name,
            );
            let out_path = out_fname.as_path();
            debug!(?crate_type, ?out_path, "link");
            if *crate_type == CrateType::Rlib {
                // Emit the `rlib` that contains just one file: `<crate>.rmeta`
                let mut builder = Box::new(ArArchiveBuilder::new(sess, get_native_object_symbols));
                let tmp_dir = TempFileBuilder::new().prefix("kani").tempdir().unwrap();
                let path = MaybeTempDir::new(tmp_dir, sess.opts.cg.save_temps);
                let (metadata, _metadata_position) = create_wrapper_file(
                    sess,
                    b".rmeta".to_vec(),
                    codegen_results.metadata.raw_data(),
                );
                let metadata = emit_wrapper_file(sess, &metadata, &path, METADATA_FILENAME);
                builder.add_file(&metadata);
                builder.build(&out_path);
            } else {
                // Write the location of the kani metadata file in the requested compiler output file.
                let base_filename = outputs.output_path(OutputType::Object);
                let content_stub = CompilerArtifactStub {
                    metadata_path: base_filename.with_extension(ArtifactType::Metadata),
                };
                let out_file = File::create(out_path).unwrap();
                serde_json::to_writer(out_file, &content_stub).unwrap();
            }
        }
        Ok(())
    }
}

fn check_target(session: &Session) {
    // The requirement below is needed to build a valid CBMC machine model
    // in function `machine_model_from_session` from
    // src/kani-compiler/src/codegen_cprover_gotoc/context/goto_ctx.rs
    let is_x86_64_linux_target = session.target.llvm_target == "x86_64-unknown-linux-gnu";
    let is_arm64_linux_target = session.target.llvm_target == "aarch64-unknown-linux-gnu";
    // Comparison with `x86_64-apple-darwin` does not work well because the LLVM
    // target may become `x86_64-apple-macosx10.7.0` (or similar) and fail
    let is_x86_64_darwin_target = session.target.llvm_target.starts_with("x86_64-apple-");
    // looking for `arm64-apple-*`
    let is_arm64_darwin_target = session.target.llvm_target.starts_with("arm64-apple-");

    if !is_x86_64_linux_target
        && !is_arm64_linux_target
        && !is_x86_64_darwin_target
        && !is_arm64_darwin_target
    {
        let err_msg = format!(
            "Kani requires the target platform to be `x86_64-unknown-linux-gnu`, \
            `aarch64-unknown-linux-gnu`, `x86_64-apple-*` or `arm64-apple-*`, but \
            it is {}",
            &session.target.llvm_target
        );
        session.err(err_msg);
    }

    session.abort_if_errors();
}

fn check_options(session: &Session) {
    // The requirements for `min_global_align` and `endian` are needed to build
    // a valid CBMC machine model in function `machine_model_from_session` from
    // src/kani-compiler/src/codegen_cprover_gotoc/context/goto_ctx.rs
    match session.target.options.min_global_align {
        Some(1) => (),
        Some(align) => {
            let err_msg = format!(
                "Kani requires the target architecture option `min_global_align` to be 1, but it is {align}."
            );
            session.err(err_msg);
        }
        _ => (),
    }

    if session.target.options.endian != Endian::Little {
        session.err("Kani requires the target architecture option `endian` to be `little`.");
    }

    if !session.overflow_checks() {
        session.err("Kani requires overflow checks in order to provide a sound analysis.");
    }

    if session.panic_strategy() != PanicStrategy::Abort {
        session.err(
            "Kani can only handle abort panic strategy (-C panic=abort). See for more details \
        https://github.com/model-checking/kani/issues/692",
        );
    }

    session.abort_if_errors();
}

/// Return a struct that contains information about the codegen results as expected by `rustc`.
fn codegen_results(
    tcx: TyCtxt,
    rustc_metadata: EncodedMetadata,
    machine: &MachineModel,
) -> Box<dyn Any> {
    let work_products = FxIndexMap::<WorkProductId, WorkProduct>::default();
    Box::new((
        CodegenResults {
            modules: vec![],
            allocator_module: None,
            metadata_module: None,
            metadata: rustc_metadata,
            crate_info: CrateInfo::new(tcx, machine.architecture.clone()),
        },
        work_products,
    ))
}

fn symbol_table_to_gotoc(tcx: &TyCtxt, base_path: &Path) -> PathBuf {
    let output_filename = base_path.to_path_buf();
    let input_filename = convert_type(base_path, ArtifactType::SymTabGoto, ArtifactType::SymTab);

    let args = vec![
        input_filename.clone().into_os_string(),
        "--out".into(),
        OsString::from(output_filename.as_os_str()),
    ];
    // TODO get symtab2gb path from self
    let mut cmd = Command::new("symtab2gb");
    cmd.args(args);
    info!("[Kani] Running: `{:?} {:?}`", cmd.get_program(), cmd.get_args());

    let result = with_timer(
        || {
            cmd.output()
                .expect(&format!("Failed to generate goto model for {}", input_filename.display()))
        },
        "symtab2gb",
    );
    if !result.status.success() {
        error!("Symtab error output:\n{}", String::from_utf8_lossy(&result.stderr));
        error!("Symtab output:\n{}", String::from_utf8_lossy(&result.stdout));
        let err_msg = format!(
            "Failed to generate goto model:\n\tsymtab2gb failed on file {}.",
            input_filename.display()
        );
        tcx.sess.err(err_msg);
        tcx.sess.abort_if_errors();
    };
    output_filename
}

pub fn write_file<T>(base_path: &Path, file_type: ArtifactType, source: &T, pretty: bool)
where
    T: serde::Serialize,
{
    let filename = convert_type(base_path, ArtifactType::SymTabGoto, file_type);
    debug!(?filename, "write_json");
    let out_file = File::create(&filename).unwrap();
    let writer = BufWriter::new(out_file);
    if pretty {
        serde_json::to_writer_pretty(writer, &source).unwrap();
    } else {
        serde_json::to_writer(writer, &source).unwrap();
    }
}

struct GotoCodegenResults {
    reachability: ReachabilityType,
    harnesses: Vec<HarnessMetadata>,
    unsupported_constructs: UnsupportedConstructs,
    concurrent_constructs: UnsupportedConstructs,
    items: Vec<MonoItem>,
    crate_name: InternedString,
    machine_model: MachineModel,
}

impl GotoCodegenResults {
    pub fn new(tcx: TyCtxt, reachability: ReachabilityType) -> Self {
        GotoCodegenResults {
            reachability,
            harnesses: vec![],
            unsupported_constructs: UnsupportedConstructs::default(),
            concurrent_constructs: UnsupportedConstructs::default(),
            items: vec![],
            crate_name: tcx.crate_name(LOCAL_CRATE).as_str().into(),
            machine_model: new_machine_model(tcx.sess),
        }
    }
    /// Method that generates `KaniMetadata` from the given compilation results.
    pub fn generate_metadata(&self) -> KaniMetadata {
        // Maps the goto-context "unsupported features" data into the KaniMetadata "unsupported features" format.
        // TODO: Do we really need different formats??
        let unsupported_features = self
            .unsupported_constructs
            .iter()
            .map(|(construct, location)| UnsupportedFeature {
                feature: construct.to_string(),
                locations: location
                    .iter()
                    .map(|l| {
                        // We likely (and should) have no instances of
                        // calling `codegen_unimplemented` without file/line.
                        // So while we map out of `Option` here, we expect them to always be `Some`
                        kani_metadata::Location {
                            filename: l.filename().unwrap_or_default(),
                            start_line: l.start_line().unwrap_or_default(),
                        }
                    })
                    .collect(),
            })
            .collect();
        let (proofs, tests) = if self.reachability == ReachabilityType::Harnesses {
            (self.harnesses.clone(), vec![])
        } else {
            (vec![], self.harnesses.clone())
        };
        KaniMetadata {
            crate_name: self.crate_name.to_string(),
            proof_harnesses: proofs,
            unsupported_features,
            test_harnesses: tests,
        }
    }

    fn extend(&mut self, gcx: GotocCtx, items: Vec<MonoItem>, metadata: Option<HarnessMetadata>) {
        let mut items = items;
        self.harnesses.extend(metadata);
        self.concurrent_constructs.extend(gcx.concurrent_constructs);
        self.unsupported_constructs.extend(gcx.unsupported_constructs);
        self.items.append(&mut items);
    }

    /// Prints a report at the end of the compilation.
    fn print_report(&self, tcx: TyCtxt) {
        // Print all unsupported constructs.
        if !self.unsupported_constructs.is_empty() {
            // Sort alphabetically.
            let unsupported: BTreeMap<String, &Vec<Location>> = self
                .unsupported_constructs
                .iter()
                .map(|(key, val)| (key.map(|s| String::from(s)), val))
                .collect();
            let mut msg = String::from("Found the following unsupported constructs:\n");
            unsupported.iter().for_each(|(construct, locations)| {
                writeln!(&mut msg, "    - {construct} ({})", locations.len()).unwrap();
            });
            msg += "\nVerification will fail if one or more of these constructs is reachable.";
            msg += "\nSee https://model-checking.github.io/kani/rust-feature-support.html for more \
            details.";
            tcx.sess.warn(msg);
        }

        if !self.concurrent_constructs.is_empty() {
            let mut msg = String::from(
                "Kani currently does not support concurrency. The following constructs will be treated \
                as sequential operations:\n",
            );
            for (construct, locations) in self.concurrent_constructs.iter() {
                writeln!(&mut msg, "    - {construct} ({})", locations.len()).unwrap();
            }
            tcx.sess.warn(msg);
        }

        // Print some compilation stats.
        if tracing::enabled!(tracing::Level::INFO) {
            analysis::print_stats(&self.items);
        }
    }
}

/// Builds a machine model which is required by CBMC
fn new_machine_model(sess: &Session) -> MachineModel {
    // The model assumes a `x86_64-unknown-linux-gnu`, `x86_64-apple-darwin`
    // or `aarch64-apple-darwin` platform. We check the target platform in function
    // `check_target` from src/kani-compiler/src/codegen_cprover_gotoc/compiler_interface.rs
    // and error if it is not any of the ones we expect.
    let architecture = &sess.target.arch;
    let os = &sess.target.os;
    let pointer_width = sess.target.pointer_width.into();

    // The model assumes the following values for session options:
    //   * `min_global_align`: 1
    //   * `endian`: `Endian::Little`
    //
    // We check these options in function `check_options` from
    // src/kani-compiler/src/codegen_cprover_gotoc/compiler_interface.rs
    // and error if their values are not the ones we expect.
    let alignment = sess.target.options.min_global_align.unwrap_or(1);
    let is_big_endian = match sess.target.options.endian {
        Endian::Little => false,
        Endian::Big => true,
    };

    // The values below cannot be obtained from the session so they are
    // hardcoded using standard ones for the supported platforms
    // see /tools/sizeofs/main.cpp.
    // For reference, the definition in CBMC:
    //https://github.com/diffblue/cbmc/blob/develop/src/util/config.cpp
    match architecture.as_ref() {
        "x86_64" => {
            let bool_width = 8;
            let char_is_unsigned = false;
            let char_width = 8;
            let double_width = 64;
            let float_width = 32;
            let int_width = 32;
            let long_double_width = 128;
            let long_int_width = 64;
            let long_long_int_width = 64;
            let short_int_width = 16;
            let single_width = 32;
            let wchar_t_is_unsigned = false;
            let wchar_t_width = 32;

            MachineModel {
                architecture: architecture.to_string(),
                alignment,
                bool_width,
                char_is_unsigned,
                char_width,
                double_width,
                float_width,
                int_width,
                is_big_endian,
                long_double_width,
                long_int_width,
                long_long_int_width,
                memory_operand_size: int_width / 8,
                null_is_zero: true,
                pointer_width,
                rounding_mode: RoundingMode::ToNearest,
                short_int_width,
                single_width,
                wchar_t_is_unsigned,
                wchar_t_width,
                word_size: int_width,
            }
        }
        "aarch64" => {
            let bool_width = 8;
            let char_is_unsigned = true;
            let char_width = 8;
            let double_width = 64;
            let float_width = 32;
            let int_width = 32;
            let long_double_width = match os.as_ref() {
                "linux" => 128,
                _ => 64,
            };
            let long_int_width = 64;
            let long_long_int_width = 64;
            let short_int_width = 16;
            let single_width = 32;
            // https://developer.arm.com/documentation/dui0491/i/Compiler-Command-line-Options/--signed-chars----unsigned-chars
            // https://www.arm.linux.org.uk/docs/faqs/signedchar.php
            // https://developer.apple.com/documentation/xcode/writing-arm64-code-for-apple-platforms
            let wchar_t_is_unsigned = matches!(os.as_ref(), "linux");
            let wchar_t_width = 32;

            MachineModel {
                // CBMC calls it arm64, not aarch64
                architecture: "arm64".to_string(),
                alignment,
                bool_width,
                char_is_unsigned,
                char_width,
                double_width,
                float_width,
                int_width,
                is_big_endian,
                long_double_width,
                long_int_width,
                long_long_int_width,
                memory_operand_size: int_width / 8,
                null_is_zero: true,
                pointer_width,
                rounding_mode: RoundingMode::ToNearest,
                short_int_width,
                single_width,
                wchar_t_is_unsigned,
                wchar_t_width,
                word_size: int_width,
            }
        }
        _ => {
            panic!("Unsupported architecture: {architecture}");
        }
    }
}

/// Execute the provided function and measure the clock time it took for its execution.
/// Log the time with the given description.
pub fn with_timer<T, F>(func: F, description: &str) -> T
where
    F: FnOnce() -> T,
{
    let start = Instant::now();
    let ret = func();
    let elapsed = start.elapsed();
    info!("Finished {description} in {}s", elapsed.as_secs_f32());
    ret
}<|MERGE_RESOLUTION|>--- conflicted
+++ resolved
@@ -31,22 +31,14 @@
 use rustc_data_structures::fx::{FxHashMap, FxIndexMap};
 use rustc_data_structures::temp_dir::MaybeTempDir;
 use rustc_errors::{ErrorGuaranteed, DEFAULT_LOCALE_RESOURCE};
-<<<<<<< HEAD
-use rustc_hir::def_id::{DefId, LOCAL_CRATE};
+use rustc_hir::def_id::LOCAL_CRATE;
 use rustc_hir::definitions::DefPathHash;
+use rustc_metadata::creader::MetadataLoaderDyn;
 use rustc_metadata::fs::{emit_wrapper_file, METADATA_FILENAME};
 use rustc_metadata::EncodedMetadata;
 use rustc_middle::dep_graph::{WorkProduct, WorkProductId};
 use rustc_middle::mir::mono::MonoItem;
-use rustc_middle::ty::{Instance, InstanceDef, TyCtxt};
-=======
-use rustc_hir::def_id::LOCAL_CRATE;
-use rustc_metadata::creader::MetadataLoaderDyn;
-use rustc_metadata::fs::{emit_wrapper_file, METADATA_FILENAME};
-use rustc_metadata::EncodedMetadata;
-use rustc_middle::dep_graph::{WorkProduct, WorkProductId};
 use rustc_middle::ty::TyCtxt;
->>>>>>> ee0ff7ea
 use rustc_middle::util::Providers;
 use rustc_session::config::{CrateType, OutputFilenames, OutputType};
 use rustc_session::output::out_filename;
@@ -100,12 +92,8 @@
         starting_items: &[MonoItem],
         symtab_goto: &Path,
         machine_model: &MachineModel,
-<<<<<<< HEAD
         check_contract: Option<DefId>,
-    ) -> (GotocCtx<'tcx>, Vec<MonoItem<'tcx>>, Option<AssignsContract>) {
-=======
-    ) -> (GotocCtx<'tcx>, Vec<MonoItem>) {
->>>>>>> ee0ff7ea
+    ) -> (GotocCtx<'tcx>, Vec<MonoItem>, Option<AssignsContract>) {
         let items = with_timer(
             || collect_reachable_items(tcx, starting_items),
             "codegen reachability analysis",
@@ -327,9 +315,8 @@
                         items.contains(&instance.mangled_name().intern())
                     });
                     for harness in harnesses {
-<<<<<<< HEAD
                         let model_path = queries
-                            .harness_model_path(&tcx.def_path_hash(harness.def_id()))
+                            .harness_model_path(&harness.mangled_name())
                             .unwrap();
                         let Ok(contract_metadata) =
                             contract_metadata_for_harness(tcx, harness.def_id())
@@ -338,7 +325,7 @@
                         };
                         let (gcx, items, contract_info) = self.codegen_items(
                             tcx,
-                            &[harness],
+                            &[MonoItem::Fn(harness)],
                             model_path,
                             &results.machine_model,
                             contract_metadata,
@@ -349,17 +336,6 @@
                                 .send((tcx.def_path_hash(harness.def_id()), assigns_contract))
                                 .unwrap();
                         }
-=======
-                        let model_path =
-                            queries.harness_model_path(&harness.mangled_name()).unwrap();
-                        let (gcx, mono_items) = self.codegen_items(
-                            tcx,
-                            &[MonoItem::Fn(harness)],
-                            model_path,
-                            &results.machine_model,
-                        );
-                        results.extend(gcx, mono_items, None);
->>>>>>> ee0ff7ea
                     }
                 }
                 ReachabilityType::Tests => {
