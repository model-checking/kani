// Copyright Kani Contributors
// SPDX-License-Identifier: Apache-2.0 OR MIT

//! This file contains the code necessary to interface with the compiler backend

use crate::args::ReachabilityType;
use crate::codegen_aeneas_llbc::mir_to_ullbc::Context;
use crate::kani_middle::attributes::KaniAttributes;
use crate::kani_middle::check_reachable_items;
use crate::kani_middle::codegen_units::{CodegenUnit, CodegenUnits};
use crate::kani_middle::provide;
use crate::kani_middle::reachability::{collect_reachable_items, filter_crate_items};
use crate::kani_middle::transform::{BodyTransformation, GlobalPasses};
use crate::kani_queries::QueryDb;
use charon_lib::ast::{AnyTransId, TranslatedCrate, meta::ItemOpacity::*, meta::Span};
use charon_lib::errors::ErrorCtx;
use charon_lib::errors::error_or_panic;
use charon_lib::name_matcher::NamePattern;
use charon_lib::transform::TransformCtx;
use charon_lib::transform::ctx::{TransformOptions, TransformPass};
use kani_metadata::ArtifactType;
use kani_metadata::{AssignsContract, CompilerArtifactStub};
use rustc_codegen_ssa::back::archive::{
    ArArchiveBuilder, ArchiveBuilder, ArchiveBuilderBuilder, DEFAULT_OBJECT_READER,
};
use rustc_codegen_ssa::back::link::link_binary;
use rustc_codegen_ssa::traits::CodegenBackend;
use rustc_codegen_ssa::{CodegenResults, CrateInfo};
use rustc_data_structures::fx::{FxHashMap, FxIndexMap};
use rustc_errors::{DEFAULT_LOCALE_RESOURCE, ErrorGuaranteed};
use rustc_hir::def_id::{DefId as InternalDefId, LOCAL_CRATE};
use rustc_metadata::EncodedMetadata;
use rustc_middle::dep_graph::{WorkProduct, WorkProductId};
use rustc_middle::ty::TyCtxt;
use rustc_middle::util::Providers;
use rustc_session::Session;
use rustc_session::config::{CrateType, OutputFilenames, OutputType};
use rustc_session::output::out_filename;
use rustc_smir::rustc_internal;
use stable_mir::mir::mono::{Instance, MonoItem};
use stable_mir::{CrateDef, DefId};
use std::any::Any;
use std::fs::File;
use std::path::Path;
use std::sync::{Arc, Mutex};
use std::time::Instant;
use tracing::{debug, info, trace};

#[derive(Clone)]
pub struct LlbcCodegenBackend {
    /// The query is shared with `KaniCompiler` and it is initialized as part of `rustc`
    /// initialization, which may happen after this object is created.
    /// Since we don't have any guarantees on when the compiler creates the Backend object, neither
    /// in which thread it will be used, we prefer to explicitly synchronize any query access.
    queries: Arc<Mutex<QueryDb>>,
}

impl LlbcCodegenBackend {
    pub fn new(queries: Arc<Mutex<QueryDb>>) -> Self {
        LlbcCodegenBackend { queries }
    }

    /// Generate code that is reachable from the given starting points.
    ///
    /// Invariant: iff `check_contract.is_some()` then `return.2.is_some()`
    fn codegen_items(
        &self,
        tcx: TyCtxt,
        starting_items: &[MonoItem],
        llbc_file: &Path,
        _check_contract: Option<InternalDefId>,
        mut transformer: BodyTransformation,
    ) -> (Vec<MonoItem>, Option<AssignsContract>) {
        let (items, call_graph) = with_timer(
            || collect_reachable_items(tcx, &mut transformer, starting_items),
            "codegen reachability analysis",
        );

        // Retrieve all instances from the currently codegened items.
        let instances = items
            .iter()
            .filter_map(|item| match item {
                MonoItem::Fn(instance) => Some(*instance),
                MonoItem::Static(static_def) => {
                    let instance: Instance = (*static_def).into();
                    instance.has_body().then_some(instance)
                }
                MonoItem::GlobalAsm(_) => None,
            })
            .collect();

        // Apply all transformation passes, including global passes.
        let mut global_passes = GlobalPasses::new(&self.queries.lock().unwrap(), tcx);
        global_passes.run_global_passes(
            &mut transformer,
            tcx,
            starting_items,
            instances,
            call_graph,
        );

        let queries = self.queries.lock().unwrap().clone();
        check_reachable_items(tcx, &queries, &items);

        // Follow rustc naming convention (cx is abbrev for context).
        // https://rustc-dev-guide.rust-lang.org/conventions.html#naming-conventions

        // Create a Charon transformation context that will be populated with translation results
        let mut ccx = create_charon_transformation_context(tcx);
        let mut id_map: FxHashMap<DefId, AnyTransId> = FxHashMap::default();

        // Translate all the items
        for item in &items {
            debug!("Translating: {item:?}");
            match item {
                MonoItem::Fn(instance) => {
                    let mut fcx = Context::new(
                        tcx,
                        *instance,
                        &mut ccx.translated,
                        &mut id_map,
                        &mut ccx.errors,
                    );
                    let _ = fcx.translate();
                }
                MonoItem::Static(_def) => todo!(),
                MonoItem::GlobalAsm(_) => {} // We have already warned above
            }
        }

        trace!("# ULLBC after translation from MIR:\n\n{}\n", ccx);

        // # Reorder the graph of dependencies and compute the strictly
        // connex components to:
        // - compute the order in which to extract the definitions
        // - find the recursive definitions
        // - group the mutually recursive definitions
        let reordered_decls = charon_lib::transform::reorder_decls::Transform {};
        reordered_decls.transform_ctx(&mut ccx);

        //
        // =================
        // **Micro-passes**:
        // =================
        // At this point, the bulk of the translation is done. From now onwards,
        // we simply apply some micro-passes to make the code cleaner, before
        // serializing the result.

        // Run the micro-passes that clean up bodies.
        for pass in charon_lib::transform::ULLBC_PASSES.iter() {
            pass.run(&mut ccx)
        }

        // # Go from ULLBC to LLBC (Low-Level Borrow Calculus) by reconstructing
        // the control flow.
        //let ullbc_to_llbc = charon_lib::ullbc_to_llbc::Transform {};
        //ullbc_to_llbc.transform_ctx(&mut ccx);

        trace!("# LLBC resulting from control-flow reconstruction:\n\n{}\n", ccx);

        // Run the micro-passes that clean up bodies.
        for pass in charon_lib::transform::LLBC_PASSES.iter() {
            pass.run(&mut ccx)
        }

        // Print the LLBC if requested. This is useful for expected tests.
        if queries.args().print_llbc {
            println!("# Final LLBC before serialization:\n\n{}\n", ccx);
        } else {
            debug!("# Final LLBC before serialization:\n\n{}\n", ccx);
        }

        // TODO: display an error report about the external dependencies, if necessary
        if ccx.errors.error_count > 0 {
            todo!()
        }

        let crate_data: charon_lib::export::CrateData = charon_lib::export::CrateData::new(&ccx);

        // No output should be generated if user selected no_codegen.
        if !tcx.sess.opts.unstable_opts.no_codegen && tcx.sess.opts.output_types.should_codegen() {
            // # Final step: generate the files.
            // `crate_data` is set by our callbacks when there is no fatal error.
            let mut pb = llbc_file.to_path_buf();
            pb.set_extension("llbc");
            println!("Writing LLBC file to {}", pb.display());
            if let Err(()) = crate_data.serialize_to_file(&pb) {
                tcx.sess.dcx().err("Failed to write LLBC file");
            }
        }

        (items, None)
    }
}

impl CodegenBackend for LlbcCodegenBackend {
    fn provide(&self, providers: &mut Providers) {
        provide::provide(providers, &self.queries.lock().unwrap());
    }

    fn print_version(&self) {
        println!("Kani-llbc version: {}", env!("CARGO_PKG_VERSION"));
    }

    fn locale_resource(&self) -> &'static str {
        // We don't currently support multiple languages.
        DEFAULT_LOCALE_RESOURCE
    }

    fn codegen_crate(
        &self,
        tcx: TyCtxt,
        rustc_metadata: EncodedMetadata,
        _need_metadata_module: bool,
    ) -> Box<dyn Any> {
        let ret_val = rustc_internal::run(tcx, || {
            // Queries shouldn't change today once codegen starts.
            let queries = self.queries.lock().unwrap().clone();

            // Codegen all items that need to be processed according to the selected reachability mode:
            //
            // - Harnesses: Generate one model per local harnesses (marked with `kani::proof` attribute).
            // - Tests: Generate one model per test harnesses.
            // - PubFns: Generate code for all reachable logic starting from the local public functions.
            // - None: Don't generate code. This is used to compile dependencies.
            let base_filepath = tcx.output_filenames(()).path(OutputType::Object);
            let base_filename = base_filepath.as_path();
            let reachability = queries.args().reachability_analysis;
            match reachability {
                ReachabilityType::Harnesses => {
                    let mut units = CodegenUnits::new(&queries, tcx);
                    let modifies_instances = vec![];
                    // Cross-crate collecting of all items that are reachable from the crate harnesses.
                    for unit in units.iter() {
                        // We reset the body cache for now because each codegen unit has different
                        // configurations that affect how we transform the instance body.
                        let mut transformer = BodyTransformation::new(&queries, tcx, &unit);
                        for harness in &unit.harnesses {
                            let model_path = units.harness_model_path(*harness).unwrap();
                            let contract_metadata =
                                contract_metadata_for_harness(tcx, harness.def.def_id()).unwrap();
                            let (_items, contract_info) = self.codegen_items(
                                tcx,
                                &[MonoItem::Fn(*harness)],
                                model_path,
                                contract_metadata,
                                transformer,
                            );
                            transformer = BodyTransformation::new(&queries, tcx, &unit);
                            if let Some(_assigns_contract) = contract_info {
                                //self.queries.lock().unwrap().register_assigns_contract(
                                //    canonical_mangled_name(harness).intern(),
                                //    assigns_contract,
                                //);
                            }
                        }
                    }
                    units.store_modifies(&modifies_instances);
                    units.write_metadata(&queries, tcx);
                }
                ReachabilityType::Tests => todo!(),
                ReachabilityType::None => {}
                ReachabilityType::PubFns => {
                    let unit = CodegenUnit::default();
                    let transformer = BodyTransformation::new(&queries, tcx, &unit);
                    let main_instance =
                        stable_mir::entry_fn().map(|main_fn| Instance::try_from(main_fn).unwrap());
                    let local_reachable = filter_crate_items(tcx, |_, instance| {
                        let def_id = rustc_internal::internal(tcx, instance.def.def_id());
                        Some(instance) == main_instance || tcx.is_reachable_non_generic(def_id)
                    })
                    .into_iter()
                    .map(MonoItem::Fn)
                    .collect::<Vec<_>>();
                    let model_path = base_filename.with_extension(ArtifactType::SymTabGoto);
                    let (_items, contract_info) = self.codegen_items(
                        tcx,
                        &local_reachable,
                        &model_path,
                        Default::default(),
                        transformer,
                    );
                    assert!(contract_info.is_none());
                }
            }

            if reachability != ReachabilityType::None && reachability != ReachabilityType::Harnesses
            {
                // In a workspace, cargo seems to be using the same file prefix to build a crate that is
                // a package lib and also a dependency of another package.
                // To avoid overriding the metadata for its verification, we skip this step when
                // reachability is None, even because there is nothing to record.
            }
            codegen_results(tcx, rustc_metadata)
        });
        ret_val.unwrap()
    }

    fn join_codegen(
        &self,
        ongoing_codegen: Box<dyn Any>,
        _sess: &Session,
        _filenames: &OutputFilenames,
    ) -> (CodegenResults, FxIndexMap<WorkProductId, WorkProduct>) {
        match ongoing_codegen.downcast::<(CodegenResults, FxIndexMap<WorkProductId, WorkProduct>)>()
        {
            Ok(val) => *val,
            Err(val) => panic!("unexpected error: {:?}", (*val).type_id()),
        }
    }

    /// Emit output files during the link stage if it was requested.
    ///
    /// We need to emit `rlib` files normally if requested. Cargo expects these in some
    /// circumstances and sends them to subsequent builds with `-L`.
    ///
    /// We CAN NOT invoke the native linker, because that will fail. We don't have real objects.
    /// What determines whether the native linker is invoked or not is the set of `crate_types`.
    /// Types such as `bin`, `cdylib`, `dylib` will trigger the native linker.
    ///
    /// Thus, we manually build the rlib file including only the `rmeta` file.
    ///
    /// For cases where no metadata file was requested, we stub the file requested by writing the
    /// path of the `kani-metadata.json` file so `kani-driver` can safely find the latest metadata.
    /// See <https://github.com/model-checking/kani/issues/2234> for more details.
    fn link(&self, sess: &Session, codegen_results: CodegenResults, outputs: &OutputFilenames) {
        let requested_crate_types = &codegen_results.crate_info.crate_types.clone();
        let local_crate_name = codegen_results.crate_info.local_crate_name;
        link_binary(sess, &ArArchiveBuilderBuilder, codegen_results, outputs);
        for crate_type in requested_crate_types {
            let out_fname = out_filename(sess, *crate_type, outputs, local_crate_name);
            let out_path = out_fname.as_path();
            debug!(?crate_type, ?out_path, "link");
            if *crate_type != CrateType::Rlib {
                // Write the location of the kani metadata file in the requested compiler output file.
                let base_filepath = outputs.path(OutputType::Object);
                let base_filename = base_filepath.as_path();
                let content_stub = CompilerArtifactStub {
                    metadata_path: base_filename.with_extension(ArtifactType::Metadata),
                };
                let out_file = File::create(out_path).unwrap();
                serde_json::to_writer(out_file, &content_stub).unwrap();
            }
        }
    }
}

struct ArArchiveBuilderBuilder;
impl ArchiveBuilderBuilder for ArArchiveBuilderBuilder {
    fn new_archive_builder<'a>(&self, sess: &'a Session) -> Box<dyn ArchiveBuilder + 'a> {
        Box::new(ArArchiveBuilder::new(sess, &DEFAULT_OBJECT_READER))
    }
}

fn contract_metadata_for_harness(
    tcx: TyCtxt,
    def_id: DefId,
) -> Result<Option<InternalDefId>, ErrorGuaranteed> {
    let attrs = KaniAttributes::for_def_id(tcx, def_id);
    Ok(attrs.interpret_for_contract_attribute().map(|(_, id, _)| id))
}

/// Return a struct that contains information about the codegen results as expected by `rustc`.
fn codegen_results(tcx: TyCtxt, rustc_metadata: EncodedMetadata) -> Box<dyn Any> {
    let work_products = FxIndexMap::<WorkProductId, WorkProduct>::default();
    Box::new((
        CodegenResults {
            modules: vec![],
            allocator_module: None,
            metadata_module: None,
            metadata: rustc_metadata,
            crate_info: CrateInfo::new(tcx, tcx.sess.target.arch.clone().to_string()),
        },
        work_products,
    ))
}

/// Execute the provided function and measure the clock time it took for its execution.
/// Log the time with the given description.
pub fn with_timer<T, F>(func: F, description: &str) -> T
where
    F: FnOnce() -> T,
{
    let start = Instant::now();
    let ret = func();
    let elapsed = start.elapsed();
    info!("Finished {description} in {}s", elapsed.as_secs_f32());
    ret
}

fn get_transform_options(tcx: &TranslatedCrate, error_ctx: &mut ErrorCtx) -> TransformOptions {
    let mut parse_pattern = |s: &str| match NamePattern::parse(s) {
        Ok(p) => Ok(p),
        Err(e) => {
            let msg = format!("failed to parse pattern `{s}` ({e})");
            error_or_panic!(error_ctx, &TranslatedCrate::default(), Span::dummy(), msg)
        }
    };
    let options = tcx.options.clone();
    let item_opacities = {
        let mut opacities = vec![];

        // This is how to treat items that don't match any other pattern.
        if options.extract_opaque_bodies {
            opacities.push(("_".to_string(), Transparent));
        } else {
            opacities.push(("_".to_string(), Foreign));
        }

        // We always include the items from the crate.
        opacities.push(("crate".to_owned(), Transparent));

        for pat in options.include.iter() {
            opacities.push((pat.to_string(), Transparent));
        }
        for pat in options.opaque.iter() {
            opacities.push((pat.to_string(), Opaque));
        }
        for pat in options.exclude.iter() {
            opacities.push((pat.to_string(), Invisible));
        }

        // We always hide this trait.
        opacities.push((format!("core::alloc::Allocator"), Invisible));
        opacities.push((format!("alloc::alloc::{{impl core::alloc::Allocator for _}}"), Invisible));

        opacities
            .into_iter()
            .filter_map(|(s, opacity)| parse_pattern(&s).ok().map(|pat| (pat, opacity)))
            .collect()
    };
    TransformOptions {
        no_code_duplication: false,
        hide_marker_traits: true,
        no_merge_goto_chains: false,
        item_opacities,
        print_built_llbc: true,
    }
}

fn create_charon_transformation_context(tcx: TyCtxt) -> TransformCtx {
    let crate_name = tcx.crate_name(LOCAL_CRATE).as_str().into();
    let mut translated = TranslatedCrate { crate_name, ..TranslatedCrate::default() };
    //This option setting is for Aeneas compatibility
    translated.options.hide_marker_traits = true;
<<<<<<< HEAD
    let mut errors = ErrorCtx::new(true, false);
    let options = get_transform_options(&translated, &mut errors);
=======
    let errors = ErrorCtx::new(true, false);
>>>>>>> 57294f0f
    TransformCtx { options, translated, errors }
}<|MERGE_RESOLUTION|>--- conflicted
+++ resolved
@@ -440,14 +440,7 @@
 
 fn create_charon_transformation_context(tcx: TyCtxt) -> TransformCtx {
     let crate_name = tcx.crate_name(LOCAL_CRATE).as_str().into();
-    let mut translated = TranslatedCrate { crate_name, ..TranslatedCrate::default() };
-    //This option setting is for Aeneas compatibility
-    translated.options.hide_marker_traits = true;
-<<<<<<< HEAD
-    let mut errors = ErrorCtx::new(true, false);
-    let options = get_transform_options(&translated, &mut errors);
-=======
+    let translated = TranslatedCrate { crate_name, ..TranslatedCrate::default() };
     let errors = ErrorCtx::new(true, false);
->>>>>>> 57294f0f
     TransformCtx { options, translated, errors }
 }