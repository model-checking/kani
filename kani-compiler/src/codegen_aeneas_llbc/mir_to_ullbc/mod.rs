--- conflicted
+++ resolved
@@ -14,7 +14,6 @@
 use charon_lib::ast::{
     AbortKind as CharonAbortKind, AggregateKind as CharonAggregateKind,
     AnyTransId as CharonAnyTransId, Assert as CharonAssert, BinOp as CharonBinOp,
-<<<<<<< HEAD
     Body as CharonBody, BorrowKind as CharonBorrowKind, BuiltinTy as CharonBuiltinTy,
     Call as CharonCall, CastKind as CharonCastKind, ConstGeneric as CharonConstGeneric,
     ConstGenericVar as CharonConstGenericVar, ConstGenericVarId as CharonConstGenericVarId,
@@ -31,24 +30,6 @@
     ItemKind as CharonItemKind, ItemMeta as CharonItemMeta, ItemOpacity as CharonItemOpacity,
     Literal as CharonLiteral, LiteralTy as CharonLiteralTy, Locals as CharonLocals,
     Name as CharonName, Opaque as CharonOpaque, Operand as CharonOperand,
-=======
-    Body as CharonBody, BodyId as CharonBodyId, BorrowKind as CharonBorrowKind,
-    BuiltinTy as CharonBuiltinTy, Call as CharonCall, CastKind as CharonCastKind,
-    ConstGeneric as CharonConstGeneric, ConstGenericVar as CharonConstGenericVar,
-    ConstGenericVarId as CharonConstGenericVarId, ConstantExpr as CharonConstantExpr,
-    DeBruijnId as CharonDeBruijnId, DeBruijnVar as CharonDeBruijnVar,
-    Disambiguator as CharonDisambiguator, ExistentialPredicate as CharonExistentialPredicate,
-    Field as CharonField, FieldId as CharonFieldId, FieldProjKind as CharonFieldProjKind,
-    File as CharonFile, FileId as CharonFileId, FileName as CharonFileName,
-    FnOperand as CharonFnOperand, FnPtr as CharonFnPtr, FunDecl as CharonFunDecl,
-    FunDeclId as CharonFunDeclId, FunId as CharonFunId,
-    FunIdOrTraitMethodRef as CharonFunIdOrTraitMethodRef, FunSig as CharonFunSig,
-    GenericArgs as CharonGenericArgs, GenericParams as CharonGenericParams,
-    GlobalDeclId as CharonGlobalDeclId, GlobalDeclRef as CharonGlobalDeclRef,
-    IntegerTy as CharonIntegerTy, ItemKind as CharonItemKind, ItemMeta as CharonItemMeta,
-    ItemOpacity as CharonItemOpacity, Literal as CharonLiteral, LiteralTy as CharonLiteralTy,
-    Locals as CharonLocals, Name as CharonName, Opaque as CharonOpaque, Operand as CharonOperand,
->>>>>>> 57294f0f
     PathElem as CharonPathElem, Place as CharonPlace, PolyTraitDeclRef as CharonPolyTraitDeclRef,
     PredicateOrigin as CharonPredicateOrigin, ProjectionElem as CharonProjectionElem,
     RawConstantExpr as CharonRawConstantExpr, RefKind as CharonRefKind, Region as CharonRegion,
@@ -56,12 +37,8 @@
     Rvalue as CharonRvalue, ScalarValue as CharonScalarValue, Span as CharonSpan,
     TraitClause as CharonTraitClause, TraitClauseId as CharonTraitClauseId,
     TraitDecl as CharonTraitDecl, TraitDeclId as CharonTraitDeclId,
-<<<<<<< HEAD
     TraitDeclRef as CharonTraitDeclRef, TraitImpl as CharonTraitImpl,
     TraitImplId as CharonTraitImplId, TraitItemName as CharonTraitItemName,
-=======
-    TraitDeclRef as CharonTraitDeclRef, TraitImplId as CharonTraitImplId,
->>>>>>> 57294f0f
     TraitRef as CharonTraitRef, TraitRefKind as CharonTraitRefKind,
     TranslatedCrate as CharonTranslatedCrate, TypeDecl as CharonTypeDecl,
     TypeDeclKind as CharonTypeDeclKind, TypeId as CharonTypeId, TypeVar as CharonTypeVar,
@@ -204,12 +181,8 @@
                 continue;
             };
             let c_traitdecl_id = self.translate_traitdecl(trait_def);
-<<<<<<< HEAD
             let c_genarg = self
                 .translate_generic_args_without_trait(trait_ref.args().clone(), trait_def.def_id());
-=======
-            let c_genarg = self.translate_generic_args_without_trait(trait_ref.args().clone());
->>>>>>> 57294f0f
             let c_polytrait = CharonPolyTraitDeclRef {
                 regions: CharonVector::new(),
                 skip_binder: CharonTraitDeclRef {
@@ -250,12 +223,8 @@
                 continue;
             };
             let c_traitdecl_id = self.translate_traitdecl(trait_def);
-<<<<<<< HEAD
             let c_genarg = self
                 .translate_generic_args_without_trait(trait_ref.args().clone(), trait_def.def_id());
-=======
-            let c_genarg = self.translate_generic_args_without_trait(trait_ref.args().clone());
->>>>>>> 57294f0f
             let c_polytrait = CharonPolyTraitDeclRef {
                 regions: CharonVector::new(),
                 skip_binder: CharonTraitDeclRef { trait_id: c_traitdecl_id, generics: c_genarg },
@@ -1201,23 +1170,12 @@
         }
     }
 
-<<<<<<< HEAD
     fn translate_function_body(&mut self, instance: Instance) -> Result<CharonBody, CharonOpaque> {
-=======
-    fn translate_function_body(
-        &mut self,
-        instance: Instance,
-    ) -> Result<CharonBodyId, CharonOpaque> {
->>>>>>> 57294f0f
         let fndef = match instance.ty().kind() {
             TyKind::RigidTy(RigidTy::FnDef(fndef, _)) => fndef,
             _ => panic!("Expected a function type"),
         };
         let mir_body = fndef.body().unwrap();
-<<<<<<< HEAD
-=======
-        let body_id = self.translated.bodies.reserve_slot();
->>>>>>> 57294f0f
         let body = self.translate_body(mir_body);
         Ok(body)
     }
@@ -1235,10 +1193,7 @@
     }
 
     fn translate_generic_args(&mut self, ga: GenericArgs, defid: DefId) -> CharonGenericArgs {
-<<<<<<< HEAD
         let target = CharonGenericsSource::Item(self.id_map.get(&defid).unwrap().clone());
-=======
->>>>>>> 57294f0f
         let genvec = ga.0;
         let mut c_regions: CharonVector<CharonRegionId, CharonRegion> = CharonVector::new();
         let mut c_types: CharonVector<CharonTypeVarId, CharonTy> = CharonVector::new();
@@ -1283,19 +1238,12 @@
                     _ => todo!("TyKind of gen must be TyVar: {:?}", tyvar.kind()),
                 }
             }
-<<<<<<< HEAD
-
-=======
->>>>>>> 57294f0f
             let generics = CharonGenericArgs {
                 regions: t_regions,
                 types: t_types,
                 const_generics: t_const_generics,
                 trait_refs: trait_ref.trait_decl_ref.skip_binder.generics.trait_refs.clone(),
-<<<<<<< HEAD
                 target: target.clone(),
-=======
->>>>>>> 57294f0f
             };
             let traitdecl_id = trait_ref.trait_decl_ref.skip_binder.trait_id;
             let subs_traitdeclref = CharonPolyTraitDeclRef {
@@ -1316,7 +1264,6 @@
             types: c_types,
             const_generics: c_const_generics,
             trait_refs,
-<<<<<<< HEAD
             target,
         }
     }
@@ -1327,12 +1274,6 @@
         defid: DefId,
     ) -> CharonGenericArgs {
         let target = CharonGenericsSource::Item(self.id_map.get(&defid).unwrap().clone());
-=======
-        }
-    }
-
-    fn translate_generic_args_without_trait(&mut self, ga: GenericArgs) -> CharonGenericArgs {
->>>>>>> 57294f0f
         let genvec = ga.0;
         let mut c_regions: CharonVector<CharonRegionId, CharonRegion> = CharonVector::new();
         let mut c_types: CharonVector<CharonTypeVarId, CharonTy> = CharonVector::new();
