--- conflicted
+++ resolved
@@ -111,10 +111,7 @@
             let queries = self.queries.clone();
             move |_cfg| backend(queries)
         }));
-<<<<<<< HEAD
-=======
         // `kani-driver` passes the `kani-compiler` specific arguments through llvm-args, so extract them here.
->>>>>>> 7a126c2b
         args.extend(config.opts.cg.llvm_args.iter().cloned());
         let args = Arguments::parse_from(args);
         init_session(&args, matches!(config.opts.error_format, ErrorOutputType::Json { .. }));
