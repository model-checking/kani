--- conflicted
+++ resolved
@@ -28,11 +28,6 @@
     None,
     /// Start the cross-crate reachability analysis from all public functions in the local crate.
     PubFns,
-<<<<<<< HEAD
-    /// Start the cross-crate reachability analysis from all *test* (i.e. `#[test]`) harnesses in the local crate.
-    Tests,
-=======
->>>>>>> b705ac56
     /// Start the cross-crate reachability analysis from all functions in the local crate.
     /// Currently, this mode is only used for automatic harness generation.
     AllFns,
