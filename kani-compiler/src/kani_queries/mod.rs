// Copyright Kani Contributors
// SPDX-License-Identifier: Apache-2.0 OR MIT
//! Define the communication between KaniCompiler and the codegen implementation.

use crate::args::Arguments;
use crate::kani_middle::kani_functions::{
    KaniFunction, find_kani_functions, validate_kani_functions,
};
use stable_mir::ty::FnDef;
use std::cell::OnceCell;
use std::collections::HashMap;
use std::sync::{Arc, Mutex};

/// This structure should only be used behind a synchronized reference or a snapshot.
///
/// TODO: Merge this with arguments
#[derive(Debug, Default, Clone)]
pub struct QueryDb {
    args: Option<Arguments>,
    kani_functions: OnceCell<HashMap<KaniFunction, FnDef>>,
}

impl QueryDb {
    pub fn new() -> Arc<Mutex<QueryDb>> {
        Arc::new(Mutex::new(QueryDb::default()))
    }

    pub fn set_args(&mut self, args: Arguments) {
        self.args = Some(args);
    }

    pub fn args(&self) -> &Arguments {
        self.args.as_ref().expect("Arguments have not been initialized")
    }

    /// Return a map with model and intrinsic functions defined in Kani's library.
    ///
    /// For `kani_core`, those definitions live in the `core` library.
    ///
    /// We cache these definitions to avoid doing the lookup every time it is needed.
<<<<<<< HEAD
    /// The cache should be invalidated if the `stable_mir` context changes.
    /// Since that doesn't occur today, we just run a sanity check to ensure all definitions
    /// are still correct, and abort otherwise.
    pub fn kani_functions(&self) -> &HashMap<KaniFunction, FnDef> {
        if let Some(kani_functions) = self.kani_functions.get() {
            // Sanity check the values stored in case someone misused this API.
=======
    /// The cache should not be used after the `stable_mir` context ends.
    /// For example, in the goto backend, we run the entire crate codegen under the same StableMIR
    /// context, which is defined by the scope of the StableMIR `run` callback.
    /// See the `codegen_crate` function in [crate::codegen_cprover_gotoc::compiler_interface].
    /// It is OK to set the cache and use it inside the callback scope, however, the cache should
    /// not be accessible after that.
    ///
    /// For that, users should create a new QueryDb that does not outlive the callback scope.
    ///
    /// To ensure we don't accidentally use the cache outside of the callback context, we run a
    /// sanity check if we are reusing the cache.
    pub fn kani_functions(&self) -> &HashMap<KaniFunction, FnDef> {
        if let Some(kani_functions) = self.kani_functions.get() {
            // Sanity check the values stored to ensure the cache is being within the StableMIR
            // context used to populate the cache.
>>>>>>> df1550a9
            validate_kani_functions(kani_functions);
            kani_functions
        } else {
            self.kani_functions.get_or_init(|| {
                // Find all kani functions
                find_kani_functions()
            })
        }
    }
}<|MERGE_RESOLUTION|>--- conflicted
+++ resolved
@@ -38,14 +38,6 @@
     /// For `kani_core`, those definitions live in the `core` library.
     ///
     /// We cache these definitions to avoid doing the lookup every time it is needed.
-<<<<<<< HEAD
-    /// The cache should be invalidated if the `stable_mir` context changes.
-    /// Since that doesn't occur today, we just run a sanity check to ensure all definitions
-    /// are still correct, and abort otherwise.
-    pub fn kani_functions(&self) -> &HashMap<KaniFunction, FnDef> {
-        if let Some(kani_functions) = self.kani_functions.get() {
-            // Sanity check the values stored in case someone misused this API.
-=======
     /// The cache should not be used after the `stable_mir` context ends.
     /// For example, in the goto backend, we run the entire crate codegen under the same StableMIR
     /// context, which is defined by the scope of the StableMIR `run` callback.
@@ -61,7 +53,6 @@
         if let Some(kani_functions) = self.kani_functions.get() {
             // Sanity check the values stored to ensure the cache is being within the StableMIR
             // context used to populate the cache.
->>>>>>> df1550a9
             validate_kani_functions(kani_functions);
             kani_functions
         } else {
