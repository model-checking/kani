--- conflicted
+++ resolved
@@ -7,11 +7,7 @@
 //! Today, only stub / contracts can affect the harness codegen. Thus, we group the harnesses
 //! according to their stub configuration.
 
-<<<<<<< HEAD
-use crate::args::ReachabilityType;
-=======
 use crate::args::{Arguments, ReachabilityType};
->>>>>>> 7a126c2b
 use crate::kani_middle::attributes::{KaniAttributes, is_proof_harness};
 use crate::kani_middle::kani_functions::{KaniIntrinsic, KaniModel};
 use crate::kani_middle::metadata::{
@@ -29,15 +25,9 @@
 use rustc_middle::ty::TyCtxt;
 use rustc_session::config::OutputType;
 use rustc_smir::rustc_internal;
-<<<<<<< HEAD
-use stable_mir::CrateDef;
-use stable_mir::mir::{TerminatorKind, mono::Instance};
-use stable_mir::ty::{FnDef, GenericArgKind, GenericArgs, IndexedVal, RigidTy, TyKind};
-=======
 use stable_mir::mir::{TerminatorKind, mono::Instance};
 use stable_mir::ty::{FnDef, GenericArgKind, GenericArgs, IndexedVal, RigidTy, TyKind};
 use stable_mir::{CrateDef, CrateItem};
->>>>>>> 7a126c2b
 use std::collections::{BTreeMap, BTreeSet, HashMap, HashSet};
 use std::fs::File;
 use std::io::BufWriter;
@@ -96,25 +86,6 @@
                 let kani_fns = queries.kani_functions();
                 let kani_harness_intrinsic =
                     kani_fns.get(&KaniIntrinsic::AutomaticHarness.into()).unwrap();
-<<<<<<< HEAD
-                let kani_any_inst = kani_fns.get(&KaniModel::Any.into()).unwrap();
-
-                let verifiable_fns = filter_crate_items(tcx, |_, instance: Instance| -> bool {
-                    // If the user specified functions to include or exclude, only allow instances matching those filters.
-                    let user_included = if !args.autoharness_included_functions.is_empty() {
-                        fn_list_contains_instance(&instance, &args.autoharness_included_functions)
-                    } else if !args.autoharness_excluded_functions.is_empty() {
-                        !fn_list_contains_instance(&instance, &args.autoharness_excluded_functions)
-                    } else {
-                        true
-                    };
-                    user_included
-                        && is_eligible_for_automatic_harness(tcx, instance, *kani_any_inst)
-                });
-                let automatic_harnesses = get_all_automatic_harnesses(
-                    tcx,
-                    verifiable_fns,
-=======
 
                 let (chosen, skipped) = automatic_harness_partition(
                     tcx,
@@ -131,7 +102,6 @@
                 let automatic_harnesses = get_all_automatic_harnesses(
                     tcx,
                     chosen,
->>>>>>> 7a126c2b
                     *kani_harness_intrinsic,
                     base_filename,
                 );
@@ -146,12 +116,8 @@
                         })
                         .collect::<Vec<_>>(),
                 );
-<<<<<<< HEAD
-                all_harnesses.extend(automatic_harnesses);
-=======
                 all_harnesses.extend(automatic_harnesses.clone());
 
->>>>>>> 7a126c2b
                 // No need to validate the units again because validation only checks stubs, and we haven't added any stubs.
                 debug!(?units, "CodegenUnits::new");
                 CodegenUnits { units, harness_info: all_harnesses, crate_info }
@@ -179,16 +145,6 @@
         for harness in harnesses {
             let metadata = self.harness_info.get_mut(harness).unwrap();
             metadata.has_loop_contracts = true;
-<<<<<<< HEAD
-            // If we're generating this harness automatically and we encounter a loop contract,
-            // ensure that the HarnessKind is updated to be a contract harness
-            // targeting the function to verify.
-            if metadata.is_automatically_generated {
-                metadata.attributes.kind =
-                    HarnessKind::ProofForContract { target_fn: metadata.pretty_name.clone() }
-            }
-=======
->>>>>>> 7a126c2b
         }
     }
 
@@ -390,50 +346,6 @@
         .collect::<HashMap<_, _>>()
 }
 
-<<<<<<< HEAD
-/// Determine whether `instance` is eligible for automatic verification.
-fn is_eligible_for_automatic_harness(tcx: TyCtxt, instance: Instance, any_inst: FnDef) -> bool {
-    // `instance` is ineligble if it is a harness or has an nonexistent/empty body
-    if is_proof_harness(tcx, instance) || !instance.has_body() {
-        return false;
-    }
-    let body = instance.body().unwrap();
-
-    // `instance` is ineligble if it is an associated item of a Kani trait implementation,
-    // or part of Kani contract instrumentation.
-    // FIXME -- find a less hardcoded way of checking the former condition (perhaps upstream PR to StableMIR).
-    if instance.name().contains("kani::Arbitrary")
-        || instance.name().contains("kani::Invariant")
-        || KaniAttributes::for_instance(tcx, instance)
-            .fn_marker()
-            .is_some_and(|m| m.as_str() == "kani_contract_mode")
-    {
-        return false;
-    }
-
-    // Each non-generic argument of `instance`` must implement Arbitrary.
-    body.arg_locals().iter().all(|arg| {
-        let kani_any_body =
-            Instance::resolve(any_inst, &GenericArgs(vec![GenericArgKind::Type(arg.ty)]))
-                .unwrap()
-                .body()
-                .unwrap();
-        if let TerminatorKind::Call { func, .. } = &kani_any_body.blocks[0].terminator.kind {
-            if let Some((def, args)) = func.ty(body.arg_locals()).unwrap().kind().fn_def() {
-                return Instance::resolve(def, &args).is_ok();
-            }
-        }
-        false
-    })
-}
-
-/// Return whether the name of `instance` is included in `fn_list`.
-/// If `exact = true`, then `instance`'s exact, fully-qualified name must be in `fn_list`; otherwise, `fn_list`
-/// can have a substring of `instance`'s name.
-fn fn_list_contains_instance(instance: &Instance, fn_list: &[String]) -> bool {
-    let pretty_name = instance.name();
-    fn_list.contains(&pretty_name) || fn_list.iter().any(|fn_name| pretty_name.contains(fn_name))
-=======
 /// Partition every function in the crate into (chosen, skipped), where `chosen` is a vector of the Instances for which we'll generate automatic harnesses,
 /// and `skipped` is a map of function names to the reason why we skipped them.
 fn automatic_harness_partition(
@@ -543,5 +455,4 @@
     }
 
     (chosen, skipped)
->>>>>>> 7a126c2b
 }