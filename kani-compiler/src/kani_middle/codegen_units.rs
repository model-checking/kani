// Copyright Kani Contributors
// SPDX-License-Identifier: Apache-2.0 OR MIT

//! This module is responsible for extracting grouping harnesses that can be processed together
//! by codegen.
//!
//! Today, only stub / contracts can affect the harness codegen. Thus, we group the harnesses
//! according to their stub configuration.

use crate::args::{Arguments, ReachabilityType};
use crate::kani_middle::attributes::{KaniAttributes, is_proof_harness};
use crate::kani_middle::kani_functions::{KaniIntrinsic, KaniModel};
use crate::kani_middle::metadata::{
    gen_automatic_proof_metadata, gen_contracts_metadata, gen_proof_metadata,
};
use crate::kani_middle::reachability::filter_crate_items;
use crate::kani_middle::resolve::expect_resolve_fn;
use crate::kani_middle::stubbing::{check_compatibility, harness_stub_map};
use crate::kani_middle::{can_derive_arbitrary, implements_arbitrary};
use crate::kani_queries::QueryDb;
<<<<<<< HEAD
=======
use fxhash::FxHashMap;
>>>>>>> b705ac56
use kani_metadata::{
    ArtifactType, AssignsContract, AutoHarnessMetadata, AutoHarnessSkipReason, HarnessKind,
    HarnessMetadata, KaniMetadata,
};
<<<<<<< HEAD
=======
use regex::RegexSet;
>>>>>>> b705ac56
use rustc_hir::def_id::DefId;
use rustc_middle::ty::TyCtxt;
use rustc_session::config::OutputType;
use rustc_smir::rustc_internal;
<<<<<<< HEAD
use stable_mir::mir::{TerminatorKind, mono::Instance};
use stable_mir::ty::{FnDef, GenericArgKind, GenericArgs, IndexedVal, RigidTy, TyKind};
=======
use stable_mir::mir::mono::Instance;
use stable_mir::ty::{FnDef, GenericArgKind, GenericArgs, IndexedVal, RigidTy, Ty, TyKind};
>>>>>>> b705ac56
use stable_mir::{CrateDef, CrateItem};
use std::collections::{BTreeMap, BTreeSet, HashMap, HashSet};
use std::fs::File;
use std::io::BufWriter;
use std::path::{Path, PathBuf};
use std::sync::OnceLock;
use tracing::debug;

/// An identifier for the harness function.
pub type Harness = Instance;

/// A set of stubs.
pub type Stubs = HashMap<FnDef, FnDef>;

static AUTOHARNESS_MD: OnceLock<AutoHarnessMetadata> = OnceLock::new();

/// Store some relevant information about the crate compilation.
#[derive(Clone, Debug)]
struct CrateInfo {
    /// The name of the crate being compiled.
    pub name: String,
}

/// We group the harnesses that have the same stubs.
pub struct CodegenUnits {
    crate_info: CrateInfo,
    harness_info: HashMap<Harness, HarnessMetadata>,
    units: Vec<CodegenUnit>,
}

#[derive(Clone, Default, Debug)]
pub struct CodegenUnit {
    pub harnesses: Vec<Harness>,
    pub stubs: Stubs,
}

impl CodegenUnits {
    pub fn new(queries: &QueryDb, tcx: TyCtxt) -> Self {
        let crate_info = CrateInfo { name: stable_mir::local_crate().name.as_str().into() };
        let base_filepath = tcx.output_filenames(()).path(OutputType::Object);
        let base_filename = base_filepath.as_path();
        let args = queries.args();
        match args.reachability_analysis {
            ReachabilityType::Harnesses => {
                let all_harnesses = get_all_manual_harnesses(tcx, base_filename);
                // Even if no_stubs is empty we still need to store rustc metadata.
                let units = group_by_stubs(tcx, &all_harnesses);
                validate_units(tcx, &units);
                debug!(?units, "CodegenUnits::new");
                CodegenUnits { units, harness_info: all_harnesses, crate_info }
            }
            ReachabilityType::AllFns => {
                let mut all_harnesses = get_all_manual_harnesses(tcx, base_filename);
                let mut units = group_by_stubs(tcx, &all_harnesses);
                validate_units(tcx, &units);

                let kani_fns = queries.kani_functions();
                let kani_harness_intrinsic =
                    kani_fns.get(&KaniIntrinsic::AutomaticHarness.into()).unwrap();

                let (chosen, skipped) = automatic_harness_partition(
                    tcx,
                    args,
                    &crate_info.name,
                    *kani_fns.get(&KaniModel::Any.into()).unwrap(),
                );
                AUTOHARNESS_MD
                    .set(AutoHarnessMetadata {
                        chosen: chosen.iter().map(|func| func.name()).collect::<BTreeSet<_>>(),
                        skipped,
                    })
                    .expect("Initializing the autoharness metadata failed");

                let automatic_harnesses = get_all_automatic_harnesses(
                    tcx,
                    chosen,
                    *kani_harness_intrinsic,
                    base_filename,
                );
                // We generate one contract harness per function under contract, so each harness is in its own unit,
                // and these harnesses have no stubs.
                units.extend(
                    automatic_harnesses
                        .keys()
                        .map(|harness| CodegenUnit {
                            harnesses: vec![*harness],
                            stubs: HashMap::default(),
                        })
                        .collect::<Vec<_>>(),
                );
                all_harnesses.extend(automatic_harnesses.clone());

                // No need to validate the units again because validation only checks stubs, and we haven't added any stubs.
                debug!(?units, "CodegenUnits::new");
                CodegenUnits { units, harness_info: all_harnesses, crate_info }
            }
            _ => {
                // Leave other reachability type handling as is for now.
                CodegenUnits { units: vec![], harness_info: HashMap::default(), crate_info }
            }
        }
    }

    pub fn iter(&self) -> impl Iterator<Item = &CodegenUnit> {
        self.units.iter()
    }

    pub fn is_automatic_harness(&self, harness: &Harness) -> bool {
        self.harness_info.get(harness).is_some_and(|md| md.is_automatically_generated)
    }

    /// We store which instance of modifies was generated.
    pub fn store_modifies(&mut self, harness_modifies: &[(Harness, AssignsContract)]) {
        for (harness, modifies) in harness_modifies {
            self.harness_info.get_mut(harness).unwrap().contract = Some(modifies.clone());
        }
    }

    /// We flag that the harness contains usage of loop contracts.
    pub fn store_loop_contracts(&mut self, harnesses: &[Harness]) {
        for harness in harnesses {
            let metadata = self.harness_info.get_mut(harness).unwrap();
            metadata.has_loop_contracts = true;
        }
    }

    /// Write compilation metadata into a file.
    pub fn write_metadata(&self, queries: &QueryDb, tcx: TyCtxt) {
        let metadata = self.generate_metadata(tcx);
        let outpath = metadata_output_path(tcx);
        store_metadata(queries, &metadata, &outpath);
    }

    pub fn harness_model_path(&self, harness: Harness) -> Option<&PathBuf> {
        self.harness_info[&harness].goto_file.as_ref()
    }

    /// Generate [KaniMetadata] for the target crate.
    fn generate_metadata(&self, tcx: TyCtxt) -> KaniMetadata {
        let (proof_harnesses, test_harnesses) =
            self.harness_info.values().cloned().partition(|md| md.attributes.is_proof_harness());
        KaniMetadata {
            crate_name: self.crate_info.name.clone(),
            proof_harnesses,
            unsupported_features: vec![],
            test_harnesses,
            contracted_functions: gen_contracts_metadata(tcx, &self.harness_info),
            autoharness_md: AUTOHARNESS_MD.get().cloned(),
        }
    }
}

fn stub_def(tcx: TyCtxt, def_id: DefId) -> FnDef {
    let ty_internal = tcx.type_of(def_id).instantiate_identity();
    let ty = rustc_internal::stable(ty_internal);
    if let TyKind::RigidTy(RigidTy::FnDef(def, _)) = ty.kind() {
        def
    } else {
        unreachable!("Expected stub function for `{:?}`, but found: {ty}", tcx.def_path(def_id))
    }
}

/// Group the harnesses by their stubs and contract usage.
fn group_by_stubs(
    tcx: TyCtxt,
    all_harnesses: &HashMap<Harness, HarnessMetadata>,
) -> Vec<CodegenUnit> {
    let mut per_stubs: HashMap<_, CodegenUnit> = HashMap::default();
    for (harness, metadata) in all_harnesses {
        let stub_ids = harness_stub_map(tcx, *harness, metadata);
        let contracts = extract_contracts(tcx, *harness, metadata);
        let stub_map = stub_ids
            .iter()
            .map(|(k, v)| (tcx.def_path_hash(*k), tcx.def_path_hash(*v)))
            .collect::<BTreeMap<_, _>>();
        let key = (contracts, stub_map);
        if let Some(unit) = per_stubs.get_mut(&key) {
            unit.harnesses.push(*harness);
        } else {
            let stubs = stub_ids
                .iter()
                .map(|(from, to)| (stub_def(tcx, *from), stub_def(tcx, *to)))
                .collect::<HashMap<_, _>>();
            let stubs = apply_transitivity(tcx, *harness, stubs);
            per_stubs.insert(key, CodegenUnit { stubs, harnesses: vec![*harness] });
        }
    }
    per_stubs.into_values().collect()
}

#[derive(Copy, Clone, Debug, Ord, PartialOrd, PartialEq, Eq, Hash)]
enum ContractUsage {
    Stub(usize),
    Check(usize),
}

/// Extract the contract related usages.
///
/// Note that any error interpreting the result is emitted, but we delay aborting, so we emit as
/// many errors as possible.
fn extract_contracts(
    tcx: TyCtxt,
    harness: Harness,
    metadata: &HarnessMetadata,
) -> BTreeSet<ContractUsage> {
    let def = harness.def;
    let mut result = BTreeSet::new();
    if let HarnessKind::ProofForContract { target_fn } = &metadata.attributes.kind
        && let Ok(check_def) = expect_resolve_fn(tcx, def, target_fn, "proof_for_contract")
    {
        result.insert(ContractUsage::Check(check_def.def_id().to_index()));
    }

    for stub in &metadata.attributes.verified_stubs {
        let Ok(stub_def) = expect_resolve_fn(tcx, def, stub, "stub_verified") else { continue };
        result.insert(ContractUsage::Stub(stub_def.def_id().to_index()));
    }

    result
}

/// Extract the filename for the metadata file.
fn metadata_output_path(tcx: TyCtxt) -> PathBuf {
    let filepath = tcx.output_filenames(()).path(OutputType::Object);
    let filename = filepath.as_path();
    filename.with_extension(ArtifactType::Metadata).to_path_buf()
}

/// Write the metadata to a file
fn store_metadata(queries: &QueryDb, metadata: &KaniMetadata, filename: &Path) {
    debug!(?filename, "store_metadata");
    let out_file = File::create(filename).unwrap();
    let writer = BufWriter::new(out_file);
    if queries.args().output_pretty_json {
        serde_json::to_writer_pretty(writer, &metadata).unwrap();
    } else {
        serde_json::to_writer(writer, &metadata).unwrap();
    }
}

/// Validate the unit configuration.
fn validate_units(tcx: TyCtxt, units: &[CodegenUnit]) {
    for unit in units {
        for (from, to) in &unit.stubs {
            // We use harness span since we don't keep the attribute span.
            let Err(msg) = check_compatibility(tcx, *from, *to) else { continue };
            let span = unit.harnesses.first().unwrap().def.span();
            tcx.dcx().span_err(rustc_internal::internal(tcx, span), msg);
        }
    }
    tcx.dcx().abort_if_errors();
}

/// Apply stub transitivity operations.
///
/// If `fn1` is stubbed by `fn2`, and `fn2` is stubbed by `fn3`, `f1` is in fact stubbed by `fn3`.
fn apply_transitivity(tcx: TyCtxt, harness: Harness, stubs: Stubs) -> Stubs {
    let mut new_stubs = Stubs::with_capacity(stubs.len());
    for (orig, new) in stubs.iter() {
        let mut new_fn = *new;
        let mut visited = HashSet::new();
        while let Some(stub) = stubs.get(&new_fn) {
            if !visited.insert(stub) {
                // Visiting the same stub, i.e. found cycle.
                let span = harness.def.span();
                tcx.dcx().span_err(
                    rustc_internal::internal(tcx, span),
                    format!(
                        "Cannot stub `{}`. Stub configuration for harness `{}` has a cycle",
                        orig.name(),
                        harness.def.name(),
                    ),
                );
                break;
            }
            new_fn = *stub;
        }
        new_stubs.insert(*orig, new_fn);
    }
    new_stubs
}

/// Fetch all manual harnesses (i.e., functions provided by the user) and generate their metadata
fn get_all_manual_harnesses(
    tcx: TyCtxt,
    base_filename: &Path,
) -> HashMap<Harness, HarnessMetadata> {
    let harnesses = filter_crate_items(tcx, |_, instance| is_proof_harness(tcx, instance));
    harnesses
        .into_iter()
        .map(|harness| {
            let metadata = gen_proof_metadata(tcx, harness, base_filename);
            (harness, metadata)
        })
        .collect::<HashMap<_, _>>()
}

/// For each function eligible for automatic verification,
/// generate a harness Instance for it, then generate its metadata.
/// Note that the body of each harness instance is still the dummy body of `kani_harness_intrinsic`;
/// the AutomaticHarnessPass will later transform the bodies of these instances to actually verify the function.
fn get_all_automatic_harnesses(
    tcx: TyCtxt,
    verifiable_fns: Vec<Instance>,
    kani_harness_intrinsic: FnDef,
    base_filename: &Path,
) -> HashMap<Harness, HarnessMetadata> {
    verifiable_fns
        .into_iter()
        .map(|fn_to_verify| {
            // Set the generic arguments of the harness to be the function it is verifying
            // so that later, in AutomaticHarnessPass, we can retrieve the function to verify
            // and generate the harness body accordingly.
            let harness = Instance::resolve(
                kani_harness_intrinsic,
                &GenericArgs(vec![GenericArgKind::Type(fn_to_verify.ty())]),
            )
            .unwrap();
            let metadata = gen_automatic_proof_metadata(
                tcx,
                base_filename,
                &fn_to_verify,
                harness.mangled_name(),
            );
            (harness, metadata)
        })
        .collect::<HashMap<_, _>>()
}

<<<<<<< HEAD
=======
fn make_regex_set(patterns: Vec<String>) -> Option<RegexSet> {
    if patterns.is_empty() {
        None
    } else {
        Some(RegexSet::new(patterns).unwrap_or_else(|e| {
            panic!("Invalid regexes should have been caught during argument validation: {e}")
        }))
    }
}

/// A function is filtered out if 1) none of the include patterns match it or 2) one of the exclude patterns matches it.
fn autoharness_filtered_out(
    name: &str,
    included_set: &Option<RegexSet>,
    excluded_set: &Option<RegexSet>,
) -> bool {
    // A function is included if `--include-pattern` is not provided or if at least one of its regexes matches `name`
    let included = included_set.as_ref().is_none_or(|set| set.is_match(name));
    // A function is excluded if `--exclude-pattern` is provided and at least one of its regexes matches `name`
    let excluded = excluded_set.as_ref().is_some_and(|set| set.is_match(name));
    !included || excluded
}

>>>>>>> b705ac56
/// Partition every function in the crate into (chosen, skipped), where `chosen` is a vector of the Instances for which we'll generate automatic harnesses,
/// and `skipped` is a map of function names to the reason why we skipped them.
fn automatic_harness_partition(
    tcx: TyCtxt,
    args: &Arguments,
    crate_name: &str,
    kani_any_def: FnDef,
) -> (Vec<Instance>, BTreeMap<String, AutoHarnessSkipReason>) {
<<<<<<< HEAD
    // If `filter_list` contains `name`, either as an exact match or a substring.
    let filter_contains = |name: &str, filter_list: &[String]| -> bool {
        filter_list.iter().any(|filter_name| name.contains(filter_name))
    };

    // If `func` is not eligible for an automatic harness, return the reason why; if it is eligible, return None.
    let skip_reason = |fn_item: CrateItem| -> Option<AutoHarnessSkipReason> {
=======
    let crate_fns =
        stable_mir::all_local_items().into_iter().filter(|item| item.ty().kind().is_fn());

    let included_set = make_regex_set(args.autoharness_included_patterns.clone());
    let excluded_set = make_regex_set(args.autoharness_excluded_patterns.clone());

    // Cache whether a type implements or can derive Arbitrary
    let mut ty_arbitrary_cache: FxHashMap<Ty, bool> = FxHashMap::default();

    // If `func` is not eligible for an automatic harness, return the reason why; if it is eligible, return None.
    // Note that we only return one reason for ineligiblity, when there could be multiple;
    // we can revisit this implementation choice in the future if users request more verbose output.
    let mut skip_reason = |fn_item: CrateItem| -> Option<AutoHarnessSkipReason> {
>>>>>>> b705ac56
        if KaniAttributes::for_def_id(tcx, fn_item.def_id()).is_kani_instrumentation() {
            return Some(AutoHarnessSkipReason::KaniImpl);
        }

        let instance = match Instance::try_from(fn_item) {
            Ok(inst) => inst,
            Err(_) => {
                return Some(AutoHarnessSkipReason::GenericFn);
            }
        };

        if !instance.has_body() {
            return Some(AutoHarnessSkipReason::NoBody);
        }

        // Preprend the crate name so that users can filter out entire crates using the existing function filter flags.
        let name = format!("{crate_name}::{}", instance.name());
        let body = instance.body().unwrap();

        if is_proof_harness(tcx, instance)
            || name.contains("kani::Arbitrary")
            || name.contains("kani::Invariant")
        {
            return Some(AutoHarnessSkipReason::KaniImpl);
        }

<<<<<<< HEAD
        match (
            args.autoharness_included_patterns.is_empty(),
            args.autoharness_excluded_patterns.is_empty(),
        ) {
            // If no filters were specified, then continue.
            (true, true) => {}
            // If only --exclude-pattern was provided, filter out the function if excluded_patterns contains its name.
            (true, false) => {
                if filter_contains(&name, &args.autoharness_excluded_patterns) {
                    return Some(AutoHarnessSkipReason::UserFilter);
                }
            }
            // If only --include-pattern was provided, filter out the function if included_patterns does not contain its name.
            (false, true) => {
                if !filter_contains(&name, &args.autoharness_included_patterns) {
                    return Some(AutoHarnessSkipReason::UserFilter);
                }
            }
            // If both are specified, filter out the function if included_patterns does not contain its name.
            // Then, filter out any functions that excluded_patterns does match.
            // This order is important, since it preserves the semantics described in kani_driver::autoharness_args where exclude takes precedence over include.
            (false, false) => {
                if !filter_contains(&name, &args.autoharness_included_patterns)
                    || filter_contains(&name, &args.autoharness_excluded_patterns)
                {
                    return Some(AutoHarnessSkipReason::UserFilter);
                }
            }
=======
        if autoharness_filtered_out(&name, &included_set, &excluded_set) {
            return Some(AutoHarnessSkipReason::UserFilter);
>>>>>>> b705ac56
        }

        // Each argument of `instance` must implement Arbitrary.
        // Note that we've already filtered out generic functions, so we know that each of these arguments has a concrete type.
        let mut problematic_args = vec![];
        for (idx, arg) in body.arg_locals().iter().enumerate() {
<<<<<<< HEAD
            let kani_any_body =
                Instance::resolve(kani_any_def, &GenericArgs(vec![GenericArgKind::Type(arg.ty)]))
                    .unwrap()
                    .body()
                    .unwrap();

            let implements_arbitrary = if let TerminatorKind::Call { func, .. } =
                &kani_any_body.blocks[0].terminator.kind
            {
                if let Some((def, args)) = func.ty(body.arg_locals()).unwrap().kind().fn_def() {
                    Instance::resolve(def, args).is_ok()
                } else {
                    false
                }
            } else {
                false
            };

            if !implements_arbitrary {
=======
            let implements_arbitrary = ty_arbitrary_cache.entry(arg.ty).or_insert_with(|| {
                implements_arbitrary(arg.ty, kani_any_def)
                    || can_derive_arbitrary(arg.ty, kani_any_def)
            });

            if !(*implements_arbitrary) {
>>>>>>> b705ac56
                // Find the name of the argument by referencing var_debug_info.
                // Note that enumerate() starts at 0, while StableMIR argument_index starts at 1, hence the idx+1.
                let arg_name = body
                    .var_debug_info
                    .iter()
                    .find(|var| {
                        var.argument_index.is_some_and(|arg_idx| idx + 1 == usize::from(arg_idx))
                    })
                    .map_or("_".to_string(), |debug_info| debug_info.name.to_string());
                let arg_type = format!("{}", arg.ty);
                problematic_args.push((arg_name, arg_type))
            }
        }
        if !problematic_args.is_empty() {
            return Some(AutoHarnessSkipReason::MissingArbitraryImpl(problematic_args));
        }
        None
    };

    let mut chosen = vec![];
    let mut skipped = BTreeMap::new();

<<<<<<< HEAD
    // FIXME: ideally, this filter would be matches!(item.kind(), ItemKind::Fn), since that would allow us to generate harnesses for top-level closures,
    // c.f. https://github.com/model-checking/kani/issues/3832#issuecomment-2701671798.
    // Note that filtering closures out here is a UX choice: we could instead call skip_reason() on closures,
    // but the limitations in the linked issue would cause the user to be flooded with reports of "skipping" Kani instrumentation functions.
    // Instead, we just pretend closures don't exist in our reporting of what we did and did not verify, which has the downside of also ignoring the user's top-level closures, but those are rare.
    let crate_fns =
        stable_mir::all_local_items().into_iter().filter(|item| item.ty().kind().is_fn());

=======
>>>>>>> b705ac56
    for func in crate_fns {
        if let Some(reason) = skip_reason(func) {
            skipped.insert(func.name(), reason);
        } else {
            chosen.push(Instance::try_from(func).unwrap());
        }
    }

    (chosen, skipped)
<<<<<<< HEAD
=======
}

#[cfg(test)]
mod autoharness_filter_tests {
    use super::*;

    #[test]
    fn both_none() {
        let included = None;
        let excluded = None;
        assert!(!autoharness_filtered_out("test_fn", &included, &excluded));
    }

    #[test]
    fn only_included() {
        let included = make_regex_set(vec!["test.*".to_string()]);
        let excluded = None;

        assert!(!autoharness_filtered_out("test_fn", &included, &excluded));
        assert!(autoharness_filtered_out("other_fn", &included, &excluded));
    }

    #[test]
    fn only_excluded() {
        let included = None;
        let excluded = make_regex_set(vec!["test.*".to_string()]);

        assert!(autoharness_filtered_out("test_fn", &included, &excluded));
        assert!(!autoharness_filtered_out("other_fn", &included, &excluded));
    }

    #[test]
    fn both_matching() {
        let included = make_regex_set(vec![".*_fn".to_string()]);
        let excluded = make_regex_set(vec!["test.*".to_string()]);

        assert!(autoharness_filtered_out("test_fn", &included, &excluded));
        assert!(!autoharness_filtered_out("other_fn", &included, &excluded));
    }

    #[test]
    fn multiple_include_patterns() {
        let included = make_regex_set(vec!["test.*".to_string(), "other.*".to_string()]);
        let excluded = None;

        assert!(!autoharness_filtered_out("test_fn", &included, &excluded));
        assert!(!autoharness_filtered_out("other_fn", &included, &excluded));
        assert!(autoharness_filtered_out("different_fn", &included, &excluded));
    }

    #[test]
    fn multiple_exclude_patterns() {
        let included = None;
        let excluded = make_regex_set(vec!["test.*".to_string(), "other.*".to_string()]);

        assert!(autoharness_filtered_out("test_fn", &included, &excluded));
        assert!(autoharness_filtered_out("other_fn", &included, &excluded));
        assert!(!autoharness_filtered_out("different_fn", &included, &excluded));
    }

    #[test]
    fn exclude_precedence_identical_patterns() {
        let pattern = "test.*".to_string();
        let included = make_regex_set(vec![pattern.clone()]);
        let excluded = make_regex_set(vec![pattern]);

        assert!(autoharness_filtered_out("test_fn", &included, &excluded));
        assert!(autoharness_filtered_out("other_fn", &included, &excluded));
    }

    #[test]
    fn exclude_precedence_overlapping_patterns() {
        let included = make_regex_set(vec![".*_fn".to_string()]);
        let excluded = make_regex_set(vec!["test_.*".to_string(), "other_.*".to_string()]);

        assert!(autoharness_filtered_out("test_fn", &included, &excluded));
        assert!(autoharness_filtered_out("other_fn", &included, &excluded));
        assert!(!autoharness_filtered_out("different_fn", &included, &excluded));
    }

    #[test]
    fn exact_match() {
        let included = make_regex_set(vec!["^test_fn$".to_string()]);
        let excluded = None;

        assert!(!autoharness_filtered_out("test_fn", &included, &excluded));
        assert!(autoharness_filtered_out("test_fn_extra", &included, &excluded));
    }

    #[test]
    fn include_specific_module() {
        let included = make_regex_set(vec!["module1::.*".to_string()]);
        let excluded = None;

        assert!(!autoharness_filtered_out("module1::test_fn", &included, &excluded));
        assert!(!autoharness_filtered_out("crate::module1::test_fn", &included, &excluded));
        assert!(autoharness_filtered_out("module2::test_fn", &included, &excluded));
        assert!(autoharness_filtered_out("crate::module2::test_fn", &included, &excluded));
    }

    #[test]
    fn exclude_specific_module() {
        let included = None;
        let excluded = make_regex_set(vec![".*::internal::.*".to_string()]);

        assert!(autoharness_filtered_out("crate::internal::helper_fn", &included, &excluded));
        assert!(autoharness_filtered_out("my_crate::internal::test_fn", &included, &excluded));
        assert!(!autoharness_filtered_out("crate::public::test_fn", &included, &excluded));
    }

    #[test]
    fn test_exact_match_with_crate() {
        let included = make_regex_set(vec!["^lib::foo_function$".to_string()]);
        let excluded = None;

        assert!(!autoharness_filtered_out("lib::foo_function", &included, &excluded));
        assert!(autoharness_filtered_out("lib::foo_function_extra", &included, &excluded));
        assert!(autoharness_filtered_out("lib::other::foo_function", &included, &excluded));
        assert!(autoharness_filtered_out("other::foo_function", &included, &excluded));
        assert!(autoharness_filtered_out("foo_function", &included, &excluded));
    }

    #[test]
    fn complex_path_patterns() {
        let included = make_regex_set(vec![
            "crate::module1::.*".to_string(),
            "other_crate::tests::.*".to_string(),
        ]);
        let excluded =
            make_regex_set(vec![".*::internal::.*".to_string(), ".*::private::.*".to_string()]);

        assert!(!autoharness_filtered_out("crate::module1::test_fn", &included, &excluded));
        assert!(!autoharness_filtered_out("other_crate::tests::test_fn", &included, &excluded));
        assert!(autoharness_filtered_out(
            "crate::module1::internal::test_fn",
            &included,
            &excluded
        ));
        assert!(autoharness_filtered_out(
            "other_crate::tests::private::test_fn",
            &included,
            &excluded
        ));
        assert!(autoharness_filtered_out("crate::module2::test_fn", &included, &excluded));
    }

    #[test]
    fn crate_specific_filtering() {
        let included = make_regex_set(vec!["my_crate::.*".to_string()]);
        let excluded = make_regex_set(vec!["other_crate::.*".to_string()]);

        assert!(!autoharness_filtered_out("my_crate::test_fn", &included, &excluded));
        assert!(!autoharness_filtered_out("my_crate::module::test_fn", &included, &excluded));
        assert!(autoharness_filtered_out("other_crate::test_fn", &included, &excluded));
        assert!(autoharness_filtered_out("third_crate::test_fn", &included, &excluded));
    }

    #[test]
    fn root_crate_paths() {
        let included = make_regex_set(vec!["^crate::.*".to_string()]);
        let excluded = None;

        assert!(!autoharness_filtered_out("crate::test_fn", &included, &excluded));
        assert!(autoharness_filtered_out("other_crate::test_fn", &included, &excluded));
        assert!(autoharness_filtered_out("test_fn", &included, &excluded));
    }

    #[test]
    fn impl_paths_with_spaces() {
        let included = make_regex_set(vec!["num::<impl.i8>::wrapping_.*".to_string()]);
        let excluded = None;

        assert!(!autoharness_filtered_out("num::<impl i8>::wrapping_sh", &included, &excluded));
        assert!(!autoharness_filtered_out("num::<impl i8>::wrapping_add", &included, &excluded));
        assert!(autoharness_filtered_out("num::<impl i16>::wrapping_sh", &included, &excluded));
    }
>>>>>>> b705ac56
}<|MERGE_RESOLUTION|>--- conflicted
+++ resolved
@@ -18,29 +18,18 @@
 use crate::kani_middle::stubbing::{check_compatibility, harness_stub_map};
 use crate::kani_middle::{can_derive_arbitrary, implements_arbitrary};
 use crate::kani_queries::QueryDb;
-<<<<<<< HEAD
-=======
 use fxhash::FxHashMap;
->>>>>>> b705ac56
 use kani_metadata::{
     ArtifactType, AssignsContract, AutoHarnessMetadata, AutoHarnessSkipReason, HarnessKind,
     HarnessMetadata, KaniMetadata,
 };
-<<<<<<< HEAD
-=======
 use regex::RegexSet;
->>>>>>> b705ac56
 use rustc_hir::def_id::DefId;
 use rustc_middle::ty::TyCtxt;
 use rustc_session::config::OutputType;
 use rustc_smir::rustc_internal;
-<<<<<<< HEAD
-use stable_mir::mir::{TerminatorKind, mono::Instance};
-use stable_mir::ty::{FnDef, GenericArgKind, GenericArgs, IndexedVal, RigidTy, TyKind};
-=======
 use stable_mir::mir::mono::Instance;
 use stable_mir::ty::{FnDef, GenericArgKind, GenericArgs, IndexedVal, RigidTy, Ty, TyKind};
->>>>>>> b705ac56
 use stable_mir::{CrateDef, CrateItem};
 use std::collections::{BTreeMap, BTreeSet, HashMap, HashSet};
 use std::fs::File;
@@ -370,8 +359,6 @@
         .collect::<HashMap<_, _>>()
 }
 
-<<<<<<< HEAD
-=======
 fn make_regex_set(patterns: Vec<String>) -> Option<RegexSet> {
     if patterns.is_empty() {
         None
@@ -395,7 +382,6 @@
     !included || excluded
 }
 
->>>>>>> b705ac56
 /// Partition every function in the crate into (chosen, skipped), where `chosen` is a vector of the Instances for which we'll generate automatic harnesses,
 /// and `skipped` is a map of function names to the reason why we skipped them.
 fn automatic_harness_partition(
@@ -404,15 +390,6 @@
     crate_name: &str,
     kani_any_def: FnDef,
 ) -> (Vec<Instance>, BTreeMap<String, AutoHarnessSkipReason>) {
-<<<<<<< HEAD
-    // If `filter_list` contains `name`, either as an exact match or a substring.
-    let filter_contains = |name: &str, filter_list: &[String]| -> bool {
-        filter_list.iter().any(|filter_name| name.contains(filter_name))
-    };
-
-    // If `func` is not eligible for an automatic harness, return the reason why; if it is eligible, return None.
-    let skip_reason = |fn_item: CrateItem| -> Option<AutoHarnessSkipReason> {
-=======
     let crate_fns =
         stable_mir::all_local_items().into_iter().filter(|item| item.ty().kind().is_fn());
 
@@ -426,7 +403,6 @@
     // Note that we only return one reason for ineligiblity, when there could be multiple;
     // we can revisit this implementation choice in the future if users request more verbose output.
     let mut skip_reason = |fn_item: CrateItem| -> Option<AutoHarnessSkipReason> {
->>>>>>> b705ac56
         if KaniAttributes::for_def_id(tcx, fn_item.def_id()).is_kani_instrumentation() {
             return Some(AutoHarnessSkipReason::KaniImpl);
         }
@@ -453,73 +429,20 @@
             return Some(AutoHarnessSkipReason::KaniImpl);
         }
 
-<<<<<<< HEAD
-        match (
-            args.autoharness_included_patterns.is_empty(),
-            args.autoharness_excluded_patterns.is_empty(),
-        ) {
-            // If no filters were specified, then continue.
-            (true, true) => {}
-            // If only --exclude-pattern was provided, filter out the function if excluded_patterns contains its name.
-            (true, false) => {
-                if filter_contains(&name, &args.autoharness_excluded_patterns) {
-                    return Some(AutoHarnessSkipReason::UserFilter);
-                }
-            }
-            // If only --include-pattern was provided, filter out the function if included_patterns does not contain its name.
-            (false, true) => {
-                if !filter_contains(&name, &args.autoharness_included_patterns) {
-                    return Some(AutoHarnessSkipReason::UserFilter);
-                }
-            }
-            // If both are specified, filter out the function if included_patterns does not contain its name.
-            // Then, filter out any functions that excluded_patterns does match.
-            // This order is important, since it preserves the semantics described in kani_driver::autoharness_args where exclude takes precedence over include.
-            (false, false) => {
-                if !filter_contains(&name, &args.autoharness_included_patterns)
-                    || filter_contains(&name, &args.autoharness_excluded_patterns)
-                {
-                    return Some(AutoHarnessSkipReason::UserFilter);
-                }
-            }
-=======
         if autoharness_filtered_out(&name, &included_set, &excluded_set) {
             return Some(AutoHarnessSkipReason::UserFilter);
->>>>>>> b705ac56
         }
 
         // Each argument of `instance` must implement Arbitrary.
         // Note that we've already filtered out generic functions, so we know that each of these arguments has a concrete type.
         let mut problematic_args = vec![];
         for (idx, arg) in body.arg_locals().iter().enumerate() {
-<<<<<<< HEAD
-            let kani_any_body =
-                Instance::resolve(kani_any_def, &GenericArgs(vec![GenericArgKind::Type(arg.ty)]))
-                    .unwrap()
-                    .body()
-                    .unwrap();
-
-            let implements_arbitrary = if let TerminatorKind::Call { func, .. } =
-                &kani_any_body.blocks[0].terminator.kind
-            {
-                if let Some((def, args)) = func.ty(body.arg_locals()).unwrap().kind().fn_def() {
-                    Instance::resolve(def, args).is_ok()
-                } else {
-                    false
-                }
-            } else {
-                false
-            };
-
-            if !implements_arbitrary {
-=======
             let implements_arbitrary = ty_arbitrary_cache.entry(arg.ty).or_insert_with(|| {
                 implements_arbitrary(arg.ty, kani_any_def)
                     || can_derive_arbitrary(arg.ty, kani_any_def)
             });
 
             if !(*implements_arbitrary) {
->>>>>>> b705ac56
                 // Find the name of the argument by referencing var_debug_info.
                 // Note that enumerate() starts at 0, while StableMIR argument_index starts at 1, hence the idx+1.
                 let arg_name = body
@@ -542,17 +465,6 @@
     let mut chosen = vec![];
     let mut skipped = BTreeMap::new();
 
-<<<<<<< HEAD
-    // FIXME: ideally, this filter would be matches!(item.kind(), ItemKind::Fn), since that would allow us to generate harnesses for top-level closures,
-    // c.f. https://github.com/model-checking/kani/issues/3832#issuecomment-2701671798.
-    // Note that filtering closures out here is a UX choice: we could instead call skip_reason() on closures,
-    // but the limitations in the linked issue would cause the user to be flooded with reports of "skipping" Kani instrumentation functions.
-    // Instead, we just pretend closures don't exist in our reporting of what we did and did not verify, which has the downside of also ignoring the user's top-level closures, but those are rare.
-    let crate_fns =
-        stable_mir::all_local_items().into_iter().filter(|item| item.ty().kind().is_fn());
-
-=======
->>>>>>> b705ac56
     for func in crate_fns {
         if let Some(reason) = skip_reason(func) {
             skipped.insert(func.name(), reason);
@@ -562,8 +474,6 @@
     }
 
     (chosen, skipped)
-<<<<<<< HEAD
-=======
 }
 
 #[cfg(test)]
@@ -740,5 +650,4 @@
         assert!(!autoharness_filtered_out("num::<impl i8>::wrapping_add", &included, &excluded));
         assert!(autoharness_filtered_out("num::<impl i16>::wrapping_sh", &included, &excluded));
     }
->>>>>>> b705ac56
 }