--- conflicted
+++ resolved
@@ -19,13 +19,8 @@
 use crate::kani_queries::QueryDb;
 use fxhash::{FxHashMap, FxHashSet};
 use kani_metadata::{
-<<<<<<< HEAD
     ArtifactType, AssignsContract, AutoHarnessMetadata, AutoHarnessSkipReason, HarnessMetadata,
-    KaniMetadata,
-=======
-    ArtifactType, AssignsContract, AutoHarnessMetadata, AutoHarnessSkipReason, HarnessKind,
-    HarnessMetadata, KaniMetadata, find_proof_harnesses,
->>>>>>> 40586255
+    KaniMetadata, find_proof_harnesses,
 };
 use regex::RegexSet;
 use rustc_hir::def_id::DefId;
