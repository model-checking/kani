// Copyright Kani Contributors
// SPDX-License-Identifier: Apache-2.0 OR MIT
//! This module contains code that are backend agnostic. For example, MIR analysis
//! and transformations.

use std::collections::HashSet;

use crate::kani_queries::QueryDb;
use rustc_hir::{def::DefKind, def_id::LOCAL_CRATE};
use rustc_middle::span_bug;
use rustc_middle::ty::layout::{
    FnAbiError, FnAbiOf, FnAbiOfHelpers, FnAbiRequest, HasParamEnv, HasTyCtxt, LayoutError,
    LayoutOfHelpers, TyAndLayout,
};
use rustc_middle::ty::{self, Instance as InstanceInternal, Ty as TyInternal, TyCtxt};
use rustc_smir::rustc_internal;
use rustc_span::source_map::respan;
use rustc_span::Span;
use rustc_target::abi::call::FnAbi;
use rustc_target::abi::{HasDataLayout, TargetDataLayout};
<<<<<<< HEAD
use stable_mir::mir::mono::{Instance, MonoItem};
use stable_mir::ty::{FnDef, RigidTy, Span as SpanStable, Ty, TyKind};
use stable_mir::visitor::{Visitable, Visitor as TyVisitor};
use stable_mir::CrateDef;
use std::fs::File;
use std::io::BufWriter;
use std::io::Write;
use std::ops::ControlFlow;
=======
use stable_mir::mir::mono::MonoItem;
use stable_mir::ty::{FnDef, RigidTy, Span as SpanStable, TyKind};
use stable_mir::CrateDef;
>>>>>>> 7ad4d1cc

use self::attributes::KaniAttributes;

pub mod analysis;
pub mod attributes;
pub mod codegen_units;
pub mod coercion;
mod intrinsics;
pub mod metadata;
pub mod provide;
pub mod reachability;
pub mod resolve;
pub mod stubbing;
pub mod transform;

/// Check that all crate items are supported and there's no misconfiguration.
/// This method will exhaustively print any error / warning and it will abort at the end if any
/// error was found.
pub fn check_crate_items(tcx: TyCtxt, ignore_asm: bool) {
    let krate = tcx.crate_name(LOCAL_CRATE);
    for item in tcx.hir().items() {
        let def_id = item.owner_id.def_id.to_def_id();
        KaniAttributes::for_item(tcx, def_id).check_attributes();
        if tcx.def_kind(def_id) == DefKind::GlobalAsm {
            if !ignore_asm {
                let error_msg = format!(
                    "Crate {krate} contains global ASM, which is not supported by Kani. Rerun with \
                    `--enable-unstable --ignore-global-asm` to suppress this error \
                    (**Verification results may be impacted**).",
                );
                tcx.dcx().err(error_msg);
            } else {
                tcx.dcx().warn(format!(
                    "Ignoring global ASM in crate {krate}. Verification results may be impacted.",
                ));
            }
        }
    }
    tcx.dcx().abort_if_errors();
}

/// Traverse the type definition to see if the type contains interior mutability.
///
/// See <https://doc.rust-lang.org/reference/interior-mutability.html> for more details.
pub fn is_interior_mut(tcx: TyCtxt, ty: Ty) -> bool {
    let mut visitor = FindUnsafeCell { tcx };
    visitor.visit_ty(&ty) == ControlFlow::Break(())
}

struct FindUnsafeCell<'tcx> {
    tcx: TyCtxt<'tcx>,
}

impl<'tcx> TyVisitor for FindUnsafeCell<'tcx> {
    type Break = ();
    fn visit_ty(&mut self, ty: &Ty) -> ControlFlow<Self::Break> {
        match ty.kind() {
            TyKind::RigidTy(RigidTy::Adt(def, _))
                if rustc_internal::internal(self.tcx, def).is_unsafe_cell() =>
            {
                ControlFlow::Break(())
            }
            TyKind::RigidTy(RigidTy::Ref(..) | RigidTy::RawPtr(..)) => {
                // We only care about the current memory space.
                ControlFlow::Continue(())
            }
            _ => ty.super_visit(self),
        }
    }
}

/// Check that all given items are supported and there's no misconfiguration.
/// This method will exhaustively print any error / warning and it will abort at the end if any
/// error was found.
pub fn check_reachable_items(tcx: TyCtxt, queries: &QueryDb, items: &[MonoItem]) {
    // Avoid printing the same error multiple times for different instantiations of the same item.
    let mut def_ids = HashSet::new();
    for item in items.iter().filter(|i| matches!(i, MonoItem::Fn(..) | MonoItem::Static(..))) {
        let def_id = match item {
            MonoItem::Fn(instance) => instance.def.def_id(),
            MonoItem::Static(def) => def.def_id(),
            MonoItem::GlobalAsm(_) => {
                unreachable!()
            }
        };
        if !def_ids.contains(&def_id) {
            // Check if any unstable attribute was reached.
            KaniAttributes::for_def_id(tcx, def_id)
                .check_unstable_features(&queries.args().unstable_features);
            def_ids.insert(def_id);
        }
    }
    tcx.dcx().abort_if_errors();
}

<<<<<<< HEAD
/// Print MIR for the reachable items if the `--emit mir` option was provided to rustc.
pub fn dump_mir_items(
    tcx: TyCtxt,
    transformer: &mut BodyTransformation,
    items: &[MonoItem],
    output: &Path,
) {
    /// Convert MonoItem into a DefId.
    /// Skip stuff that we cannot generate the MIR items.
    fn get_instance(item: &MonoItem) -> Option<Instance> {
        match item {
            // Exclude FnShims and others that cannot be dumped.
            MonoItem::Fn(instance) => Some(*instance),
            MonoItem::Static(def) => {
                let instance: Instance = (*def).into();
                instance.has_body().then_some(instance)
            }
            MonoItem::GlobalAsm(_) => None,
        }
    }

    if tcx.sess.opts.output_types.contains_key(&OutputType::Mir) {
        // Create output buffer.
        let out_file = File::create(output).unwrap();
        let mut writer = BufWriter::new(out_file);

        // Dump the static allocations
        for static_def in items
            .iter()
            .filter_map(|item| if let MonoItem::Static(def) = item { Some(def) } else { None })
        {
            let symbol_name = Instance::from(*static_def).mangled_name();
            writeln!(writer, "// Item: {} ({})", static_def.name(), symbol_name).unwrap();
            let alloc = static_def.eval_initializer().unwrap();
            writeln!(writer, "{alloc:?}").unwrap();
        }

        // For each def_id, dump their MIR
        for instance in items.iter().filter_map(get_instance) {
            writeln!(writer, "// Item: {} ({})", instance.name(), instance.mangled_name()).unwrap();
            let body = transformer.body(tcx, instance);
            let _ = body.dump(&mut writer, &instance.name());
        }
    }
}

=======
>>>>>>> 7ad4d1cc
/// Structure that represents the source location of a definition.
/// TODO: Use `InternedString` once we move it out of the cprover_bindings.
/// <https://github.com/model-checking/kani/issues/2435>
pub struct SourceLocation {
    pub filename: String,
    pub start_line: usize,
    #[allow(dead_code)]
    pub start_col: usize, // set, but not currently used in Goto output
    pub end_line: usize,
    #[allow(dead_code)]
    pub end_col: usize, // set, but not currently used in Goto output
}

impl SourceLocation {
    pub fn new(span: SpanStable) -> Self {
        let loc = span.get_lines();
        let filename = span.get_filename().to_string();
        let start_line = loc.start_line;
        let start_col = loc.start_col;
        let end_line = loc.end_line;
        let end_col = loc.end_col;
        SourceLocation { filename, start_line, start_col, end_line, end_col }
    }
}

/// Get the FnAbi of a given instance with no extra variadic arguments.
/// TODO: Get rid of this. Use instance.fn_abi() instead.
/// <https://github.com/model-checking/kani/issues/1365>
pub fn fn_abi<'tcx>(
    tcx: TyCtxt<'tcx>,
    instance: InstanceInternal<'tcx>,
) -> &'tcx FnAbi<'tcx, TyInternal<'tcx>> {
    let helper = CompilerHelpers { tcx };
    helper.fn_abi_of_instance(instance, ty::List::empty())
}

struct CompilerHelpers<'tcx> {
    tcx: TyCtxt<'tcx>,
}

impl<'tcx> HasParamEnv<'tcx> for CompilerHelpers<'tcx> {
    fn param_env(&self) -> ty::ParamEnv<'tcx> {
        ty::ParamEnv::reveal_all()
    }
}

impl<'tcx> HasTyCtxt<'tcx> for CompilerHelpers<'tcx> {
    fn tcx(&self) -> TyCtxt<'tcx> {
        self.tcx
    }
}

impl<'tcx> HasDataLayout for CompilerHelpers<'tcx> {
    fn data_layout(&self) -> &TargetDataLayout {
        self.tcx.data_layout()
    }
}

impl<'tcx> LayoutOfHelpers<'tcx> for CompilerHelpers<'tcx> {
    type LayoutOfResult = TyAndLayout<'tcx>;

    #[inline]
    fn handle_layout_err(&self, err: LayoutError<'tcx>, span: Span, ty: TyInternal<'tcx>) -> ! {
        span_bug!(span, "failed to get layout for `{}`: {}", ty, err)
    }
}

/// Implement error handling for extracting function ABI information.
impl<'tcx> FnAbiOfHelpers<'tcx> for CompilerHelpers<'tcx> {
    type FnAbiOfResult = &'tcx FnAbi<'tcx, TyInternal<'tcx>>;

    #[inline]
    fn handle_fn_abi_err(
        &self,
        err: FnAbiError<'tcx>,
        span: Span,
        fn_abi_request: FnAbiRequest<'tcx>,
    ) -> ! {
        if let FnAbiError::Layout(LayoutError::SizeOverflow(_)) = err {
            self.tcx.dcx().emit_fatal(respan(span, err))
        } else {
            match fn_abi_request {
                FnAbiRequest::OfFnPtr { sig, extra_args } => {
                    span_bug!(
                        span,
                        "Error: {err:?}\n while running `fn_abi_of_fn_ptr. ({sig}, {extra_args:?})`",
                    );
                }
                FnAbiRequest::OfInstance { instance, extra_args } => {
                    span_bug!(
                        span,
                        "Error: {err:?}\n while running `fn_abi_of_instance. ({instance}, {extra_args:?})`",
                    );
                }
            }
        }
    }
}

/// Find an instance of a function from the given crate that has been annotated with `diagnostic`
/// item.
fn find_fn_def(tcx: TyCtxt, diagnostic: &str) -> Option<FnDef> {
    let attr_id = tcx
        .all_diagnostic_items(())
        .name_to_id
        .get(&rustc_span::symbol::Symbol::intern(diagnostic))?;
    let TyKind::RigidTy(RigidTy::FnDef(def, _)) =
        rustc_internal::stable(tcx.type_of(attr_id)).value.kind()
    else {
        return None;
    };
    Some(def)
}<|MERGE_RESOLUTION|>--- conflicted
+++ resolved
@@ -18,20 +18,12 @@
 use rustc_span::Span;
 use rustc_target::abi::call::FnAbi;
 use rustc_target::abi::{HasDataLayout, TargetDataLayout};
-<<<<<<< HEAD
-use stable_mir::mir::mono::{Instance, MonoItem};
+use stable_mir::mir::mono::MonoItem;
 use stable_mir::ty::{FnDef, RigidTy, Span as SpanStable, Ty, TyKind};
 use stable_mir::visitor::{Visitable, Visitor as TyVisitor};
 use stable_mir::CrateDef;
-use std::fs::File;
-use std::io::BufWriter;
-use std::io::Write;
 use std::ops::ControlFlow;
-=======
-use stable_mir::mir::mono::MonoItem;
-use stable_mir::ty::{FnDef, RigidTy, Span as SpanStable, TyKind};
-use stable_mir::CrateDef;
->>>>>>> 7ad4d1cc
+
 
 use self::attributes::KaniAttributes;
 
@@ -127,55 +119,6 @@
     tcx.dcx().abort_if_errors();
 }
 
-<<<<<<< HEAD
-/// Print MIR for the reachable items if the `--emit mir` option was provided to rustc.
-pub fn dump_mir_items(
-    tcx: TyCtxt,
-    transformer: &mut BodyTransformation,
-    items: &[MonoItem],
-    output: &Path,
-) {
-    /// Convert MonoItem into a DefId.
-    /// Skip stuff that we cannot generate the MIR items.
-    fn get_instance(item: &MonoItem) -> Option<Instance> {
-        match item {
-            // Exclude FnShims and others that cannot be dumped.
-            MonoItem::Fn(instance) => Some(*instance),
-            MonoItem::Static(def) => {
-                let instance: Instance = (*def).into();
-                instance.has_body().then_some(instance)
-            }
-            MonoItem::GlobalAsm(_) => None,
-        }
-    }
-
-    if tcx.sess.opts.output_types.contains_key(&OutputType::Mir) {
-        // Create output buffer.
-        let out_file = File::create(output).unwrap();
-        let mut writer = BufWriter::new(out_file);
-
-        // Dump the static allocations
-        for static_def in items
-            .iter()
-            .filter_map(|item| if let MonoItem::Static(def) = item { Some(def) } else { None })
-        {
-            let symbol_name = Instance::from(*static_def).mangled_name();
-            writeln!(writer, "// Item: {} ({})", static_def.name(), symbol_name).unwrap();
-            let alloc = static_def.eval_initializer().unwrap();
-            writeln!(writer, "{alloc:?}").unwrap();
-        }
-
-        // For each def_id, dump their MIR
-        for instance in items.iter().filter_map(get_instance) {
-            writeln!(writer, "// Item: {} ({})", instance.name(), instance.mangled_name()).unwrap();
-            let body = transformer.body(tcx, instance);
-            let _ = body.dump(&mut writer, &instance.name());
-        }
-    }
-}
-
-=======
->>>>>>> 7ad4d1cc
 /// Structure that represents the source location of a definition.
 /// TODO: Use `InternedString` once we move it out of the cprover_bindings.
 /// <https://github.com/model-checking/kani/issues/2435>
