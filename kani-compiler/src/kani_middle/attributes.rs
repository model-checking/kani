// Copyright Kani Contributors
// SPDX-License-Identifier: Apache-2.0 OR MIT
//! This module contains code for processing Rust attributes (like `kani::proof`).

use std::collections::{BTreeMap, HashSet};

use kani_metadata::{CbmcSolver, HarnessAttributes, HarnessKind, Stub};
use quote::ToTokens;
use rustc_ast::{
    AttrArgs, AttrArgsEq, AttrKind, Attribute, ExprKind, LitKind, MetaItem, MetaItemKind, attr,
};
use rustc_errors::ErrorGuaranteed;
use rustc_hir::{def::DefKind, def_id::DefId};
use rustc_middle::ty::{Instance, TyCtxt, TyKind};
use rustc_session::Session;
use rustc_smir::rustc_internal;
use rustc_span::{Span, Symbol};
use stable_mir::crate_def::Attribute as AttributeStable;
use stable_mir::mir::mono::Instance as InstanceStable;
use stable_mir::{CrateDef, DefId as StableDefId, Symbol as SymbolStable};
use std::str::FromStr;
use strum_macros::{AsRefStr, EnumString};
use syn::parse::Parser;
use syn::punctuated::Punctuated;
use syn::{Expr, ExprLit, Lit, PathSegment, TypePath};

use super::resolve::{FnResolution, ResolveError, resolve_fn, resolve_fn_path};
use tracing::{debug, trace};

#[derive(Debug, Clone, Copy, AsRefStr, EnumString, PartialEq, Eq, PartialOrd, Ord)]
#[strum(serialize_all = "snake_case")]
enum KaniAttributeKind {
    Proof,
    ShouldPanic,
    Solver,
    Stub,
    /// Attribute used to mark unstable APIs.
    Unstable,
    Unwind,
    /// A sound [`Self::Stub`] that replaces a function by a stub generated from
    /// its contract.
    StubVerified,
    /// A harness, similar to [`Self::Proof`], but for checking a function
    /// contract, e.g. the contract check is substituted for the target function
    /// before the the verification runs.
    ProofForContract,
    /// Attribute on a function with a contract that identifies the code
    /// implementing the check for this contract.
    CheckedWith,
    /// Internal attribute of the contracts implementation that identifies the
    /// name of the function which was generated as the sound stub from the
    /// contract of this function.
    ReplacedWith,
    /// Attribute on a function with a contract that identifies the code
    /// implementing the recursive check for the harness.
    RecursionCheck,
    /// Attribute on a function that was auto-generated from expanding a
    /// function contract.
    IsContractGenerated,
    /// A function with contract expanded to include the write set as arguments.
    ///
    /// Contains the original body of the contracted function. The signature is
    /// expanded with additional pointer arguments that are not used in the function
    /// but referenced by the `modifies` annotation.
    ModifiesWrapper,
    /// Attribute used to mark contracts for functions with recursion.
    /// We use this attribute to properly instantiate `kani::any_modifies` in
    /// cases when recursion is present given our contracts instrumentation.
    Recursion,
    /// Attribute used to mark the static variable used for tracking recursion check.
    RecursionTracker,
    /// Generic marker that can be used to mark functions so this list doesn't have to keep growing.
    /// This takes a key which is the marker.
    FnMarker,
    /// Used to mark functions where generating automatic pointer checks should be disabled. This is
    /// used later to automatically attach pragma statements to locations.
    DisableChecks,
}

impl KaniAttributeKind {
    /// Returns whether an item is only relevant for harnesses.
    pub fn is_harness_only(self) -> bool {
        match self {
            KaniAttributeKind::Proof
            | KaniAttributeKind::ShouldPanic
            | KaniAttributeKind::Solver
            | KaniAttributeKind::Stub
            | KaniAttributeKind::ProofForContract
            | KaniAttributeKind::StubVerified
            | KaniAttributeKind::Unwind => true,
            KaniAttributeKind::Unstable
            | KaniAttributeKind::FnMarker
            | KaniAttributeKind::Recursion
            | KaniAttributeKind::RecursionTracker
            | KaniAttributeKind::ReplacedWith
            | KaniAttributeKind::RecursionCheck
            | KaniAttributeKind::CheckedWith
            | KaniAttributeKind::ModifiesWrapper
            | KaniAttributeKind::IsContractGenerated
            | KaniAttributeKind::DisableChecks => false,
        }
    }

    /// Is this an "active" function contract attribute? This means it is
    /// part of the function contract interface *and* it implies that a contract
    /// will be used (stubbed or checked) in some way, thus requiring that the
    /// user activate the unstable feature.
    ///
    /// If we find an "inactive" contract attribute we chose not to error,
    /// because it wouldn't have any effect anyway.
    pub fn demands_function_contract_use(self) -> bool {
        matches!(self, KaniAttributeKind::ProofForContract)
    }
}

/// Bundles together common data used when evaluating the attributes of a given
/// function.
#[derive(Clone)]
pub struct KaniAttributes<'tcx> {
    /// Rustc type context/queries
    tcx: TyCtxt<'tcx>,
    /// The function which these attributes decorate.
    item: DefId,
    /// All attributes we found in raw format.
    map: BTreeMap<KaniAttributeKind, Vec<&'tcx Attribute>>,
}

#[derive(Clone, Debug)]
/// Bundle contract attributes for a function annotated with contracts.
pub struct ContractAttributes {
    /// Whether the contract was marked with #[recursion] attribute.
    pub has_recursion: bool,
    /// The name of the contract recursion check.
    pub recursion_check: Symbol,
    /// The name of the contract check.
    pub checked_with: Symbol,
    /// The name of the contract replacement.
    pub replaced_with: Symbol,
    /// The name of the inner check used to modify clauses.
    pub modifies_wrapper: Symbol,
}

impl std::fmt::Debug for KaniAttributes<'_> {
    fn fmt(&self, f: &mut std::fmt::Formatter<'_>) -> std::fmt::Result {
        f.debug_struct("KaniAttributes")
            .field("item", &self.tcx.def_path_debug_str(self.item))
            .field("map", &self.map)
            .finish()
    }
}

impl<'tcx> KaniAttributes<'tcx> {
    /// Perform preliminary parsing and checking for the attributes on this
    /// function
    pub fn for_instance(tcx: TyCtxt<'tcx>, instance: InstanceStable) -> Self {
        KaniAttributes::for_def_id(tcx, instance.def.def_id())
    }

    /// Look up the attributes by a stable MIR DefID
    pub fn for_def_id(tcx: TyCtxt<'tcx>, def_id: StableDefId) -> Self {
        KaniAttributes::for_item(tcx, rustc_internal::internal(tcx, def_id))
    }

    pub fn for_item(tcx: TyCtxt<'tcx>, def_id: DefId) -> Self {
        let all_attributes = tcx.get_attrs_unchecked(def_id);
        let map = all_attributes.iter().fold(
            <BTreeMap<KaniAttributeKind, Vec<&'tcx Attribute>>>::default(),
            |mut result, attribute| {
                // Get the string the appears after "kanitool::" in each attribute string.
                // Ex - "proof" | "unwind" etc.
                if let Some(kind) = attr_kind(tcx, attribute) {
                    result.entry(kind).or_default().push(attribute)
                }
                result
            },
        );
        Self { map, tcx, item: def_id }
    }

    /// Expect that at most one attribute of this kind exists on the function
    /// and return it.
    fn expect_maybe_one(&self, kind: KaniAttributeKind) -> Option<&'tcx Attribute> {
        match self.map.get(&kind)?.as_slice() {
            [one] => Some(one),
            _ => {
                self.tcx.dcx().err(format!(
                    "Too many {} attributes on {}, expected 0 or 1",
                    kind.as_ref(),
                    self.tcx.def_path_debug_str(self.item)
                ));
                None
            }
        }
    }

    /// Parse, extract and resolve the target of `stub_verified(TARGET)`. The
    /// returned `Symbol` and `DefId` are respectively the name and id of
    /// `TARGET`. The `Span` is that of the contents of the attribute and used
    /// for error reporting.
    ///
    /// Any error is emitted and the attribute is filtered out.
    pub fn interpret_stub_verified_attribute(&self) -> Vec<(Symbol, DefId, Span)> {
        self.map
            .get(&KaniAttributeKind::StubVerified)
            .map_or([].as_slice(), Vec::as_slice)
            .iter()
            .filter_map(|attr| {
                let name = expect_key_string_value(self.tcx.sess, attr).ok()?;
                let def = self
                    .resolve_from_mod(name.as_str())
                    .map_err(|e| {
                        self.tcx.dcx().span_err(
                            attr.span,
                            format!(
                                "Failed to resolve replacement function {}: {e}",
                                name.as_str()
                            ),
                        )
                    })
                    .ok()?;
                Some((name, def, attr.span))
            })
            .collect()
    }

    pub(crate) fn has_recursion(&self) -> bool {
        self.map.contains_key(&KaniAttributeKind::Recursion)
    }

    /// Parse and extract the `proof_for_contract(TARGET)` attribute. The
    /// returned symbol and DefId are respectively the name and id of `TARGET`,
    /// the span in the span for the attribute (contents).
    ///
    /// In the case of an error, this function will emit the error and return `None`.
    pub(crate) fn interpret_for_contract_attribute(&self) -> Option<(Symbol, DefId, Span)> {
        self.expect_maybe_one(KaniAttributeKind::ProofForContract).and_then(|target| {
            let name = expect_key_string_value(self.tcx.sess, target).ok()?;
            self.resolve_from_mod(name.as_str())
                .map(|ok| (name, ok, target.span))
                .map_err(|resolve_err| {
                    self.tcx.dcx().span_err(
                        target.span,
                        format!(
                            "Failed to resolve checking function {} because {resolve_err}",
                            name.as_str()
                        ),
                    )
                })
                .ok()
        })
    }

    pub fn proof_for_contract(&self) -> Option<Result<Symbol, ErrorGuaranteed>> {
        self.expect_maybe_one(KaniAttributeKind::ProofForContract)
            .map(|target| expect_key_string_value(self.tcx.sess, target))
    }

    /// Extract the name of the local that represents this function's contract is
    /// checked with (if any).
    ///
    /// `None` indicates this function does not use a contract, or an error was found.
    /// Note that the error will already be emitted, so we don't return an error.
    pub fn contract_attributes(&self) -> Option<ContractAttributes> {
        let has_recursion = self.has_recursion();
        let recursion_check = self.attribute_value(KaniAttributeKind::RecursionCheck);
        let checked_with = self.attribute_value(KaniAttributeKind::CheckedWith);
        let replace_with = self.attribute_value(KaniAttributeKind::ReplacedWith);
        let modifies_wrapper = self.attribute_value(KaniAttributeKind::ModifiesWrapper);

        let total = recursion_check
            .iter()
            .chain(&checked_with)
            .chain(&replace_with)
            .chain(&modifies_wrapper)
            .count();
        if total != 0 && total != 4 {
            self.tcx.sess.dcx().err(format!(
                "Failed to parse contract instrumentation tags in function `{}`.\
                Expected `4` attributes, but was only able to process `{total}`",
                self.tcx.def_path_str(self.item)
            ));
        }
        Some(ContractAttributes {
            has_recursion,
            recursion_check: recursion_check?,
            checked_with: checked_with?,
            replaced_with: replace_with?,
            modifies_wrapper: modifies_wrapper?,
        })
    }

    /// Return a function marker if any.
    pub fn fn_marker(&self) -> Option<Symbol> {
        self.attribute_value(KaniAttributeKind::FnMarker)
    }

    /// Check if function is annotated with any contract attribute.
    pub fn has_contract(&self) -> bool {
        self.map.contains_key(&KaniAttributeKind::CheckedWith)
    }

    /// Resolve a path starting from this item's module context.
    fn resolve_from_mod(&self, path_str: &str) -> Result<DefId, ResolveError<'tcx>> {
        resolve_fn(
            self.tcx,
            self.tcx.parent_module_from_def_id(self.item.expect_local()).to_local_def_id(),
            path_str,
        )
    }

    /// Check that all attributes assigned to an item is valid.
    /// Errors will be added to the session. Invoke self.tcx.sess.abort_if_errors() to terminate
    /// the session and emit all errors found.
    pub(super) fn check_attributes(&self) {
        // Check that all attributes are correctly used and well formed.
        let is_harness = self.is_proof_harness();
        for (&kind, attrs) in self.map.iter() {
            let local_error = |msg| self.tcx.dcx().span_err(attrs[0].span, msg);

            if !is_harness && kind.is_harness_only() {
                local_error(format!(
                    "the `{}` attribute also requires the `#[kani::proof]` attribute",
                    kind.as_ref()
                ));
            }
            match kind {
                KaniAttributeKind::ShouldPanic => {
                    expect_single(self.tcx, kind, &attrs);
                    attrs.iter().for_each(|attr| {
                        expect_no_args(self.tcx, kind, attr);
                    })
                }
                KaniAttributeKind::Recursion => {
                    expect_single(self.tcx, kind, &attrs);
                    attrs.iter().for_each(|attr| {
                        expect_no_args(self.tcx, kind, attr);
                    })
                }
                KaniAttributeKind::Solver => {
                    expect_single(self.tcx, kind, &attrs);
                    attrs.iter().for_each(|attr| {
                        parse_solver(self.tcx, attr);
                    })
                }
                KaniAttributeKind::Stub => {
                    parse_stubs(self.tcx, self.item, attrs);
                }
                KaniAttributeKind::Unwind => {
                    expect_single(self.tcx, kind, &attrs);
                    attrs.iter().for_each(|attr| {
                        parse_unwind(self.tcx, attr);
                    })
                }
                KaniAttributeKind::Proof => {
                    if self.map.contains_key(&KaniAttributeKind::ProofForContract) {
                        local_error(
                            "`proof` and `proof_for_contract` may not be used on the same function.".to_string(),
                        );
                    }
                    expect_single(self.tcx, kind, &attrs);
                    attrs.iter().for_each(|attr| self.check_proof_attribute(kind, attr))
                }
                KaniAttributeKind::Unstable => attrs.iter().for_each(|attr| {
                    let _ = UnstableAttribute::try_from(*attr).map_err(|err| err.report(self.tcx));
                }),
                KaniAttributeKind::ProofForContract => {
                    if self.map.contains_key(&KaniAttributeKind::Proof) {
                        local_error(
                            "`proof` and `proof_for_contract` may not be used on the same function.".to_string(),
                        );
                    }
                    expect_single(self.tcx, kind, &attrs);
                    attrs.iter().for_each(|attr| self.check_proof_attribute(kind, attr))
                }
                KaniAttributeKind::StubVerified => {
                    expect_single(self.tcx, kind, &attrs);
                }
                KaniAttributeKind::FnMarker
                | KaniAttributeKind::CheckedWith
                | KaniAttributeKind::ModifiesWrapper
                | KaniAttributeKind::RecursionCheck
                | KaniAttributeKind::ReplacedWith => {
                    self.attribute_value(kind);
                }
                KaniAttributeKind::IsContractGenerated => {
                    // Ignored here because this is only used by the proc macros
                    // to communicate with one another. So by the time it gets
                    // here we don't care if it's valid or not.
                }
                KaniAttributeKind::RecursionTracker => {
                    // Nothing to do here. This is used by contract instrumentation.
                }
                KaniAttributeKind::DisableChecks => {
                    // Ignored here, because it should be an internal attribute. Actual validation
                    // happens when pragmas are generated.
                }
            }
        }
    }

    /// Get the value of an attribute if one exists.
    ///
    /// This expects up to one attribute with format `#[kanitool::<name>("<value>")]`.
    ///
    /// Any format or expectation error is emitted already, and does not need to be handled
    /// upstream.
    fn attribute_value(&self, kind: KaniAttributeKind) -> Option<Symbol> {
        self.expect_maybe_one(kind)
            .and_then(|target| expect_key_string_value(self.tcx.sess, target).ok())
    }

    /// Check that any unstable API has been enabled. Otherwise, emit an error.
    ///
    /// TODO: Improve error message by printing the span of the harness instead of the definition.
    pub fn check_unstable_features(&self, enabled_features: &[String]) {
        if !matches!(self.tcx.type_of(self.item).skip_binder().kind(), TyKind::FnDef(..)) {
            // Skip closures since it shouldn't be possible to add an unstable attribute to them.
            // We have to explicitly skip them though due to an issue with rustc:
            // https://github.com/model-checking/kani/pull/2406#issuecomment-1534333862
            return;
        }

        // If the `function-contracts` unstable feature is not enabled then no
        // function should use any of those APIs.
        if !enabled_features.iter().any(|feature| feature == "function-contracts") {
            for kind in self.map.keys().copied().filter(|a| a.demands_function_contract_use()) {
                let msg = format!(
                    "Using the {} attribute requires activating the unstable `function-contracts` feature",
                    kind.as_ref()
                );
                if let Some(attr) = self.map.get(&kind).unwrap().first() {
                    self.tcx.dcx().span_err(attr.span, msg);
                } else {
                    self.tcx.dcx().err(msg);
                }
            }
        }

        if let Some(unstable_attrs) = self.map.get(&KaniAttributeKind::Unstable) {
            for attr in unstable_attrs {
                let unstable_attr = UnstableAttribute::try_from(*attr).unwrap();
                if !enabled_features.contains(&unstable_attr.feature) {
                    // Reached an unstable attribute that was not enabled.
                    self.report_unstable_forbidden(&unstable_attr);
                } else {
                    debug!(enabled=?attr, def_id=?self.item, "check_unstable_features");
                }
            }
        }
    }

    /// Report misusage of an unstable feature that was not enabled.
    fn report_unstable_forbidden(&self, unstable_attr: &UnstableAttribute) -> ErrorGuaranteed {
        let fn_name = self.tcx.def_path_str(self.item);
        self.tcx
            .dcx()
            .struct_err(format!(
                "Use of unstable feature `{}`: {}",
                unstable_attr.feature, unstable_attr.reason
            ))
            .with_span_note(
                self.tcx.def_span(self.item),
                format!("the function `{fn_name}` is unstable:"),
            )
            .with_note(format!("see issue {} for more information", unstable_attr.issue))
            .with_help(format!("use `-Z {}` to enable using this function.", unstable_attr.feature))
            .emit()
    }

    /// Is this item a harness? (either `proof` or `proof_for_contract`
    /// attribute are present)
    fn is_proof_harness(&self) -> bool {
        self.map.contains_key(&KaniAttributeKind::Proof)
            || self.map.contains_key(&KaniAttributeKind::ProofForContract)
    }

    /// Check that the function specified in the `proof_for_contract` attribute
    /// is reachable and emit an error if it isn't
    pub fn check_proof_for_contract(&self, reachable_functions: &HashSet<DefId>) {
        if let Some((symbol, function, span)) = self.interpret_for_contract_attribute() {
            if !reachable_functions.contains(&function) {
                let err_msg = format!(
                    "The function specified in the `proof_for_contract` attribute, `{symbol}`, was not found.\
                    \nMake sure the function is reachable from the harness."
                );
                self.tcx.dcx().span_err(span, err_msg);
            }
        }
    }

    /// Extract harness attributes for a given `def_id`.
    ///
    /// We only extract attributes for harnesses that are local to the current crate.
    /// Note that all attributes should be valid by now.
    pub fn harness_attributes(&self) -> HarnessAttributes {
        // Abort if not local.
        if !self.item.is_local() {
            panic!("Expected a local item, but got: {:?}", self.item);
        };
        trace!(?self, "extract_harness_attributes");
        assert!(self.is_proof_harness());
        let harness_attrs = if let Some(Ok(harness)) = self.proof_for_contract() {
            HarnessAttributes::new(HarnessKind::ProofForContract { target_fn: harness.to_string() })
        } else {
            HarnessAttributes::new(HarnessKind::Proof)
        };
        self.map.iter().fold(harness_attrs, |mut harness, (kind, attributes)| {
            match kind {
                KaniAttributeKind::ShouldPanic => harness.should_panic = true,
                KaniAttributeKind::Recursion => {
                    self.tcx.dcx().span_err(self.tcx.def_span(self.item), "The attribute `kani::recursion` should only be used in combination with function contracts.");
                }
                KaniAttributeKind::Solver => {
                    harness.solver = parse_solver(self.tcx, attributes[0]);
                }
                KaniAttributeKind::Stub => {
                    harness.stubs.extend_from_slice(&parse_stubs(self.tcx, self.item, attributes));
                }
                KaniAttributeKind::Unwind => {
                    harness.unwind_value = parse_unwind(self.tcx, attributes[0])
                }
                KaniAttributeKind::Proof => { /* no-op */ }
                KaniAttributeKind::ProofForContract => self.handle_proof_for_contract(&mut harness),
                KaniAttributeKind::StubVerified => self.handle_stub_verified(&mut harness),
                KaniAttributeKind::Unstable => {
                    // Internal attribute which shouldn't exist here.
                    unreachable!()
                }
                KaniAttributeKind::CheckedWith
                | KaniAttributeKind::IsContractGenerated
                | KaniAttributeKind::ModifiesWrapper
                | KaniAttributeKind::RecursionCheck
                | KaniAttributeKind::RecursionTracker
                | KaniAttributeKind::ReplacedWith => {
                    self.tcx.dcx().span_err(self.tcx.def_span(self.item), format!("Contracts are not supported on harnesses. (Found the kani-internal contract attribute `{}`)", kind.as_ref()));
                }
                KaniAttributeKind::DisableChecks => {
                    // Internal attribute which shouldn't exist here.
                    unreachable!()
                }
                KaniAttributeKind::FnMarker => {
                    /* no-op */
                }
            };
            harness
        })
    }

    fn handle_proof_for_contract(&self, harness: &mut HarnessAttributes) {
        let dcx = self.tcx.dcx();
        let (name, id, span) = match self.interpret_for_contract_attribute() {
            None => return, // This error was already emitted
            Some(values) => values,
        };
        assert!(matches!(
                &harness.kind, HarnessKind::ProofForContract { target_fn }
                if *target_fn == name.to_string()));
        if KaniAttributes::for_item(self.tcx, id).contract_attributes().is_none() {
            dcx.struct_span_err(
                span,
                format!(
                    "Failed to check contract: Function `{}` has no contract.",
                    self.item_name(),
                ),
            )
            .with_span_note(self.tcx.def_span(id), "Try adding a contract to this function.")
            .emit();
        }
    }

    fn handle_stub_verified(&self, harness: &mut HarnessAttributes) {
        let dcx = self.tcx.dcx();
        for (name, def_id, span) in self.interpret_stub_verified_attribute() {
            if KaniAttributes::for_item(self.tcx, def_id).contract_attributes().is_none() {
                dcx.struct_span_err(
                    span,
                    format!(
                        "Failed to generate verified stub: Function `{}` has no contract.",
                        self.item_name(),
                    ),
                )
                    .with_span_note(
                        self.tcx.def_span(def_id),
                        format!(
                            "Try adding a contract to this function or use the unsound `{}` attribute instead.",
                            KaniAttributeKind::Stub.as_ref(),
                        ),
                    )
                    .emit();
                return;
            }
            harness.verified_stubs.push(name.to_string())
        }
    }

    fn item_name(&self) -> Symbol {
        self.tcx.item_name(self.item)
    }

    /// Check that if this item is tagged with a proof_attribute, it is a valid harness.
    fn check_proof_attribute(&self, kind: KaniAttributeKind, proof_attribute: &Attribute) {
        let span = proof_attribute.span;
        let tcx = self.tcx;
        if let KaniAttributeKind::Proof = kind {
            expect_no_args(tcx, kind, proof_attribute);
        }

        if tcx.def_kind(self.item) != DefKind::Fn {
            tcx.dcx().span_err(
                span,
                format!(
                    "the '#[kani::{}]' attribute can only be applied to functions",
                    kind.as_ref()
                ),
            );
        } else if tcx.generics_of(self.item).requires_monomorphization(tcx) {
            tcx.dcx().span_err(
                span,
                format!(
                    "the '#[kani::{}]' attribute cannot be applied to generic functions",
                    kind.as_ref()
                ),
            );
        } else {
            let instance = Instance::mono(tcx, self.item);
            if !super::fn_abi(tcx, instance).args.is_empty() {
                tcx.dcx().span_err(span, "functions used as harnesses cannot have any arguments");
            }
        }
    }
}

/// An efficient check for the existence for a particular [`KaniAttributeKind`].
/// Unlike querying [`KaniAttributes`] this method builds no new heap data
/// structures and has short circuiting.
fn has_kani_attribute<F: Fn(KaniAttributeKind) -> bool>(
    tcx: TyCtxt,
    def_id: DefId,
    predicate: F,
) -> bool {
    tcx.get_attrs_unchecked(def_id).iter().filter_map(|a| attr_kind(tcx, a)).any(predicate)
}

/// Same as [`KaniAttributes::is_proof_harness`] but more efficient because less
/// attribute parsing is performed.
pub fn is_proof_harness(tcx: TyCtxt, instance: InstanceStable) -> bool {
    let def_id = rustc_internal::internal(tcx, instance.def.def_id());
    has_kani_attribute(tcx, def_id, |a| {
        matches!(a, KaniAttributeKind::Proof | KaniAttributeKind::ProofForContract)
    })
}

/// Does this `def_id` have `#[rustc_test_marker]`?
pub fn is_test_harness_description(tcx: TyCtxt, item: impl CrateDef) -> bool {
    let def_id = rustc_internal::internal(tcx, item.def_id());
    let attrs = tcx.get_attrs_unchecked(def_id);
    attr::contains_name(attrs, rustc_span::symbol::sym::rustc_test_marker)
}

/// Extract the test harness name from the `#[rustc_test_maker]`
pub fn test_harness_name(tcx: TyCtxt, def: &impl CrateDef) -> String {
    let def_id = rustc_internal::internal(tcx, def.def_id());
    let attrs = tcx.get_attrs_unchecked(def_id);
    let marker = attr::find_by_name(attrs, rustc_span::symbol::sym::rustc_test_marker).unwrap();
    parse_str_value(&marker).unwrap()
}

/// Expect the contents of this attribute to be of the format #[attribute =
/// "value"] and return the `"value"`.
fn expect_key_string_value(
    sess: &Session,
    attr: &Attribute,
) -> Result<rustc_span::Symbol, ErrorGuaranteed> {
    let span = attr.span;
    let AttrArgs::Eq(_, it) = &attr.get_normal_item().args else {
        return Err(sess
            .dcx()
            .span_err(span, "Expected attribute of the form #[attr = \"value\"]"));
    };
    let maybe_str = match it {
        AttrArgsEq::Ast(expr) => {
            if let ExprKind::Lit(tok) = expr.kind {
                match LitKind::from_token_lit(tok) {
                    Ok(l) => l.str(),
                    Err(err) => {
                        return Err(sess.dcx().span_err(
                            span,
                            format!("Invalid string literal on right hand side of `=` {err:?}"),
                        ));
                    }
                }
            } else {
                return Err(sess
                    .dcx()
                    .span_err(span, "Expected literal string as right hand side of `=`"));
            }
        }
        AttrArgsEq::Hir(lit) => lit.kind.str(),
    };
    if let Some(str) = maybe_str {
        Ok(str)
    } else {
        Err(sess.dcx().span_err(span, "Expected literal string as right hand side of `=`"))
    }
}

fn expect_single<'a>(
    tcx: TyCtxt,
    kind: KaniAttributeKind,
    attributes: &'a Vec<&'a Attribute>,
) -> &'a Attribute {
    let attr = attributes
        .first()
        .expect(&format!("expected at least one attribute {} in {attributes:?}", kind.as_ref()));
    if attributes.len() > 1 {
        tcx.dcx().span_err(
            attr.span,
            format!("only one '#[kani::{}]' attribute is allowed per harness", kind.as_ref()),
        );
    }
    attr
}

/// Attribute used to mark a Kani lib API unstable.
#[derive(Debug)]
struct UnstableAttribute {
    /// The feature identifier.
    feature: String,
    /// A link to the stabilization tracking issue.
    issue: String,
    /// A user friendly message that describes the reason why this feature is marked as unstable.
    reason: String,
}

#[derive(Debug)]
struct UnstableAttrParseError<'a> {
    /// The reason why the parsing failed.
    reason: String,
    /// The attribute being parsed.
    attr: &'a Attribute,
}

impl UnstableAttrParseError<'_> {
    /// Report the error in a friendly format.
    fn report(&self, tcx: TyCtxt) -> ErrorGuaranteed {
        tcx.dcx()
            .struct_span_err(
                self.attr.span,
                format!("failed to parse `#[kani::unstable_feature]`: {}", self.reason),
            )
            .with_note(format!(
                "expected format: #[kani::unstable_feature({}, {}, {})]",
                r#"feature="<IDENTIFIER>""#, r#"issue="<ISSUE>""#, r#"reason="<DESCRIPTION>""#
            ))
            .emit()
    }
}

/// Try to parse an unstable attribute into an `UnstableAttribute`.
impl<'a> TryFrom<&'a Attribute> for UnstableAttribute {
    type Error = UnstableAttrParseError<'a>;
    fn try_from(attr: &'a Attribute) -> Result<Self, Self::Error> {
        let build_error = |reason: String| Self::Error { reason, attr };
        let args = parse_key_values(attr).map_err(build_error)?;
        let invalid_keys = args
            .iter()
            .filter_map(|(key, _)| {
                (!matches!(key.as_str(), "feature" | "issue" | "reason")).then_some(key)
            })
            .cloned()
            .collect::<Vec<_>>();

        if !invalid_keys.is_empty() {
            Err(build_error(format!("unexpected argument `{}`", invalid_keys.join("`, `"))))
        } else {
            let get_val = |name: &str| {
                args.get(name).cloned().ok_or(build_error(format!("missing `{name}` field")))
            };
            Ok(UnstableAttribute {
                feature: get_val("feature")?,
                issue: get_val("issue")?,
                reason: get_val("reason")?,
            })
        }
    }
}

fn expect_no_args(tcx: TyCtxt, kind: KaniAttributeKind, attr: &Attribute) {
    if !attr.is_word() {
        tcx.dcx()
            .struct_span_err(attr.span, format!("unexpected argument for `{}`", kind.as_ref()))
            .with_help("remove the extra argument")
            .emit();
    }
}

/// Return the unwind value from the given attribute.
fn parse_unwind(tcx: TyCtxt, attr: &Attribute) -> Option<u32> {
    // Get Attribute value and if it's not none, assign it to the metadata
    match parse_integer(attr) {
        None => {
            // There are no integers or too many arguments given to the attribute
            tcx.dcx().span_err(
                attr.span,
                "invalid argument for `unwind` attribute, expected an integer",
            );
            None
        }
        Some(unwind_integer_value) => {
            if let Ok(val) = unwind_integer_value.try_into() {
                Some(val)
            } else {
                tcx.dcx().span_err(attr.span, "value above maximum permitted value - u32::MAX");
                None
            }
        }
    }
}

fn parse_stubs(tcx: TyCtxt, harness: DefId, attributes: &[&Attribute]) -> Vec<Stub> {
    let current_module = tcx.parent_module_from_def_id(harness.expect_local());
    let check_resolve = |attr: &Attribute, path: &TypePath| {
        let result = resolve_fn_path(tcx, current_module.to_local_def_id(), path);
        match result {
            Ok(FnResolution::Fn(_)) => { /* no-op */ }
            Ok(FnResolution::FnImpl { .. }) => {
                tcx.dcx().span_err(
                    attr.span,
                    "Kani currently does not support stubbing trait implementations.",
                );
            }
            Err(err) => {
                tcx.dcx().span_err(
                    attr.span,
                    format!("failed to resolve `{}`: {err}", pretty_type_path(path)),
                );
            }
        }
    };
    attributes
        .iter()
        .filter_map(|attr| {
            let paths = parse_paths(attr).unwrap_or_else(|_| {
                tcx.dcx().span_err(
                    attr.span,
                    format!(
                    "attribute `kani::{}` takes two path arguments; found argument that is not a path",
                    KaniAttributeKind::Stub.as_ref())
                );
                vec![]
            });
            match paths.as_slice() {
                [orig, replace] => {
                    check_resolve(attr, orig);
                    check_resolve(attr, replace);
                    Some(Stub {
                        original: orig.to_token_stream().to_string(),
                        replacement: replace.to_token_stream().to_string(),
                    })
                }
                [] => {
                    /* Error was already emitted */
                    None
                }
                _ => {
                    tcx.dcx().span_err(
                        attr.span,
                        format!(
                            "attribute `kani::stub` takes two path arguments; found {}",
                            paths.len()
                        ),
                    );
                    None
                }
            }
        })
        .collect()
}

fn parse_solver(tcx: TyCtxt, attr: &Attribute) -> Option<CbmcSolver> {
    // TODO: Argument validation should be done as part of the `kani_macros` crate
    // <https://github.com/model-checking/kani/issues/2192>
    const ATTRIBUTE: &str = "#[kani::solver]";
    let invalid_arg_err = |attr: &Attribute| {
        tcx.dcx().span_err(
            attr.span,
            format!("invalid argument for `{ATTRIBUTE}` attribute, expected one of the supported solvers (e.g. `kissat`) or a SAT solver binary (e.g. `bin=\"<SAT_SOLVER_BINARY>\"`)"),
        )
    };

    let attr_args = attr.meta_item_list().unwrap();
    if attr_args.len() != 1 {
        tcx.dcx().span_err(
            attr.span,
            format!(
                "the `{ATTRIBUTE}` attribute expects a single argument. Got {} arguments.",
                attr_args.len()
            ),
        );
        return None;
    }
    let attr_arg = &attr_args[0];
    let meta_item = attr_arg.meta_item();
    if meta_item.is_none() {
        invalid_arg_err(attr);
        return None;
    }
    let meta_item = meta_item.unwrap();
    let ident = meta_item.ident().unwrap();
    let ident_str = ident.as_str();
    match &meta_item.kind {
        MetaItemKind::Word => {
            let solver = CbmcSolver::from_str(ident_str);
            match solver {
                Ok(solver) => Some(solver),
                Err(_) => {
                    tcx.dcx().span_err(attr.span, format!("unknown solver `{ident_str}`"));
                    None
                }
            }
        }
        MetaItemKind::NameValue(lit) if ident_str == "bin" && lit.kind.is_str() => {
            Some(CbmcSolver::Binary(lit.symbol.to_string()))
        }
        _ => {
            invalid_arg_err(attr);
            None
        }
    }
}

/// Extracts the integer value argument from the attribute provided
/// For example, `unwind(8)` return `Some(8)`
fn parse_integer(attr: &Attribute) -> Option<u128> {
    // Vector of meta items , that contain the arguments given the attribute
    let attr_args = attr.meta_item_list()?;
    // Only extracts one integer value as argument
    if attr_args.len() == 1 {
        let x = attr_args[0].lit()?;
        match x.kind {
            LitKind::Int(y, ..) => Some(y.get()),
            _ => None,
        }
    }
    // Return none if there are no attributes or if there's too many attributes
    else {
        None
    }
}

/// Extracts a vector with the path arguments of an attribute.
///
/// Emits an error if it couldn't convert any of the arguments and return an empty vector.
fn parse_paths(attr: &Attribute) -> Result<Vec<TypePath>, syn::Error> {
    let syn_attr = syn_attr(attr);
    let parser = Punctuated::<TypePath, syn::Token![,]>::parse_terminated;
    let paths = syn_attr.parse_args_with(parser)?;
    Ok(paths.into_iter().collect())
}

/// Parse the arguments of the attribute into a (key, value) map.
fn parse_key_values(attr: &Attribute) -> Result<BTreeMap<String, String>, String> {
    trace!(list=?attr.meta_item_list(), ?attr, "parse_key_values");
    let args = attr.meta_item_list().ok_or("malformed attribute input")?;
    args.iter()
        .map(|arg| match arg.meta_item() {
            Some(MetaItem { path: key, kind: MetaItemKind::NameValue(val), .. }) => {
                Ok((key.segments.first().unwrap().ident.to_string(), val.symbol.to_string()))
            }
            _ => Err(format!(
                r#"expected "key = value" pair, but found `{}`"#,
                rustc_ast_pretty::pprust::meta_list_item_to_string(arg)
            )),
        })
        .collect()
}

/// Extracts the string value argument from the attribute provided.
///
/// For attributes with the following format, this will return a string that represents "VALUE".
/// - `#[attribute = "VALUE"]`
fn parse_str_value(attr: &Attribute) -> Option<String> {
    // Vector of meta items , that contain the arguments given the attribute
    let value = attr.value_str();
    value.map(|sym| sym.to_string())
}

/// If the attribute is named `kanitool::name`, this extracts `name`
fn attr_kind(tcx: TyCtxt, attr: &Attribute) -> Option<KaniAttributeKind> {
    match &attr.kind {
        AttrKind::Normal(normal) => {
            let segments = &normal.item.path.segments;
            if (!segments.is_empty()) && segments[0].ident.as_str() == "kanitool" {
                let ident_str = segments[1..]
                    .iter()
                    .map(|segment| segment.ident.as_str())
                    .intersperse("::")
                    .collect::<String>();
                KaniAttributeKind::try_from(ident_str.as_str())
                    .inspect_err(|&err| {
                        debug!(?err, "attr_kind_failed");
                        tcx.dcx().span_err(attr.span, format!("unknown attribute `{ident_str}`"));
                    })
                    .ok()
            } else {
                None
            }
        }
        _ => None,
    }
}

/// Parse an attribute using `syn`.
///
/// This provides a user-friendly interface to manipulate than the internal compiler AST.
fn syn_attr(attr: &Attribute) -> syn::Attribute {
    let attr_str = rustc_ast_pretty::pprust::attribute_to_string(attr);
    let parser = syn::Attribute::parse_outer;
    parser.parse_str(&attr_str).unwrap().pop().unwrap()
}

/// Parse a stable attribute using `syn`.
fn syn_attr_stable(attr: &AttributeStable) -> syn::Attribute {
    let parser = syn::Attribute::parse_outer;
    parser.parse_str(&attr.as_str()).unwrap().pop().unwrap()
}

/// Return a more user-friendly string for path by trying to remove unneeded whitespace.
///
/// `quote!()` and `TokenString::to_string()` introduce unnecessary space around separators.
/// This happens because these methods end up using TokenStream display, which has no
/// guarantees on the format printed.
/// <https://doc.rust-lang.org/proc_macro/struct.TokenStream.html#impl-Display-for-TokenStream>
///
/// E.g.: The path `<[char; 10]>::foo` printed with token stream becomes `< [ char ; 10 ] > :: foo`.
/// while this function turns this into `<[char ; 10]>::foo`.
///
/// Thus, this can still be improved to handle the `qself.ty`.
///
/// We also don't handle path segments, but users shouldn't pass generic arguments to our
/// attributes.
fn pretty_type_path(path: &TypePath) -> String {
    fn segments_str<'a, I>(segments: I) -> String
    where
        I: IntoIterator<Item = &'a PathSegment>,
    {
        // We don't bother with path arguments for now since users shouldn't provide them.
        segments
            .into_iter()
            .map(|segment| segment.to_token_stream().to_string())
            .intersperse("::".to_string())
            .collect()
    }
    let leading = if path.path.leading_colon.is_some() { "::" } else { "" };
    if let Some(qself) = &path.qself {
        let pos = qself.position;
        let qself_str = qself.ty.to_token_stream().to_string();
        if pos == 0 {
            format!("<{qself_str}>::{}", segments_str(&path.path.segments))
        } else {
            let before = segments_str(path.path.segments.iter().take(pos));
            let after = segments_str(path.path.segments.iter().skip(pos));
            format!("<{qself_str} as {before}>::{after}")
        }
    } else {
        format!("{leading}{}", segments_str(&path.path.segments))
    }
}

<<<<<<< HEAD
=======
/// Retrieve the value of the `fn_marker` attribute for the given definition if it has one.
>>>>>>> df1550a9
pub(crate) fn fn_marker<T: CrateDef>(def: T) -> Option<String> {
    let fn_marker: [SymbolStable; 2] = ["kanitool".into(), "fn_marker".into()];
    let marker = def.attrs_by_path(&fn_marker).pop()?;
    let attribute = syn_attr_stable(&marker);
    let meta_name = attribute.meta.require_name_value().unwrap_or_else(|_| {
        panic!("Expected name value attribute for `kanitool::fn_marker`, but found: `{:?}`", marker)
    });
    let Expr::Lit(ExprLit { lit: Lit::Str(lit_str), .. }) = &meta_name.value else {
        panic!(
            "Expected string literal for `kanitool::fn_marker`, but found: `{:?}`",
            meta_name.value
        );
    };
    Some(lit_str.value())
}<|MERGE_RESOLUTION|>--- conflicted
+++ resolved
@@ -1067,10 +1067,7 @@
     }
 }
 
-<<<<<<< HEAD
-=======
 /// Retrieve the value of the `fn_marker` attribute for the given definition if it has one.
->>>>>>> df1550a9
 pub(crate) fn fn_marker<T: CrateDef>(def: T) -> Option<String> {
     let fn_marker: [SymbolStable; 2] = ["kanitool".into(), "fn_marker".into()];
     let marker = def.attrs_by_path(&fn_marker).pop()?;
