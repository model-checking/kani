// Copyright Kani Contributors
// SPDX-License-Identifier: Apache-2.0 OR MIT
//! This module contains code for processing Rust attributes (like `kani::proof`).

use std::collections::BTreeMap;

use kani_metadata::{CbmcSolver, HarnessAttributes, HarnessKind, Stub};
use rustc_ast::{
    attr, AttrArgs, AttrArgsEq, AttrKind, Attribute, ExprKind, LitKind, MetaItem, MetaItemKind,
    NestedMetaItem,
};
use rustc_errors::ErrorGuaranteed;
use rustc_hir::{def::DefKind, def_id::DefId};
use rustc_middle::ty::{Instance, TyCtxt, TyKind};
use rustc_session::Session;
use rustc_smir::rustc_internal;
use rustc_span::{Span, Symbol};
use stable_mir::mir::mono::Instance as InstanceStable;
use stable_mir::{CrateDef, DefId as StableDefId};
use std::str::FromStr;
use strum_macros::{AsRefStr, EnumString};

use tracing::{debug, trace};

use super::resolve::{self, resolve_fn, ResolveError};

#[derive(Debug, Clone, Copy, AsRefStr, EnumString, PartialEq, Eq, PartialOrd, Ord)]
#[strum(serialize_all = "snake_case")]
enum KaniAttributeKind {
    Proof,
    ShouldPanic,
    Solver,
    Stub,
    /// Attribute used to mark unstable APIs.
    Unstable,
    Unwind,
    /// A sound [`Self::Stub`] that replaces a function by a stub generated from
    /// its contract.
    StubVerified,
    /// A harness, similar to [`Self::Proof`], but for checking a function
    /// contract, e.g. the contract check is substituted for the target function
    /// before the the verification runs.
    ProofForContract,
    /// Attribute on a function with a contract that identifies the code
    /// implementing the check for this contract.
    CheckedWith,
    /// Internal attribute of the contracts implementation that identifies the
    /// name of the function which was generated as the sound stub from the
    /// contract of this function.
    ReplacedWith,
    /// Attribute on a function with a contract that identifies the code
    /// implementing the recursive check for the harness.
    RecursionCheck,
    /// Attribute on a function that was auto-generated from expanding a
    /// function contract.
    IsContractGenerated,
    /// A function with contract expanded to include the write set as arguments.
    ///
    /// Contains the original body of the contracted function. The signature is
    /// expanded with additional pointer arguments that are not used in the function
    /// but referenced by the `modifies` annotation.
    ModifiesWrapper,
    /// Attribute used to mark contracts for functions with recursion.
    /// We use this attribute to properly instantiate `kani::any_modifies` in
    /// cases when recursion is present given our contracts instrumentation.
    Recursion,
    /// Attribute used to mark the static variable used for tracking recursion check.
    RecursionTracker,
    /// Generic marker that can be used to mark functions so this list doesn't have to keep growing.
    /// This takes a key which is the marker.
    FnMarker,
    /// Used to mark functions where generating automatic pointer checks should be disabled. This is
    /// used later to automatically attach pragma statements to locations.
    DisableChecks,
}

impl KaniAttributeKind {
    /// Returns whether an item is only relevant for harnesses.
    pub fn is_harness_only(self) -> bool {
        match self {
            KaniAttributeKind::Proof
            | KaniAttributeKind::ShouldPanic
            | KaniAttributeKind::Solver
            | KaniAttributeKind::Stub
            | KaniAttributeKind::ProofForContract
            | KaniAttributeKind::StubVerified
            | KaniAttributeKind::Unwind => true,
            KaniAttributeKind::Unstable
            | KaniAttributeKind::FnMarker
            | KaniAttributeKind::Recursion
            | KaniAttributeKind::RecursionTracker
            | KaniAttributeKind::ReplacedWith
            | KaniAttributeKind::RecursionCheck
            | KaniAttributeKind::CheckedWith
            | KaniAttributeKind::ModifiesWrapper
            | KaniAttributeKind::IsContractGenerated
            | KaniAttributeKind::DisableChecks => false,
        }
    }

    /// Is this an "active" function contract attribute? This means it is
    /// part of the function contract interface *and* it implies that a contract
    /// will be used (stubbed or checked) in some way, thus requiring that the
    /// user activate the unstable feature.
    ///
    /// If we find an "inactive" contract attribute we chose not to error,
    /// because it wouldn't have any effect anyway.
    pub fn demands_function_contract_use(self) -> bool {
        matches!(self, KaniAttributeKind::ProofForContract)
    }
}

/// Bundles together common data used when evaluating the attributes of a given
/// function.
#[derive(Clone)]
pub struct KaniAttributes<'tcx> {
    /// Rustc type context/queries
    tcx: TyCtxt<'tcx>,
    /// The function which these attributes decorate.
    item: DefId,
    /// All attributes we found in raw format.
    map: BTreeMap<KaniAttributeKind, Vec<&'tcx Attribute>>,
}

#[derive(Clone, Debug)]
/// Bundle contract attributes for a function annotated with contracts.
pub struct ContractAttributes {
    /// Whether the contract was marked with #[recursion] attribute.
    pub has_recursion: bool,
    /// The name of the contract recursion check.
    pub recursion_check: Symbol,
    /// The name of the contract check.
    pub checked_with: Symbol,
    /// The name of the contract replacement.
    pub replaced_with: Symbol,
    /// The name of the inner check used to modify clauses.
    pub modifies_wrapper: Symbol,
}

impl<'tcx> std::fmt::Debug for KaniAttributes<'tcx> {
    fn fmt(&self, f: &mut std::fmt::Formatter<'_>) -> std::fmt::Result {
        f.debug_struct("KaniAttributes")
            .field("item", &self.tcx.def_path_debug_str(self.item))
            .field("map", &self.map)
            .finish()
    }
}

impl<'tcx> KaniAttributes<'tcx> {
    /// Perform preliminary parsing and checking for the attributes on this
    /// function
    pub fn for_instance(tcx: TyCtxt<'tcx>, instance: InstanceStable) -> Self {
        KaniAttributes::for_def_id(tcx, instance.def.def_id())
    }

    /// Look up the attributes by a stable MIR DefID
    pub fn for_def_id(tcx: TyCtxt<'tcx>, def_id: StableDefId) -> Self {
        KaniAttributes::for_item(tcx, rustc_internal::internal(tcx, def_id))
    }

    pub fn for_item(tcx: TyCtxt<'tcx>, def_id: DefId) -> Self {
        let all_attributes = tcx.get_attrs_unchecked(def_id);
        let map = all_attributes.iter().fold(
            <BTreeMap<KaniAttributeKind, Vec<&'tcx Attribute>>>::default(),
            |mut result, attribute| {
                // Get the string the appears after "kanitool::" in each attribute string.
                // Ex - "proof" | "unwind" etc.
                if let Some(kind) = attr_kind(tcx, attribute) {
                    result.entry(kind).or_default().push(attribute)
                }
                result
            },
        );
        Self { map, tcx, item: def_id }
    }

    /// Expect that at most one attribute of this kind exists on the function
    /// and return it.
    fn expect_maybe_one(&self, kind: KaniAttributeKind) -> Option<&'tcx Attribute> {
        match self.map.get(&kind)?.as_slice() {
            [one] => Some(one),
            _ => {
                self.tcx.dcx().err(format!(
                    "Too many {} attributes on {}, expected 0 or 1",
                    kind.as_ref(),
                    self.tcx.def_path_debug_str(self.item)
                ));
                None
            }
        }
    }

    /// Parse, extract and resolve the target of `stub_verified(TARGET)`. The
    /// returned `Symbol` and `DefId` are respectively the name and id of
    /// `TARGET`. The `Span` is that of the contents of the attribute and used
    /// for error reporting.
    ///
    /// Any error is emitted and the attribute is filtered out.
    pub fn interpret_stub_verified_attribute(&self) -> Vec<(Symbol, DefId, Span)> {
        self.map
            .get(&KaniAttributeKind::StubVerified)
            .map_or([].as_slice(), Vec::as_slice)
            .iter()
            .filter_map(|attr| {
                let name = expect_key_string_value(self.tcx.sess, attr).ok()?;
                let def = self
                    .resolve_from_mod(name.as_str())
                    .map_err(|e| {
                        self.tcx.dcx().span_err(
                            attr.span,
                            format!(
                                "Failed to resolve replacement function {}: {e}",
                                name.as_str()
                            ),
                        )
                    })
                    .ok()?;
                Some((name, def, attr.span))
            })
            .collect()
    }

    pub(crate) fn has_recursion(&self) -> bool {
        self.map.contains_key(&KaniAttributeKind::Recursion)
    }

    /// Parse and extract the `proof_for_contract(TARGET)` attribute. The
    /// returned symbol and DefId are respectively the name and id of `TARGET`,
    /// the span in the span for the attribute (contents).
    ///
    /// In the case of an error, this function will emit the error and return `None`.
    pub(crate) fn interpret_for_contract_attribute(&self) -> Option<(Symbol, DefId, Span)> {
        self.expect_maybe_one(KaniAttributeKind::ProofForContract).and_then(|target| {
            let name = expect_key_string_value(self.tcx.sess, target).ok()?;
            self.resolve_from_mod(name.as_str())
                .map(|ok| (name, ok, target.span))
                .map_err(|resolve_err| {
                    self.tcx.dcx().span_err(
                        target.span,
                        format!(
                            "Failed to resolve checking function {} because {resolve_err}",
                            name.as_str()
                        ),
                    )
                })
                .ok()
        })
    }

    pub fn proof_for_contract(&self) -> Option<Result<Symbol, ErrorGuaranteed>> {
        self.expect_maybe_one(KaniAttributeKind::ProofForContract)
            .map(|target| expect_key_string_value(self.tcx.sess, target))
    }

    /// Extract the name of the local that represents this function's contract is
    /// checked with (if any).
    ///
    /// `None` indicates this function does not use a contract, or an error was found.
    /// Note that the error will already be emitted, so we don't return an error.
    pub fn contract_attributes(&self) -> Option<ContractAttributes> {
        let has_recursion = self.has_recursion();
        let recursion_check = self.attribute_value(KaniAttributeKind::RecursionCheck);
        let checked_with = self.attribute_value(KaniAttributeKind::CheckedWith);
        let replace_with = self.attribute_value(KaniAttributeKind::ReplacedWith);
        let modifies_wrapper = self.attribute_value(KaniAttributeKind::ModifiesWrapper);

        let total = recursion_check
            .iter()
            .chain(&checked_with)
            .chain(&replace_with)
            .chain(&modifies_wrapper)
            .count();
        if total != 0 && total != 4 {
            self.tcx.sess.dcx().err(format!(
                "Failed to parse contract instrumentation tags in function `{}`.\
                Expected `4` attributes, but was only able to process `{total}`",
                self.tcx.def_path_str(self.item)
            ));
        }
        Some(ContractAttributes {
            has_recursion,
            recursion_check: recursion_check?,
            checked_with: checked_with?,
            replaced_with: replace_with?,
            modifies_wrapper: modifies_wrapper?,
        })
    }

    /// Return a function marker if any.
    pub fn fn_marker(&self) -> Option<Symbol> {
        self.attribute_value(KaniAttributeKind::FnMarker)
    }

    /// Check if function is annotated with any contract attribute.
    pub fn has_contract(&self) -> bool {
        self.map.contains_key(&KaniAttributeKind::CheckedWith)
    }

    /// Resolve a path starting from this item's module context.
    fn resolve_from_mod(&self, path_str: &str) -> Result<DefId, ResolveError<'tcx>> {
        resolve_fn(
            self.tcx,
            self.tcx.parent_module_from_def_id(self.item.expect_local()).to_local_def_id(),
            path_str,
        )
    }

    /// Check that all attributes assigned to an item is valid.
    /// Errors will be added to the session. Invoke self.tcx.sess.abort_if_errors() to terminate
    /// the session and emit all errors found.
    pub(super) fn check_attributes(&self) {
        // Check that all attributes are correctly used and well formed.
        let is_harness = self.is_proof_harness();
        for (&kind, attrs) in self.map.iter() {
            let local_error = |msg| self.tcx.dcx().span_err(attrs[0].span, msg);

            if !is_harness && kind.is_harness_only() {
                local_error(format!(
                    "the `{}` attribute also requires the `#[kani::proof]` attribute",
                    kind.as_ref()
                ));
            }
            match kind {
                KaniAttributeKind::ShouldPanic => {
                    expect_single(self.tcx, kind, &attrs);
                    attrs.iter().for_each(|attr| {
                        expect_no_args(self.tcx, kind, attr);
                    })
                }
                KaniAttributeKind::Recursion => {
                    expect_single(self.tcx, kind, &attrs);
                    attrs.iter().for_each(|attr| {
                        expect_no_args(self.tcx, kind, attr);
                    })
                }
                KaniAttributeKind::Solver => {
                    expect_single(self.tcx, kind, &attrs);
                    attrs.iter().for_each(|attr| {
                        parse_solver(self.tcx, attr);
                    })
                }
                KaniAttributeKind::Stub => {
                    parse_stubs(self.tcx, self.item, attrs);
                }
                KaniAttributeKind::Unwind => {
                    expect_single(self.tcx, kind, &attrs);
                    attrs.iter().for_each(|attr| {
                        parse_unwind(self.tcx, attr);
                    })
                }
                KaniAttributeKind::Proof => {
                    if self.map.contains_key(&KaniAttributeKind::ProofForContract) {
                        local_error(
                            "`proof` and `proof_for_contract` may not be used on the same function.".to_string(),
                        );
                    }
                    expect_single(self.tcx, kind, &attrs);
                    attrs.iter().for_each(|attr| self.check_proof_attribute(attr))
                }
                KaniAttributeKind::Unstable => attrs.iter().for_each(|attr| {
                    let _ = UnstableAttribute::try_from(*attr).map_err(|err| err.report(self.tcx));
                }),
                KaniAttributeKind::ProofForContract => {
                    if self.map.contains_key(&KaniAttributeKind::Proof) {
                        local_error(
                            "`proof` and `proof_for_contract` may not be used on the same function.".to_string(),
                        );
                    }
                    expect_single(self.tcx, kind, &attrs);
                }
                KaniAttributeKind::StubVerified => {
                    expect_single(self.tcx, kind, &attrs);
                }
                KaniAttributeKind::FnMarker
                | KaniAttributeKind::CheckedWith
                | KaniAttributeKind::ModifiesWrapper
                | KaniAttributeKind::RecursionCheck
                | KaniAttributeKind::ReplacedWith => {
                    self.attribute_value(kind);
                }
                KaniAttributeKind::IsContractGenerated => {
                    // Ignored here because this is only used by the proc macros
                    // to communicate with one another. So by the time it gets
                    // here we don't care if it's valid or not.
                }
                KaniAttributeKind::RecursionTracker => {
                    // Nothing to do here. This is used by contract instrumentation.
                }
                KaniAttributeKind::DisableChecks => {
                    // Ignored here, because it should be an internal attribute. Actual validation
                    // happens when pragmas are generated.
                }
            }
        }
    }

    /// Get the value of an attribute if one exists.
    ///
    /// This expects up to one attribute with format `#[kanitool::<name>("<value>")]`.
    ///
    /// Any format or expectation error is emitted already, and does not need to be handled
    /// upstream.
    fn attribute_value(&self, kind: KaniAttributeKind) -> Option<Symbol> {
        self.expect_maybe_one(kind)
            .and_then(|target| expect_key_string_value(self.tcx.sess, target).ok())
    }

    /// Check that any unstable API has been enabled. Otherwise, emit an error.
    ///
    /// TODO: Improve error message by printing the span of the harness instead of the definition.
    pub fn check_unstable_features(&self, enabled_features: &[String]) {
        if !matches!(self.tcx.type_of(self.item).skip_binder().kind(), TyKind::FnDef(..)) {
            // Skip closures since it shouldn't be possible to add an unstable attribute to them.
            // We have to explicitly skip them though due to an issue with rustc:
            // https://github.com/model-checking/kani/pull/2406#issuecomment-1534333862
            return;
        }

        // If the `function-contracts` unstable feature is not enabled then no
        // function should use any of those APIs.
        if !enabled_features.iter().any(|feature| feature == "function-contracts") {
            for kind in self.map.keys().copied().filter(|a| a.demands_function_contract_use()) {
                let msg = format!(
                    "Using the {} attribute requires activating the unstable `function-contracts` feature",
                    kind.as_ref()
                );
                if let Some(attr) = self.map.get(&kind).unwrap().first() {
                    self.tcx.dcx().span_err(attr.span, msg);
                } else {
                    self.tcx.dcx().err(msg);
                }
            }
        }

        if let Some(unstable_attrs) = self.map.get(&KaniAttributeKind::Unstable) {
            for attr in unstable_attrs {
                let unstable_attr = UnstableAttribute::try_from(*attr).unwrap();
                if !enabled_features.contains(&unstable_attr.feature) {
                    // Reached an unstable attribute that was not enabled.
                    self.report_unstable_forbidden(&unstable_attr);
                } else {
                    debug!(enabled=?attr, def_id=?self.item, "check_unstable_features");
                }
            }
        }
    }

    /// Report misusage of an unstable feature that was not enabled.
    fn report_unstable_forbidden(&self, unstable_attr: &UnstableAttribute) -> ErrorGuaranteed {
        let fn_name = self.tcx.def_path_str(self.item);
        self.tcx
            .dcx()
            .struct_err(format!(
                "Use of unstable feature `{}`: {}",
                unstable_attr.feature, unstable_attr.reason
            ))
            .with_span_note(
                self.tcx.def_span(self.item),
                format!("the function `{fn_name}` is unstable:"),
            )
            .with_note(format!("see issue {} for more information", unstable_attr.issue))
            .with_help(format!("use `-Z {}` to enable using this function.", unstable_attr.feature))
            .emit()
    }

    /// Is this item a harness? (either `proof` or `proof_for_contract`
    /// attribute are present)
    fn is_proof_harness(&self) -> bool {
        self.map.contains_key(&KaniAttributeKind::Proof)
            || self.map.contains_key(&KaniAttributeKind::ProofForContract)
    }

    /// Extract harness attributes for a given `def_id`.
    ///
    /// We only extract attributes for harnesses that are local to the current crate.
    /// Note that all attributes should be valid by now.
    pub fn harness_attributes(&self) -> HarnessAttributes {
        // Abort if not local.
        if !self.item.is_local() {
            panic!("Expected a local item, but got: {:?}", self.item);
        };
        trace!(?self, "extract_harness_attributes");
        assert!(self.is_proof_harness());
        let harness_attrs = if let Some(Ok(harness)) = self.proof_for_contract() {
            HarnessAttributes::new(HarnessKind::ProofForContract { target_fn: harness.to_string() })
        } else {
            HarnessAttributes::new(HarnessKind::Proof)
        };
        self.map.iter().fold(harness_attrs, |mut harness, (kind, attributes)| {
            match kind {
                KaniAttributeKind::ShouldPanic => harness.should_panic = true,
                KaniAttributeKind::Recursion => {
                    self.tcx.dcx().span_err(self.tcx.def_span(self.item), "The attribute `kani::recursion` should only be used in combination with function contracts.");
                }
                KaniAttributeKind::Solver => {
                    harness.solver = parse_solver(self.tcx, attributes[0]);
                }
                KaniAttributeKind::Stub => {
                    harness.stubs.extend_from_slice(&parse_stubs(self.tcx, self.item, attributes));
                }
                KaniAttributeKind::Unwind => {
                    harness.unwind_value = parse_unwind(self.tcx, attributes[0])
                }
                KaniAttributeKind::Proof => { /* no-op */ }
                KaniAttributeKind::ProofForContract => self.handle_proof_for_contract(&mut harness),
                KaniAttributeKind::StubVerified => self.handle_stub_verified(&mut harness),
                KaniAttributeKind::Unstable => {
                    // Internal attribute which shouldn't exist here.
                    unreachable!()
                }
                KaniAttributeKind::CheckedWith
                | KaniAttributeKind::IsContractGenerated
                | KaniAttributeKind::ModifiesWrapper
                | KaniAttributeKind::RecursionCheck
                | KaniAttributeKind::RecursionTracker
                | KaniAttributeKind::ReplacedWith => {
                    self.tcx.dcx().span_err(self.tcx.def_span(self.item), format!("Contracts are not supported on harnesses. (Found the kani-internal contract attribute `{}`)", kind.as_ref()));
                }
                KaniAttributeKind::DisableChecks => {
                    // Internal attribute which shouldn't exist here.
                    unreachable!()
                }
                KaniAttributeKind::FnMarker => {
                    /* no-op */
                }
            };
            harness
        })
    }

    fn handle_proof_for_contract(&self, harness: &mut HarnessAttributes) {
        let dcx = self.tcx.dcx();
        let (name, id, span) = match self.interpret_for_contract_attribute() {
            None => return, // This error was already emitted
            Some(values) => values,
        };
        if KaniAttributes::for_item(self.tcx, id).contract_attributes().is_none() {
            dcx.struct_span_err(
                span,
                format!(
                    "Failed to check contract: Function `{}` has no contract.",
                    self.item_name(),
                ),
            )
            .with_span_note(self.tcx.def_span(id), "Try adding a contract to this function.")
            .emit();
            return;
        }
        harness.for_contract = Some(name.to_string());
    }

    fn handle_stub_verified(&self, harness: &mut HarnessAttributes) {
        let dcx = self.tcx.dcx();
        for (name, def_id, span) in self.interpret_stub_verified_attribute() {
            if KaniAttributes::for_item(self.tcx, def_id).contract_attributes().is_none() {
                dcx.struct_span_err(
                        span,
                        format!(
                            "Failed to generate verified stub: Function `{}` has no contract.",
                            self.item_name(),
                        ),
                    )
                        .with_span_note(
                            self.tcx.def_span(def_id),
                            format!(
                                "Try adding a contract to this function or use the unsound `{}` attribute instead.",
                                KaniAttributeKind::Stub.as_ref(),
                            ),
                        )
<<<<<<< HEAD
                    )
                    .emit();
                return;
            }
            harness.verified_stubs.push(name.to_string())
=======
                        .emit();
                    continue;
                }
                Some(Ok(replacement_name)) => replacement_name,
                Some(Err(_)) => continue,
            };
            harness.stubs.push(self.stub_for_relative_item(name, replacement_name))
>>>>>>> 370b2159
        }
    }

    fn item_name(&self) -> Symbol {
        self.tcx.item_name(self.item)
    }

    /// Check that if this item is tagged with a proof_attribute, it is a valid harness.
    fn check_proof_attribute(&self, proof_attribute: &Attribute) {
        let span = proof_attribute.span;
        let tcx = self.tcx;
        expect_no_args(tcx, KaniAttributeKind::Proof, proof_attribute);
        if tcx.def_kind(self.item) != DefKind::Fn {
            tcx.dcx().span_err(span, "the `proof` attribute can only be applied to functions");
        } else if tcx.generics_of(self.item).requires_monomorphization(tcx) {
            tcx.dcx()
                .span_err(span, "the `proof` attribute cannot be applied to generic functions");
        } else {
            let instance = Instance::mono(tcx, self.item);
            if !super::fn_abi(tcx, instance).args.is_empty() {
                tcx.dcx().span_err(span, "functions used as harnesses cannot have any arguments");
            }
        }
    }
}

/// An efficient check for the existence for a particular [`KaniAttributeKind`].
/// Unlike querying [`KaniAttributes`] this method builds no new heap data
/// structures and has short circuiting.
fn has_kani_attribute<F: Fn(KaniAttributeKind) -> bool>(
    tcx: TyCtxt,
    def_id: DefId,
    predicate: F,
) -> bool {
    tcx.get_attrs_unchecked(def_id).iter().filter_map(|a| attr_kind(tcx, a)).any(predicate)
}

/// Same as [`KaniAttributes::is_proof_harness`] but more efficient because less
/// attribute parsing is performed.
pub fn is_proof_harness(tcx: TyCtxt, instance: InstanceStable) -> bool {
    let def_id = rustc_internal::internal(tcx, instance.def.def_id());
    has_kani_attribute(tcx, def_id, |a| {
        matches!(a, KaniAttributeKind::Proof | KaniAttributeKind::ProofForContract)
    })
}

/// Does this `def_id` have `#[rustc_test_marker]`?
pub fn is_test_harness_description(tcx: TyCtxt, item: impl CrateDef) -> bool {
    let def_id = rustc_internal::internal(tcx, item.def_id());
    let attrs = tcx.get_attrs_unchecked(def_id);
    attr::contains_name(attrs, rustc_span::symbol::sym::rustc_test_marker)
}

/// Extract the test harness name from the `#[rustc_test_maker]`
pub fn test_harness_name(tcx: TyCtxt, def: &impl CrateDef) -> String {
    let def_id = rustc_internal::internal(tcx, def.def_id());
    let attrs = tcx.get_attrs_unchecked(def_id);
    let marker = attr::find_by_name(attrs, rustc_span::symbol::sym::rustc_test_marker).unwrap();
    parse_str_value(&marker).unwrap()
}

/// Expect the contents of this attribute to be of the format #[attribute =
/// "value"] and return the `"value"`.
fn expect_key_string_value(
    sess: &Session,
    attr: &Attribute,
) -> Result<rustc_span::Symbol, ErrorGuaranteed> {
    let span = attr.span;
    let AttrArgs::Eq(_, it) = &attr.get_normal_item().args else {
        return Err(sess
            .dcx()
            .span_err(span, "Expected attribute of the form #[attr = \"value\"]"));
    };
    let maybe_str = match it {
        AttrArgsEq::Ast(expr) => {
            if let ExprKind::Lit(tok) = expr.kind {
                match LitKind::from_token_lit(tok) {
                    Ok(l) => l.str(),
                    Err(err) => {
                        return Err(sess.dcx().span_err(
                            span,
                            format!("Invalid string literal on right hand side of `=` {err:?}"),
                        ));
                    }
                }
            } else {
                return Err(sess
                    .dcx()
                    .span_err(span, "Expected literal string as right hand side of `=`"));
            }
        }
        AttrArgsEq::Hir(lit) => lit.kind.str(),
    };
    if let Some(str) = maybe_str {
        Ok(str)
    } else {
        Err(sess.dcx().span_err(span, "Expected literal string as right hand side of `=`"))
    }
}

fn expect_single<'a>(
    tcx: TyCtxt,
    kind: KaniAttributeKind,
    attributes: &'a Vec<&'a Attribute>,
) -> &'a Attribute {
    let attr = attributes
        .first()
        .expect(&format!("expected at least one attribute {} in {attributes:?}", kind.as_ref()));
    if attributes.len() > 1 {
        tcx.dcx().span_err(
            attr.span,
            format!("only one '#[kani::{}]' attribute is allowed per harness", kind.as_ref()),
        );
    }
    attr
}

/// Attribute used to mark a Kani lib API unstable.
#[derive(Debug)]
struct UnstableAttribute {
    /// The feature identifier.
    feature: String,
    /// A link to the stabilization tracking issue.
    issue: String,
    /// A user friendly message that describes the reason why this feature is marked as unstable.
    reason: String,
}

#[derive(Debug)]
struct UnstableAttrParseError<'a> {
    /// The reason why the parsing failed.
    reason: String,
    /// The attribute being parsed.
    attr: &'a Attribute,
}

impl<'a> UnstableAttrParseError<'a> {
    /// Report the error in a friendly format.
    fn report(&self, tcx: TyCtxt) -> ErrorGuaranteed {
        tcx.dcx()
            .struct_span_err(
                self.attr.span,
                format!("failed to parse `#[kani::unstable_feature]`: {}", self.reason),
            )
            .with_note(format!(
                "expected format: #[kani::unstable_feature({}, {}, {})]",
                r#"feature="<IDENTIFIER>""#, r#"issue="<ISSUE>""#, r#"reason="<DESCRIPTION>""#
            ))
            .emit()
    }
}

/// Try to parse an unstable attribute into an `UnstableAttribute`.
impl<'a> TryFrom<&'a Attribute> for UnstableAttribute {
    type Error = UnstableAttrParseError<'a>;
    fn try_from(attr: &'a Attribute) -> Result<Self, Self::Error> {
        let build_error = |reason: String| Self::Error { reason, attr };
        let args = parse_key_values(attr).map_err(build_error)?;
        let invalid_keys = args
            .iter()
            .filter_map(|(key, _)| {
                (!matches!(key.as_str(), "feature" | "issue" | "reason")).then_some(key)
            })
            .cloned()
            .collect::<Vec<_>>();

        if !invalid_keys.is_empty() {
            Err(build_error(format!("unexpected argument `{}`", invalid_keys.join("`, `"))))
        } else {
            let get_val = |name: &str| {
                args.get(name).cloned().ok_or(build_error(format!("missing `{name}` field")))
            };
            Ok(UnstableAttribute {
                feature: get_val("feature")?,
                issue: get_val("issue")?,
                reason: get_val("reason")?,
            })
        }
    }
}

fn expect_no_args(tcx: TyCtxt, kind: KaniAttributeKind, attr: &Attribute) {
    if !attr.is_word() {
        tcx.dcx()
            .struct_span_err(attr.span, format!("unexpected argument for `{}`", kind.as_ref()))
            .with_help("remove the extra argument")
            .emit();
    }
}

/// Return the unwind value from the given attribute.
fn parse_unwind(tcx: TyCtxt, attr: &Attribute) -> Option<u32> {
    // Get Attribute value and if it's not none, assign it to the metadata
    match parse_integer(attr) {
        None => {
            // There are no integers or too many arguments given to the attribute
            tcx.dcx().span_err(
                attr.span,
                "invalid argument for `unwind` attribute, expected an integer",
            );
            None
        }
        Some(unwind_integer_value) => {
            if let Ok(val) = unwind_integer_value.try_into() {
                Some(val)
            } else {
                tcx.dcx().span_err(attr.span, "value above maximum permitted value - u32::MAX");
                None
            }
        }
    }
}

fn parse_stubs(tcx: TyCtxt, harness: DefId, attributes: &[&Attribute]) -> Vec<Stub> {
    let current_module = tcx.parent_module_from_def_id(harness.expect_local());
    let check_resolve = |attr: &Attribute, name: &str| {
        let result = resolve::resolve_fn(tcx, current_module.to_local_def_id(), name);
        if let Err(err) = result {
            tcx.dcx().span_err(attr.span, format!("failed to resolve `{name}`: {err}"));
        }
    };
    attributes
        .iter()
        .filter_map(|attr| match parse_paths(attr) {
            Ok(paths) => match paths.as_slice() {
                [orig, replace] => {
                    check_resolve(attr, orig);
                    check_resolve(attr, replace);
                    Some(Stub { original: orig.clone(), replacement: replace.clone() })
                }
                _ => {
                    tcx.dcx().span_err(
                        attr.span,
                        format!(
                            "attribute `kani::stub` takes two path arguments; found {}",
                            paths.len()
                        ),
                    );
                    None
                }
            },
            Err(error_span) => {
                tcx.dcx().span_err(
                    error_span,
                    "attribute `kani::stub` takes two path arguments; found argument that is not a path",
                );
                None
            }
        })
        .collect()
}

fn parse_solver(tcx: TyCtxt, attr: &Attribute) -> Option<CbmcSolver> {
    // TODO: Argument validation should be done as part of the `kani_macros` crate
    // <https://github.com/model-checking/kani/issues/2192>
    const ATTRIBUTE: &str = "#[kani::solver]";
    let invalid_arg_err = |attr: &Attribute| {
        tcx.dcx().span_err(
            attr.span,
            format!("invalid argument for `{ATTRIBUTE}` attribute, expected one of the supported solvers (e.g. `kissat`) or a SAT solver binary (e.g. `bin=\"<SAT_SOLVER_BINARY>\"`)"),
        )
    };

    let attr_args = attr.meta_item_list().unwrap();
    if attr_args.len() != 1 {
        tcx.dcx().span_err(
            attr.span,
            format!(
                "the `{ATTRIBUTE}` attribute expects a single argument. Got {} arguments.",
                attr_args.len()
            ),
        );
        return None;
    }
    let attr_arg = &attr_args[0];
    let meta_item = attr_arg.meta_item();
    if meta_item.is_none() {
        invalid_arg_err(attr);
        return None;
    }
    let meta_item = meta_item.unwrap();
    let ident = meta_item.ident().unwrap();
    let ident_str = ident.as_str();
    match &meta_item.kind {
        MetaItemKind::Word => {
            let solver = CbmcSolver::from_str(ident_str);
            match solver {
                Ok(solver) => Some(solver),
                Err(_) => {
                    tcx.dcx().span_err(attr.span, format!("unknown solver `{ident_str}`"));
                    None
                }
            }
        }
        MetaItemKind::NameValue(lit) if ident_str == "bin" && lit.kind.is_str() => {
            Some(CbmcSolver::Binary(lit.symbol.to_string()))
        }
        _ => {
            invalid_arg_err(attr);
            None
        }
    }
}

/// Extracts the integer value argument from the attribute provided
/// For example, `unwind(8)` return `Some(8)`
fn parse_integer(attr: &Attribute) -> Option<u128> {
    // Vector of meta items , that contain the arguments given the attribute
    let attr_args = attr.meta_item_list()?;
    // Only extracts one integer value as argument
    if attr_args.len() == 1 {
        let x = attr_args[0].lit()?;
        match x.kind {
            LitKind::Int(y, ..) => Some(y.get()),
            _ => None,
        }
    }
    // Return none if there are no attributes or if there's too many attributes
    else {
        None
    }
}

/// Extracts a vector with the path arguments of an attribute.
/// Emits an error if it couldn't convert any of the arguments.
fn parse_paths(attr: &Attribute) -> Result<Vec<String>, Span> {
    let attr_args = attr.meta_item_list();
    attr_args
        .unwrap_or_default()
        .iter()
        .map(|arg| match arg {
            NestedMetaItem::Lit(item) => Err(item.span),
            NestedMetaItem::MetaItem(item) => parse_path(item).ok_or(item.span),
        })
        .collect()
}

/// Extracts a path from an attribute item, returning `None` if the item is not
/// syntactically a path.
fn parse_path(meta_item: &MetaItem) -> Option<String> {
    if meta_item.is_word() {
        Some(
            meta_item
                .path
                .segments
                .iter()
                .map(|seg| seg.ident.as_str())
                .collect::<Vec<&str>>()
                .join("::"),
        )
    } else {
        None
    }
}

/// Parse the arguments of the attribute into a (key, value) map.
fn parse_key_values(attr: &Attribute) -> Result<BTreeMap<String, String>, String> {
    trace!(list=?attr.meta_item_list(), ?attr, "parse_key_values");
    let args = attr.meta_item_list().ok_or("malformed attribute input")?;
    args.iter()
        .map(|arg| match arg.meta_item() {
            Some(MetaItem { path: key, kind: MetaItemKind::NameValue(val), .. }) => {
                Ok((key.segments.first().unwrap().ident.to_string(), val.symbol.to_string()))
            }
            _ => Err(format!(
                r#"expected "key = value" pair, but found `{}`"#,
                rustc_ast_pretty::pprust::meta_list_item_to_string(arg)
            )),
        })
        .collect()
}

/// Extracts the string value argument from the attribute provided.
///
/// For attributes with the following format, this will return a string that represents "VALUE".
/// - `#[attribute = "VALUE"]`
fn parse_str_value(attr: &Attribute) -> Option<String> {
    // Vector of meta items , that contain the arguments given the attribute
    let value = attr.value_str();
    value.map(|sym| sym.to_string())
}

/// If the attribute is named `kanitool::name`, this extracts `name`
fn attr_kind(tcx: TyCtxt, attr: &Attribute) -> Option<KaniAttributeKind> {
    match &attr.kind {
        AttrKind::Normal(normal) => {
            let segments = &normal.item.path.segments;
            if (!segments.is_empty()) && segments[0].ident.as_str() == "kanitool" {
                let ident_str = segments[1..]
                    .iter()
                    .map(|segment| segment.ident.as_str())
                    .intersperse("::")
                    .collect::<String>();
                KaniAttributeKind::try_from(ident_str.as_str())
                    .inspect_err(|&err| {
                        debug!(?err, "attr_kind_failed");
                        tcx.dcx().span_err(attr.span, format!("unknown attribute `{ident_str}`"));
                    })
                    .ok()
            } else {
                None
            }
        }
        _ => None,
    }
}

pub fn matches_diagnostic<T: CrateDef>(tcx: TyCtxt, def: T, attr_name: &str) -> bool {
    let attr_sym = rustc_span::symbol::Symbol::intern(attr_name);
    if let Some(attr_id) = tcx.all_diagnostic_items(()).name_to_id.get(&attr_sym) {
        if rustc_internal::internal(tcx, def.def_id()) == *attr_id {
            debug!("matched: {:?} {:?}", attr_id, attr_sym);
            return true;
        }
    }
    false
}<|MERGE_RESOLUTION|>--- conflicted
+++ resolved
@@ -534,6 +534,9 @@
             None => return, // This error was already emitted
             Some(values) => values,
         };
+        assert!(matches!(
+                &harness.kind, HarnessKind::ProofForContract { target_fn }
+                if *target_fn == name.to_string()));
         if KaniAttributes::for_item(self.tcx, id).contract_attributes().is_none() {
             dcx.struct_span_err(
                 span,
@@ -544,9 +547,7 @@
             )
             .with_span_note(self.tcx.def_span(id), "Try adding a contract to this function.")
             .emit();
-            return;
-        }
-        harness.for_contract = Some(name.to_string());
+        }
     }
 
     fn handle_stub_verified(&self, harness: &mut HarnessAttributes) {
@@ -567,21 +568,10 @@
                                 KaniAttributeKind::Stub.as_ref(),
                             ),
                         )
-<<<<<<< HEAD
-                    )
                     .emit();
                 return;
             }
             harness.verified_stubs.push(name.to_string())
-=======
-                        .emit();
-                    continue;
-                }
-                Some(Ok(replacement_name)) => replacement_name,
-                Some(Err(_)) => continue,
-            };
-            harness.stubs.push(self.stub_for_relative_item(name, replacement_name))
->>>>>>> 370b2159
         }
     }
 
