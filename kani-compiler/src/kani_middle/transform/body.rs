// Copyright Kani Contributors
// SPDX-License-Identifier: Apache-2.0 OR MIT
//
//! Utility functions that allow us to modify a function body.

use crate::kani_middle::find_fn_def;
use rustc_middle::ty::TyCtxt;
use stable_mir::mir::mono::Instance;
use stable_mir::mir::*;
use stable_mir::ty::{GenericArgs, MirConst, Span, Ty, UintTy};
use std::fmt::Debug;
use std::mem;

/// This structure mimics a Body that can actually be modified.
pub struct MutableBody {
    blocks: Vec<BasicBlock>,

    /// Declarations of locals within the function.
    ///
    /// The first local is the return value pointer, followed by `arg_count`
    /// locals for the function arguments, followed by any user-declared
    /// variables and temporaries.
    locals: Vec<LocalDecl>,

    /// The number of arguments this function takes.
    arg_count: usize,

    /// Debug information pertaining to user variables, including captures.
    var_debug_info: Vec<VarDebugInfo>,

    /// Mark an argument (which must be a tuple) as getting passed as its individual components.
    ///
    /// This is used for the "rust-call" ABI such as closures.
    spread_arg: Option<Local>,

    /// The span that covers the entire function body.
    span: Span,
}

/// Denotes whether instrumentation should be inserted before or after the statement.
#[derive(Debug, Clone, Copy, PartialEq, Eq)]
pub enum InsertPosition {
    Before,
    After,
}

impl MutableBody {
    /// Get the basic blocks of this builder.
    pub fn blocks(&self) -> &[BasicBlock] {
        &self.blocks
    }

    pub fn locals(&self) -> &[LocalDecl] {
        &self.locals
    }

    pub fn arg_count(&self) -> usize {
        self.arg_count
    }

    /// Create a mutable body from the original MIR body.
    pub fn from(body: Body) -> Self {
        MutableBody {
            locals: body.locals().to_vec(),
            arg_count: body.arg_locals().len(),
            spread_arg: body.spread_arg(),
            blocks: body.blocks,
            var_debug_info: body.var_debug_info,
            span: body.span,
        }
    }

    /// Create the new body consuming this mutable body.
    pub fn into(self) -> Body {
        Body::new(
            self.blocks,
            self.locals,
            self.arg_count,
            self.var_debug_info,
            self.spread_arg,
            self.span,
        )
    }

    /// Add a new local to the body with the given attributes.
    pub fn new_local(&mut self, ty: Ty, span: Span, mutability: Mutability) -> Local {
        let decl = LocalDecl { ty, span, mutability };
        let local = self.locals.len();
        self.locals.push(decl);
        local
    }

    pub fn new_str_operand(&mut self, msg: &str, span: Span) -> Operand {
        let literal = MirConst::from_str(msg);
        self.new_const_operand(literal, span)
    }

    pub fn new_uint_operand(&mut self, val: u128, uint_ty: UintTy, span: Span) -> Operand {
        let literal = MirConst::try_from_uint(val, uint_ty).unwrap();
        self.new_const_operand(literal, span)
    }

    fn new_const_operand(&mut self, literal: MirConst, span: Span) -> Operand {
        Operand::Constant(ConstOperand { span, user_ty: None, const_: literal })
    }

    /// Create a raw pointer of `*mut type` and return a new local where that value is stored.
    pub fn insert_ptr_cast(
        &mut self,
        from: Operand,
        pointee_ty: Ty,
        mutability: Mutability,
        source: &mut SourceInstruction,
        position: InsertPosition,
    ) -> Local {
        assert!(from.ty(self.locals()).unwrap().kind().is_raw_ptr());
        let target_ty = Ty::new_ptr(pointee_ty, mutability);
        let rvalue = Rvalue::Cast(CastKind::PtrToPtr, from, target_ty);
        self.insert_assignment(rvalue, source, position)
    }

    /// Add a new assignment for the given binary operation.
    ///
    /// Return the local where the result is saved.
    pub fn insert_binary_op(
        &mut self,
        bin_op: BinOp,
        lhs: Operand,
        rhs: Operand,
        source: &mut SourceInstruction,
        position: InsertPosition,
    ) -> Local {
        let rvalue = Rvalue::BinaryOp(bin_op, lhs, rhs);
        self.insert_assignment(rvalue, source, position)
    }

    /// Add a new assignment.
    ///
    /// Return the local where the result is saved.
    pub fn insert_assignment(
        &mut self,
        rvalue: Rvalue,
        source: &mut SourceInstruction,
        position: InsertPosition,
    ) -> Local {
        let span = source.span(&self.blocks);
        let ret_ty = rvalue.ty(&self.locals).unwrap();
        let result = self.new_local(ret_ty, span, Mutability::Not);
        let stmt = Statement { kind: StatementKind::Assign(Place::from(result), rvalue), span };
        self.insert_stmt(stmt, source, position);
        result
    }

    /// Add a new assignment to an existing place.
    pub fn assign_to(
        &mut self,
        place: Place,
        rvalue: Rvalue,
        source: &mut SourceInstruction,
        position: InsertPosition,
    ) {
        let span = source.span(&self.blocks);
        let stmt = Statement { kind: StatementKind::Assign(place, rvalue), span };
        self.insert_stmt(stmt, source, position);
    }

    /// Add a new assert to the basic block indicated by the given index.
    ///
    /// The new assertion will have the same span as the source instruction, and the basic block
    /// will be split. If `InsertPosition` is `InsertPosition::Before`, `source` will point to the
    /// same instruction as before. If `InsertPosition` is `InsertPosition::After`, `source` will
    /// point to the new terminator.
    pub fn insert_check(
        &mut self,
        tcx: TyCtxt,
        check_type: &CheckType,
        source: &mut SourceInstruction,
        position: InsertPosition,
        value: Local,
        msg: &str,
    ) {
        assert_eq!(
            self.locals[value].ty,
            Ty::bool_ty(),
            "Expected boolean value as the assert input"
        );
        let new_bb = self.blocks.len();
        let span = source.span(&self.blocks);
        match check_type {
            CheckType::Assert(assert_fn) => {
                let assert_op = Operand::Copy(Place::from(self.new_local(
                    assert_fn.ty(),
                    span,
                    Mutability::Not,
                )));
                let msg_op = self.new_str_operand(msg, span);
                let kind = TerminatorKind::Call {
                    func: assert_op,
                    args: vec![Operand::Move(Place::from(value)), msg_op],
                    destination: Place {
                        local: self.new_local(Ty::new_tuple(&[]), span, Mutability::Not),
                        projection: vec![],
                    },
                    target: Some(new_bb),
                    unwind: UnwindAction::Terminate,
                };
                let terminator = Terminator { kind, span };
                self.insert_terminator(source, position, terminator);
            }
            CheckType::Panic | CheckType::NoCore => {
                tcx.sess
                    .dcx()
                    .struct_err("Failed to instrument the code. Cannot find `kani::assert`")
                    .with_note("Kani requires `kani` library in order to verify a crate.")
                    .emit();
                tcx.sess.dcx().abort_if_errors();
                unreachable!();
            }
        }
    }

    /// Add a new call to the basic block indicated by the given index.
    ///
    /// The new call will have the same span as the source instruction, and the basic block will be
    /// split. If `InsertPosition` is `InsertPosition::Before`, `source` will point to the same
    /// instruction as before. If `InsertPosition` is `InsertPosition::After`, `source` will point
    /// to the new terminator.
    pub fn insert_call(
        &mut self,
        callee: &Instance,
        source: &mut SourceInstruction,
        position: InsertPosition,
        args: Vec<Operand>,
        destination: Place,
    ) {
        let new_bb = self.blocks.len();
        let span = source.span(&self.blocks);
        let callee_op =
            Operand::Copy(Place::from(self.new_local(callee.ty(), span, Mutability::Not)));
        let kind = TerminatorKind::Call {
            func: callee_op,
            args,
            destination,
            target: Some(new_bb),
            unwind: UnwindAction::Terminate,
        };
        let terminator = Terminator { kind, span };
        self.insert_terminator(source, position, terminator);
    }

    /// Split a basic block and use the new terminator in the basic block that was split. If
    /// `InsertPosition` is `InsertPosition::Before`, `source` will point to the same instruction as
    /// before. If `InsertPosition` is `InsertPosition::After`, `source` will point to the new
    /// terminator.
    fn split_bb(
        &mut self,
        source: &mut SourceInstruction,
        position: InsertPosition,
        new_term: Terminator,
    ) {
        match position {
            InsertPosition::Before => {
                self.split_bb_before(source, new_term);
            }
            InsertPosition::After => {
                self.split_bb_after(source, new_term);
            }
        }
    }

    /// Split a basic block right before the source location.
    /// `source` will point to the same instruction as before after the function is done.
    fn split_bb_before(&mut self, source: &mut SourceInstruction, new_term: Terminator) {
        let new_bb_idx = self.blocks.len();
        let (idx, bb) = match source {
            SourceInstruction::Statement { idx, bb } => {
                let (orig_idx, orig_bb) = (*idx, *bb);
                *idx = 0;
                *bb = new_bb_idx;
                (orig_idx, orig_bb)
            }
            SourceInstruction::Terminator { bb } => {
                let (orig_idx, orig_bb) = (self.blocks[*bb].statements.len(), *bb);
                *bb = new_bb_idx;
                (orig_idx, orig_bb)
            }
        };
        let old_term = mem::replace(&mut self.blocks[bb].terminator, new_term);
        let bb_stmts = &mut self.blocks[bb].statements;
        let remaining = bb_stmts.split_off(idx);
        let new_bb = BasicBlock { statements: remaining, terminator: old_term };
        self.blocks.push(new_bb);
    }

    /// Split a basic block right after the source location.
    /// `source` will point to the new terminator after the function is done.
    fn split_bb_after(&mut self, source: &mut SourceInstruction, mut new_term: Terminator) {
        let new_bb_idx = self.blocks.len();
        match source {
            // Split the current block after the statement located at `source`
            // and move the remaining statements into the new one.
            SourceInstruction::Statement { idx, bb } => {
                let (orig_idx, orig_bb) = (*idx, *bb);
                let old_term = mem::replace(&mut self.blocks[orig_bb].terminator, new_term);
                let bb_stmts = &mut self.blocks[orig_bb].statements;
                let remaining = bb_stmts.split_off(orig_idx + 1);
                let new_bb = BasicBlock { statements: remaining, terminator: old_term };
                self.blocks.push(new_bb);
                // Update the source to point at the terminator.
                *source = SourceInstruction::Terminator { bb: orig_bb };
            }
            // Make the terminator at `source` point at the new block,
            // the terminator of which is a simple Goto instruction.
            SourceInstruction::Terminator { bb } => {
                let current_term = &mut self.blocks.get_mut(*bb).unwrap().terminator;
                let target_bb = get_mut_target_ref(current_term);
                let new_target_bb = get_mut_target_ref(&mut new_term);
                // Set the new terminator to point where previous terminator pointed.
                *new_target_bb = *target_bb;
                // Point the current terminator to the new terminator's basic block.
                *target_bb = new_bb_idx;
                // Update the source to point at the terminator.
                *bb = new_bb_idx;
                self.blocks.push(BasicBlock { statements: vec![], terminator: new_term });
            }
        };
    }

    /// Insert basic block before or after the source instruction and update `source` accordingly. If
    /// `InsertPosition` is `InsertPosition::Before`, `source` will point to the same instruction as
    /// before. If `InsertPosition` is `InsertPosition::After`, `source` will point to the
    /// terminator of the newly inserted basic block.
    pub fn insert_bb(
        &mut self,
        mut bb: BasicBlock,
        source: &mut SourceInstruction,
        position: InsertPosition,
    ) {
        // Splitting adds 1 block, so the added block index is len + 1;
        let split_bb_idx = self.blocks().len();
        let inserted_bb_idx = self.blocks().len() + 1;
        // Update the terminator of the basic block to point at the remaining part of the split
        // basic block.
        let target = get_mut_target_ref(&mut bb.terminator);
        *target = split_bb_idx;
        let new_term = Terminator {
            kind: TerminatorKind::Goto { target: inserted_bb_idx },
            span: source.span(&self.blocks),
        };
        self.split_bb(source, position, new_term);
        self.blocks.push(bb);
    }

    pub fn insert_terminator(
        &mut self,
        source: &mut SourceInstruction,
        position: InsertPosition,
        terminator: Terminator,
    ) {
        self.split_bb(source, position, terminator);
    }

    /// Insert statement before or after the source instruction and update the source as needed. If
    /// `InsertPosition` is `InsertPosition::Before`, `source` will point to the same instruction as
    /// before. If `InsertPosition` is `InsertPosition::After`, `source` will point to the
    /// newly inserted statement.
    pub fn insert_stmt(
        &mut self,
        new_stmt: Statement,
        source: &mut SourceInstruction,
        position: InsertPosition,
    ) {
        match position {
            InsertPosition::Before => {
                match source {
                    SourceInstruction::Statement { idx, bb } => {
                        self.blocks[*bb].statements.insert(*idx, new_stmt);
                        *idx += 1;
                    }
                    SourceInstruction::Terminator { bb } => {
                        // Append statements at the end of the basic block.
                        self.blocks[*bb].statements.push(new_stmt);
                    }
                }
            }
            InsertPosition::After => {
                let new_bb_idx = self.blocks.len();
                let span = source.span(&self.blocks);
                match source {
                    SourceInstruction::Statement { idx, bb } => {
                        self.blocks[*bb].statements.insert(*idx + 1, new_stmt);
                        *idx += 1;
                    }
                    SourceInstruction::Terminator { bb } => {
                        // Create a new basic block, as we need to append a statement after the terminator.
                        let current_terminator = &mut self.blocks.get_mut(*bb).unwrap().terminator;
                        // Update target of the terminator.
                        let target_bb = get_mut_target_ref(current_terminator);
                        *source = SourceInstruction::Statement { idx: 0, bb: new_bb_idx };
                        let new_bb = BasicBlock {
                            statements: vec![new_stmt],
                            terminator: Terminator {
                                kind: TerminatorKind::Goto { target: *target_bb },
                                span,
                            },
                        };
                        *target_bb = new_bb_idx;
                        self.blocks.push(new_bb);
                    }
                }
            }
        }
    }

    /// Clear all the existing logic of this body and turn it into a simple `return`.
    ///
    /// This function can be used when a new implementation of the body is needed.
    /// For example, Kani intrinsics usually have a dummy body, which is replaced
    /// by the compiler. This function allow us to delete the dummy body before
    /// creating a new one.
    ///
    /// Keep all the locals untouched, so they can be reused by the passes if needed.
    pub fn clear_body(&mut self, kind: TerminatorKind) {
        self.blocks.clear();
        let terminator = Terminator { kind, span: self.span };
        self.blocks.push(BasicBlock { statements: Vec::default(), terminator })
    }

    /// Replace a terminator from the given basic block
    pub fn replace_terminator(
        &mut self,
        source_instruction: &SourceInstruction,
        new_term: Terminator,
    ) {
        self.blocks.get_mut(source_instruction.bb()).unwrap().terminator = new_term;
    }
}

#[derive(Clone, Debug)]
pub enum CheckType {
    /// This is used by default when the `kani` crate is available.
    Assert(Instance),
    /// When the `kani` crate is not available, we have to model the check as an `if { panic!() }`.
    Panic,
    /// When building non-core crate, such as `rustc-std-workspace-core`, we cannot
    /// instrument code, but we can still compile them.
    NoCore,
}

impl CheckType {
    /// This will create the type of check that is available in the current crate, attempting to
    /// create a check that generates an assertion following by an assumption of the same assertion.
    ///
    /// If `kani` crate is available, this will return [CheckType::Assert], and the instance will
    /// point to `kani::assert`. Otherwise, we will collect the `core::panic_str` method and return
    /// [CheckType::Panic].
    pub fn new_assert_assume(tcx: TyCtxt) -> CheckType {
        if let Some(instance) = find_instance(tcx, "KaniAssert") {
            CheckType::Assert(instance)
        } else if find_instance(tcx, "panic_str").is_some() {
            CheckType::Panic
        } else {
            CheckType::NoCore
        }
    }

    /// This will create the type of check that is available in the current crate, attempting to
    /// create a check that generates an assertion, without assuming the condition afterwards.
    ///
    /// If `kani` crate is available, this will return [CheckType::Assert], and the instance will
    /// point to `kani::assert`. Otherwise, we will collect the `core::panic_str` method and return
    /// [CheckType::Panic].
    pub fn new_assert(tcx: TyCtxt) -> CheckType {
        if let Some(instance) = find_instance(tcx, "KaniCheck") {
            CheckType::Assert(instance)
        } else if find_instance(tcx, "panic_str").is_some() {
            CheckType::Panic
        } else {
            CheckType::NoCore
        }
    }
}

/// We store the index of an instruction to avoid borrow checker issues and unnecessary copies.
#[derive(Copy, Clone, Debug)]
pub enum SourceInstruction {
    Statement { idx: usize, bb: BasicBlockIdx },
    Terminator { bb: BasicBlockIdx },
}

impl SourceInstruction {
    pub fn span(&self, blocks: &[BasicBlock]) -> Span {
        match *self {
            SourceInstruction::Statement { idx, bb } => blocks[bb].statements[idx].span,
            SourceInstruction::Terminator { bb } => blocks[bb].terminator.span,
        }
    }

<<<<<<< HEAD
    pub fn bb(&self) -> usize {
        match self {
            SourceInstruction::Statement { bb, .. } | SourceInstruction::Terminator { bb } => *bb,
=======
    pub fn bb(&self) -> BasicBlockIdx {
        match *self {
            SourceInstruction::Statement { bb, .. } | SourceInstruction::Terminator { bb } => bb,
>>>>>>> e0141cf0
        }
    }
}

fn find_instance(tcx: TyCtxt, diagnostic: &str) -> Option<Instance> {
    Instance::resolve(find_fn_def(tcx, diagnostic)?, &GenericArgs(vec![])).ok()
}

/// Basic mutable body visitor.
///
/// We removed many methods for simplicity.
///
/// TODO: Contribute this to stable_mir.
/// <https://github.com/rust-lang/project-stable-mir/issues/81>
///
/// This code was based on the existing MirVisitor:
/// <https://github.com/rust-lang/rust/blob/master/compiler/stable_mir/src/mir/visit.rs>
pub trait MutMirVisitor {
    fn visit_body(&mut self, body: &mut MutableBody) {
        self.super_body(body)
    }

    fn visit_basic_block(&mut self, bb: &mut BasicBlock) {
        self.super_basic_block(bb)
    }

    fn visit_statement(&mut self, stmt: &mut Statement) {
        self.super_statement(stmt)
    }

    fn visit_terminator(&mut self, term: &mut Terminator) {
        self.super_terminator(term)
    }

    fn visit_rvalue(&mut self, rvalue: &mut Rvalue) {
        self.super_rvalue(rvalue)
    }

    fn visit_operand(&mut self, _operand: &mut Operand) {}

    fn super_body(&mut self, body: &mut MutableBody) {
        for bb in body.blocks.iter_mut() {
            self.visit_basic_block(bb);
        }
    }

    fn super_basic_block(&mut self, bb: &mut BasicBlock) {
        for stmt in &mut bb.statements {
            self.visit_statement(stmt);
        }
        self.visit_terminator(&mut bb.terminator);
    }

    fn super_statement(&mut self, stmt: &mut Statement) {
        match &mut stmt.kind {
            StatementKind::Assign(_, rvalue) => {
                self.visit_rvalue(rvalue);
            }
            StatementKind::Intrinsic(intrisic) => match intrisic {
                NonDivergingIntrinsic::Assume(operand) => {
                    self.visit_operand(operand);
                }
                NonDivergingIntrinsic::CopyNonOverlapping(CopyNonOverlapping {
                    src,
                    dst,
                    count,
                }) => {
                    self.visit_operand(src);
                    self.visit_operand(dst);
                    self.visit_operand(count);
                }
            },
            StatementKind::FakeRead(_, _)
            | StatementKind::SetDiscriminant { .. }
            | StatementKind::Deinit(_)
            | StatementKind::StorageLive(_)
            | StatementKind::StorageDead(_)
            | StatementKind::Retag(_, _)
            | StatementKind::PlaceMention(_)
            | StatementKind::AscribeUserType { .. }
            | StatementKind::Coverage(_)
            | StatementKind::ConstEvalCounter
            | StatementKind::Nop => {}
        }
    }

    fn super_terminator(&mut self, term: &mut Terminator) {
        let Terminator { kind, .. } = term;
        match kind {
            TerminatorKind::Assert { cond, .. } => {
                self.visit_operand(cond);
            }
            TerminatorKind::Call { func, args, .. } => {
                self.visit_operand(func);
                for arg in args {
                    self.visit_operand(arg);
                }
            }
            TerminatorKind::SwitchInt { discr, .. } => {
                self.visit_operand(discr);
            }
            TerminatorKind::InlineAsm { .. } => {
                // we don't support inline assembly.
            }
            TerminatorKind::Return
            | TerminatorKind::Goto { .. }
            | TerminatorKind::Resume
            | TerminatorKind::Abort
            | TerminatorKind::Drop { .. }
            | TerminatorKind::Unreachable => {}
        }
    }

    fn super_rvalue(&mut self, rvalue: &mut Rvalue) {
        match rvalue {
            Rvalue::Aggregate(_, operands) => {
                for op in operands {
                    self.visit_operand(op);
                }
            }
            Rvalue::BinaryOp(_, lhs, rhs) | Rvalue::CheckedBinaryOp(_, lhs, rhs) => {
                self.visit_operand(lhs);
                self.visit_operand(rhs);
            }
            Rvalue::Cast(_, op, _) => {
                self.visit_operand(op);
            }
            Rvalue::Repeat(op, _) => {
                self.visit_operand(op);
            }
            Rvalue::ShallowInitBox(op, _) => self.visit_operand(op),
            Rvalue::UnaryOp(_, op) | Rvalue::Use(op) => {
                self.visit_operand(op);
            }
            Rvalue::AddressOf(..) => {}
            Rvalue::CopyForDeref(_) | Rvalue::Discriminant(_) | Rvalue::Len(_) => {}
            Rvalue::Ref(..) => {}
            Rvalue::ThreadLocalRef(_) => {}
            Rvalue::NullaryOp(..) => {}
        }
    }
}

fn get_mut_target_ref(terminator: &mut Terminator) -> &mut BasicBlockIdx {
    match &mut terminator.kind {
        TerminatorKind::Assert { target, .. }
        | TerminatorKind::Drop { target, .. }
        | TerminatorKind::Goto { target }
        | TerminatorKind::Call { target: Some(target), .. } => target,
        _ => unimplemented!(
            "Kani can only insert instructions after terminators that have a `target` field."
        ),
    }
}<|MERGE_RESOLUTION|>--- conflicted
+++ resolved
@@ -496,15 +496,9 @@
         }
     }
 
-<<<<<<< HEAD
-    pub fn bb(&self) -> usize {
-        match self {
-            SourceInstruction::Statement { bb, .. } | SourceInstruction::Terminator { bb } => *bb,
-=======
     pub fn bb(&self) -> BasicBlockIdx {
         match *self {
             SourceInstruction::Statement { bb, .. } | SourceInstruction::Terminator { bb } => bb,
->>>>>>> e0141cf0
         }
     }
 }
