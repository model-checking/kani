--- conflicted
+++ resolved
@@ -526,11 +526,7 @@
 }
 
 /// We store the index of an instruction to avoid borrow checker issues and unnecessary copies.
-<<<<<<< HEAD
-#[derive(Copy, Clone, Debug, PartialEq, Eq, Hash)]
-=======
 #[derive(Copy, Clone, Debug, PartialEq, Eq)]
->>>>>>> e28f3db8
 pub enum SourceInstruction {
     Statement { idx: usize, bb: BasicBlockIdx },
     Terminator { bb: BasicBlockIdx },
