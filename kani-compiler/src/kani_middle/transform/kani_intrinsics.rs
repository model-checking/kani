// Copyright Kani Contributors
// SPDX-License-Identifier: Apache-2.0 OR MIT
//
//! Module responsible for generating code for a few Kani intrinsics.
//!
//! These intrinsics have code that depend on information from the compiler, such as type layout
//! information; thus, they are implemented as a transformation pass where their body get generated
//! by the transformation.

use crate::args::{Arguments, ExtraChecks};
use crate::kani_middle::attributes::matches_diagnostic;
use crate::kani_middle::transform::body::{
    CheckType, InsertPosition, MutableBody, SourceInstruction,
};
use crate::kani_middle::transform::check_uninit::PointeeInfo;
use crate::kani_middle::transform::check_uninit::{
    get_mem_init_fn_def, mk_layout_operand, resolve_mem_init_fn, PointeeLayout,
};
use crate::kani_middle::transform::check_values::{build_limits, ty_validity_per_offset};
use crate::kani_middle::transform::{TransformPass, TransformationType};
use crate::kani_queries::QueryDb;
use rustc_middle::ty::TyCtxt;
use stable_mir::mir::mono::Instance;
use stable_mir::mir::{
    BasicBlock, BinOp, Body, ConstOperand, Mutability, Operand, Place, Rvalue, Statement,
    StatementKind, Terminator, TerminatorKind, UnwindAction, RETURN_LOCAL,
};
use stable_mir::target::MachineInfo;
use stable_mir::ty::{FnDef, MirConst, RigidTy, Ty, TyKind, UintTy};
use std::collections::HashMap;
use std::fmt::Debug;
use strum_macros::AsRefStr;
use tracing::trace;

/// Generate the body for a few Kani intrinsics.
#[derive(Debug)]
pub struct IntrinsicGeneratorPass {
    pub check_type: CheckType,
    /// Used to cache FnDef lookups of injected memory initialization functions.
    pub mem_init_fn_cache: HashMap<&'static str, FnDef>,
    /// Used to enable intrinsics depending on the flags passed.
    pub arguments: Arguments,
}

impl TransformPass for IntrinsicGeneratorPass {
    fn transformation_type() -> TransformationType
    where
        Self: Sized,
    {
        TransformationType::Instrumentation
    }

    fn is_enabled(&self, _query_db: &QueryDb) -> bool
    where
        Self: Sized,
    {
        true
    }

    /// Transform the function body by inserting checks one-by-one.
    /// For every unsafe dereference or a transmute operation, we check all values are valid.
    fn transform(&mut self, tcx: TyCtxt, body: Body, instance: Instance) -> (bool, Body) {
        trace!(function=?instance.name(), "transform");
        if matches_diagnostic(tcx, instance.def, Intrinsics::KaniValidValue.as_ref()) {
            (true, self.valid_value_body(tcx, body))
        } else if matches_diagnostic(tcx, instance.def, Intrinsics::KaniIsInitialized.as_ref()) {
            (true, self.is_initialized_body(tcx, body))
        } else {
            (false, body)
        }
    }
}

impl IntrinsicGeneratorPass {
    /// Generate the body for valid value. Which should be something like:
    ///
    /// ```
    /// pub fn has_valid_value<T>(ptr: *const T) -> bool {
    ///     let mut ret = true;
    ///     let bytes = ptr as *const u8;
    ///     for req in requirements {
    ///         ret &= in_range(bytes, req);
    ///     }
    ///     ret
    /// }
    /// ```
    fn valid_value_body(&self, tcx: TyCtxt, body: Body) -> Body {
        let mut new_body = MutableBody::from(body);
        new_body.clear_body(TerminatorKind::Return);

        // Initialize return variable with True.
        let ret_var = RETURN_LOCAL;
        let mut terminator = SourceInstruction::Terminator { bb: 0 };
        let span = new_body.locals()[ret_var].span;
        let assign = StatementKind::Assign(
            Place::from(ret_var),
            Rvalue::Use(Operand::Constant(ConstOperand {
                span,
                user_ty: None,
                const_: MirConst::from_bool(true),
            })),
        );
        let stmt = Statement { kind: assign, span };
        new_body.insert_stmt(stmt, &mut terminator, InsertPosition::Before);
        let machine_info = MachineInfo::target();

        // The first and only argument type.
        let arg_ty = new_body.locals()[1].ty;
        let TyKind::RigidTy(RigidTy::RawPtr(target_ty, _)) = arg_ty.kind() else { unreachable!() };
        let validity = ty_validity_per_offset(&machine_info, target_ty, 0);
        match validity {
            Ok(ranges) if ranges.is_empty() => {
                // Nothing to check
            }
            Ok(ranges) => {
                // Given the pointer argument, check for possible invalid ranges.
                let rvalue = Rvalue::Use(Operand::Move(Place::from(1)));
                for range in ranges {
                    let result =
                        build_limits(&mut new_body, &range, rvalue.clone(), &mut terminator);
                    let rvalue = Rvalue::BinaryOp(
                        BinOp::BitAnd,
                        Operand::Move(Place::from(ret_var)),
                        Operand::Move(Place::from(result)),
                    );
                    let assign = StatementKind::Assign(Place::from(ret_var), rvalue);
                    let stmt = Statement { kind: assign, span };
                    new_body.insert_stmt(stmt, &mut terminator, InsertPosition::Before);
                }
            }
            Err(msg) => {
                // We failed to retrieve all the valid ranges.
                let rvalue = Rvalue::Use(Operand::Constant(ConstOperand {
                    const_: MirConst::from_bool(false),
                    span,
                    user_ty: None,
                }));
                let result =
                    new_body.insert_assignment(rvalue, &mut terminator, InsertPosition::Before);
                let reason = format!(
                    "Kani currently doesn't support checking validity of `{target_ty}`. {msg}"
                );
                new_body.insert_check(
                    tcx,
                    &self.check_type,
                    &mut terminator,
                    InsertPosition::Before,
                    result,
                    &reason,
                );
            }
        }
        new_body.into()
    }

    /// Generate the body for `is_initialized`, which looks like the following
    ///
    /// ```
    /// pub fn is_initialized<T>(ptr: *const T, len: usize) -> bool {
    ///     let layout = ... // Byte mask representing the layout of T.
    ///     __kani_mem_init_sm_get(ptr, layout, len)
    /// }
    /// ```
    fn is_initialized_body(&mut self, tcx: TyCtxt, body: Body) -> Body {
        let mut new_body = MutableBody::from(body);
        new_body.clear_body(TerminatorKind::Return);
        let ret_var = RETURN_LOCAL;
        let mut source = SourceInstruction::Terminator { bb: 0 };

        // Short-circut if uninitialized memory checks are not enabled.
        if !self.arguments.ub_check.contains(&ExtraChecks::Uninit) {
            // Initialize return variable with True.
            let span = new_body.locals()[ret_var].span;
            let assign = StatementKind::Assign(
                Place::from(ret_var),
                Rvalue::Use(Operand::Constant(ConstOperand {
                    span,
                    user_ty: None,
                    const_: MirConst::from_bool(true),
                })),
            );
            new_body.insert_stmt(
                Statement { kind: assign, span },
                &mut source,
                InsertPosition::Before,
            );
            return new_body.into();
        }

        // Instead of injecting the instrumentation immediately, collect it into a list of
        // statements and a terminator to construct a basic block and inject it at the end.
        let mut statements = vec![];
<<<<<<< HEAD
        let terminator;
=======
>>>>>>> 0ed9a624

        // The first argument type.
        let arg_ty = new_body.locals()[1].ty;
        // Sanity check: since CBMC memory object primitives only accept pointers, need to
        // ensure the correct type.
        let TyKind::RigidTy(RigidTy::RawPtr(target_ty, _)) = arg_ty.kind() else { unreachable!() };
        // Calculate pointee layout for byte-by-byte memory initialization checks.
        let pointee_info = PointeeInfo::from_ty(target_ty);
        match pointee_info {
            Ok(pointee_info) => {
                match pointee_info.layout() {
                    PointeeLayout::Sized { layout } => {
                        if layout.is_empty() {
                            // Encountered a ZST, so we can short-circut here.
                            // Initialize return variable with True.
                            let span = new_body.locals()[ret_var].span;
                            let assign = StatementKind::Assign(
                                Place::from(ret_var),
                                Rvalue::Use(Operand::Constant(ConstOperand {
                                    span,
                                    user_ty: None,
                                    const_: MirConst::from_bool(true),
                                })),
                            );
                            new_body.insert_stmt(
                                Statement { kind: assign, span },
                                &mut source,
                                InsertPosition::Before,
                            );
                            return new_body.into();
                        }
                        let is_ptr_initialized_instance = resolve_mem_init_fn(
                            get_mem_init_fn_def(
                                tcx,
                                "KaniIsPtrInitialized",
                                &mut self.mem_init_fn_cache,
                            ),
                            layout.len(),
                            *pointee_info.ty(),
                        );
                        let layout_operand =
                            mk_layout_operand(&mut new_body, &mut statements, &mut source, &layout);

<<<<<<< HEAD
                        terminator = Terminator {
=======
                        let terminator = Terminator {
>>>>>>> 0ed9a624
                            kind: TerminatorKind::Call {
                                func: Operand::Copy(Place::from(new_body.new_local(
                                    is_ptr_initialized_instance.ty(),
                                    source.span(new_body.blocks()),
                                    Mutability::Not,
                                ))),
                                args: vec![Operand::Copy(Place::from(1)), layout_operand],
                                destination: Place::from(ret_var),
                                target: Some(0), // The current value does not matter, since it will be overwritten in add_bb.
                                unwind: UnwindAction::Terminate,
                            },
                            span: source.span(new_body.blocks()),
                        };
                        // Construct the basic block and insert it into the body.
                        new_body.insert_bb(
                            BasicBlock { statements, terminator },
                            &mut source,
                            InsertPosition::Before,
                        );
                    }
                    PointeeLayout::Slice { element_layout } => {
                        // Since `str`` is a separate type, need to differentiate between [T] and str.
                        let (slicee_ty, diagnostic) = match pointee_info.ty().kind() {
                            TyKind::RigidTy(RigidTy::Slice(slicee_ty)) => {
                                (slicee_ty, "KaniIsSlicePtrInitialized")
                            }
                            TyKind::RigidTy(RigidTy::Str) => {
                                (Ty::unsigned_ty(UintTy::U8), "KaniIsStrPtrInitialized")
                            }
                            _ => unreachable!(),
                        };
                        let is_ptr_initialized_instance = resolve_mem_init_fn(
                            get_mem_init_fn_def(tcx, diagnostic, &mut self.mem_init_fn_cache),
                            element_layout.len(),
                            slicee_ty,
                        );
                        let layout_operand = mk_layout_operand(
                            &mut new_body,
                            &mut statements,
                            &mut source,
                            &element_layout,
                        );
<<<<<<< HEAD
                        terminator = Terminator {
=======
                        let terminator = Terminator {
>>>>>>> 0ed9a624
                            kind: TerminatorKind::Call {
                                func: Operand::Copy(Place::from(new_body.new_local(
                                    is_ptr_initialized_instance.ty(),
                                    source.span(new_body.blocks()),
                                    Mutability::Not,
                                ))),
                                args: vec![Operand::Copy(Place::from(1)), layout_operand],
                                destination: Place::from(ret_var),
                                target: Some(0), // The current value does not matter, since it will be overwritten in add_bb.
                                unwind: UnwindAction::Terminate,
                            },
                            span: source.span(new_body.blocks()),
                        };
                        // Construct the basic block and insert it into the body.
                        new_body.insert_bb(
                            BasicBlock { statements, terminator },
                            &mut source,
                            InsertPosition::Before,
                        );
                    }
                    PointeeLayout::TraitObject => {
                        let rvalue = Rvalue::Use(Operand::Constant(ConstOperand {
                            const_: MirConst::from_bool(false),
                            span: source.span(new_body.blocks()),
                            user_ty: None,
                        }));
                        let result =
                            new_body.insert_assignment(rvalue, &mut source, InsertPosition::Before);
                        let reason: &str = "Kani does not support reasoning about memory initialization of pointers to trait objects.";
<<<<<<< HEAD

                        new_body.insert_check(
                            tcx,
                            &self.check_type,
                            &mut source,
                            InsertPosition::Before,
                            result,
                            &reason,
                        );
                    }
                    PointeeLayout::Union { .. } => {
                        let rvalue = Rvalue::Use(Operand::Constant(ConstOperand {
                            const_: MirConst::from_bool(false),
                            span: source.span(new_body.blocks()),
                            user_ty: None,
                        }));
                        let result =
                            new_body.insert_assignment(rvalue, &mut source, InsertPosition::Before);
                        let reason: &str =
                            "Kani does not yet support using initialization predicates on unions.";
=======
>>>>>>> 0ed9a624

                        new_body.insert_check(
                            tcx,
                            &self.check_type,
                            &mut source,
                            InsertPosition::Before,
                            result,
                            &reason,
                        );
                    }
                };
            }
            Err(msg) => {
                // We failed to retrieve the type layout.
                let rvalue = Rvalue::Use(Operand::Constant(ConstOperand {
                    const_: MirConst::from_bool(false),
                    span: source.span(new_body.blocks()),
                    user_ty: None,
                }));
                let result =
                    new_body.insert_assignment(rvalue, &mut source, InsertPosition::Before);
                let reason = format!(
                    "Kani currently doesn't support checking memory initialization of `{target_ty}`. {msg}"
                );
                new_body.insert_check(
                    tcx,
                    &self.check_type,
                    &mut source,
                    InsertPosition::Before,
                    result,
                    &reason,
                );
            }
        }
        new_body.into()
    }
}

#[derive(Debug, Copy, Clone, Eq, PartialEq, AsRefStr)]
#[strum(serialize_all = "PascalCase")]
enum Intrinsics {
    KaniValidValue,
    KaniIsInitialized,
}<|MERGE_RESOLUTION|>--- conflicted
+++ resolved
@@ -190,10 +190,6 @@
         // Instead of injecting the instrumentation immediately, collect it into a list of
         // statements and a terminator to construct a basic block and inject it at the end.
         let mut statements = vec![];
-<<<<<<< HEAD
-        let terminator;
-=======
->>>>>>> 0ed9a624
 
         // The first argument type.
         let arg_ty = new_body.locals()[1].ty;
@@ -237,11 +233,7 @@
                         let layout_operand =
                             mk_layout_operand(&mut new_body, &mut statements, &mut source, &layout);
 
-<<<<<<< HEAD
-                        terminator = Terminator {
-=======
                         let terminator = Terminator {
->>>>>>> 0ed9a624
                             kind: TerminatorKind::Call {
                                 func: Operand::Copy(Place::from(new_body.new_local(
                                     is_ptr_initialized_instance.ty(),
@@ -284,11 +276,7 @@
                             &mut source,
                             &element_layout,
                         );
-<<<<<<< HEAD
-                        terminator = Terminator {
-=======
                         let terminator = Terminator {
->>>>>>> 0ed9a624
                             kind: TerminatorKind::Call {
                                 func: Operand::Copy(Place::from(new_body.new_local(
                                     is_ptr_initialized_instance.ty(),
@@ -318,7 +306,6 @@
                         let result =
                             new_body.insert_assignment(rvalue, &mut source, InsertPosition::Before);
                         let reason: &str = "Kani does not support reasoning about memory initialization of pointers to trait objects.";
-<<<<<<< HEAD
 
                         new_body.insert_check(
                             tcx,
@@ -339,8 +326,6 @@
                             new_body.insert_assignment(rvalue, &mut source, InsertPosition::Before);
                         let reason: &str =
                             "Kani does not yet support using initialization predicates on unions.";
-=======
->>>>>>> 0ed9a624
 
                         new_body.insert_check(
                             tcx,
