// Copyright Kani Contributors
// SPDX-License-Identifier: Apache-2.0 OR MIT
//
//! Visitor that collects all instructions relevant to uninitialized memory access.

use crate::kani_middle::transform::body::{InsertPosition, MutableBody, SourceInstruction};
use stable_mir::mir::alloc::GlobalAlloc;
use stable_mir::mir::mono::{Instance, InstanceKind};
use stable_mir::mir::visit::{Location, PlaceContext};
use stable_mir::mir::{
    BasicBlockIdx, CastKind, LocalDecl, MirVisitor, Mutability, NonDivergingIntrinsic, Operand,
    Place, PointerCoercion, ProjectionElem, Rvalue, Statement, StatementKind, Terminator,
    TerminatorKind,
};
<<<<<<< HEAD
use stable_mir::ty::{ConstantKind, RigidTy, TyKind};
=======
use stable_mir::ty::{ConstantKind, MirConst, RigidTy, Span, Ty, TyKind, UintTy};
>>>>>>> 923346c5
use strum_macros::AsRefStr;

use super::{PointeeInfo, PointeeLayout};

/// Memory initialization operations: set or get memory initialization state for a given pointer.
#[derive(AsRefStr, Clone, Debug)]
pub enum MemoryInitOp {
    /// Check memory initialization of data bytes in a memory region starting from the pointer
    /// `operand` and of length `sizeof(operand)` bytes.
    Check { operand: Operand },
    /// Set memory initialization state of data bytes in a memory region starting from the pointer
    /// `operand` and of length `sizeof(operand)` bytes.
    Set { operand: Operand, value: bool, position: InsertPosition },
    /// Check memory initialization of data bytes in a memory region starting from the pointer
    /// `operand` and of length `count * sizeof(operand)` bytes.
    CheckSliceChunk { operand: Operand, count: Operand },
    /// Set memory initialization state of data bytes in a memory region starting from the pointer
    /// `operand` and of length `count * sizeof(operand)` bytes.
    SetSliceChunk { operand: Operand, count: Operand, value: bool, position: InsertPosition },
    /// Set memory initialization of data bytes in a memory region starting from the reference to
    /// `operand` and of length `sizeof(operand)` bytes.
    SetRef { operand: Operand, value: bool, position: InsertPosition },
    /// Unsupported memory initialization operation.
    Unsupported { reason: String },
}

impl MemoryInitOp {
    /// Produce an operand for the relevant memory initialization related operation. This is mostly
    /// required so that the analysis can create a new local to take a reference in
    /// `MemoryInitOp::SetRef`.
    pub fn mk_operand(&self, body: &mut MutableBody, source: &mut SourceInstruction) -> Operand {
        match self {
            MemoryInitOp::Check { operand, .. }
            | MemoryInitOp::Set { operand, .. }
            | MemoryInitOp::CheckSliceChunk { operand, .. }
            | MemoryInitOp::SetSliceChunk { operand, .. } => operand.clone(),
            MemoryInitOp::SetRef { operand, .. } => Operand::Copy(Place {
                local: {
                    let place = match operand {
                        Operand::Copy(place) | Operand::Move(place) => place,
                        Operand::Constant(_) => unreachable!(),
                    };
                    body.new_assignment(
                        Rvalue::AddressOf(Mutability::Not, place.clone()),
                        source,
                        self.position(),
                    )
                },
                projection: vec![],
            }),
            MemoryInitOp::Unsupported { .. } => unreachable!(),
        }
    }

    pub fn expect_count(&self) -> Operand {
        match self {
            MemoryInitOp::CheckSliceChunk { count, .. }
            | MemoryInitOp::SetSliceChunk { count, .. } => count.clone(),
            MemoryInitOp::Check { .. }
            | MemoryInitOp::Set { .. }
            | MemoryInitOp::SetRef { .. }
            | MemoryInitOp::Unsupported { .. } => unreachable!(),
        }
    }

    pub fn expect_value(&self) -> bool {
        match self {
            MemoryInitOp::Set { value, .. }
            | MemoryInitOp::SetSliceChunk { value, .. }
            | MemoryInitOp::SetRef { value, .. } => *value,
            MemoryInitOp::Check { .. }
            | MemoryInitOp::CheckSliceChunk { .. }
            | MemoryInitOp::Unsupported { .. } => unreachable!(),
        }
    }

    pub fn position(&self) -> InsertPosition {
        match self {
            MemoryInitOp::Set { position, .. }
            | MemoryInitOp::SetSliceChunk { position, .. }
            | MemoryInitOp::SetRef { position, .. } => *position,
            MemoryInitOp::Check { .. }
            | MemoryInitOp::CheckSliceChunk { .. }
            | MemoryInitOp::Unsupported { .. } => InsertPosition::Before,
        }
    }
}

/// Represents an instruction in the source code together with all memory initialization checks/sets
/// that are connected to the memory used in this instruction and whether they should be inserted
/// before or after the instruction.
#[derive(Clone, Debug)]
pub struct InitRelevantInstruction {
    /// The instruction that affects the state of the memory.
    pub source: SourceInstruction,
    /// All memory-related operations that should happen after the instruction.
    pub before_instruction: Vec<MemoryInitOp>,
    /// All memory-related operations that should happen after the instruction.
    pub after_instruction: Vec<MemoryInitOp>,
}

impl InitRelevantInstruction {
    pub fn push_operation(&mut self, source_op: MemoryInitOp) {
        match source_op.position() {
            InsertPosition::Before => self.before_instruction.push(source_op),
            InsertPosition::After => self.after_instruction.push(source_op),
        }
    }
}

pub struct CheckUninitVisitor<'a> {
    locals: &'a [LocalDecl],
    /// Whether we should skip the next instruction, since it might've been instrumented already.
    /// When we instrument an instruction, we partition the basic block, and the instruction that
    /// may trigger UB becomes the first instruction of the basic block, which we need to skip
    /// later.
    skip_next: bool,
    /// The instruction being visited at a given point.
    current: SourceInstruction,
    /// The target instruction that should be verified.
    pub target: Option<InitRelevantInstruction>,
    /// The basic block being visited.
    bb: BasicBlockIdx,
}

impl<'a> CheckUninitVisitor<'a> {
    pub fn find_next(
        body: &'a MutableBody,
        bb: BasicBlockIdx,
        skip_first: bool,
    ) -> Option<InitRelevantInstruction> {
        let mut visitor = CheckUninitVisitor {
            locals: body.locals(),
            skip_next: skip_first,
            current: SourceInstruction::Statement { idx: 0, bb },
            target: None,
            bb,
        };
        visitor.visit_basic_block(&body.blocks()[bb]);
        visitor.target
    }

    fn push_target(&mut self, source_op: MemoryInitOp) {
        let target = self.target.get_or_insert_with(|| InitRelevantInstruction {
            source: self.current,
            after_instruction: vec![],
            before_instruction: vec![],
        });
        target.push_operation(source_op);
    }
}

impl<'a> MirVisitor for CheckUninitVisitor<'a> {
    fn visit_statement(&mut self, stmt: &Statement, location: Location) {
        if self.skip_next {
            self.skip_next = false;
        } else if self.target.is_none() {
            // Leave it as an exhaustive match to be notified when a new kind is added.
            match &stmt.kind {
                StatementKind::Intrinsic(NonDivergingIntrinsic::CopyNonOverlapping(copy)) => {
                    self.super_statement(stmt, location);
                    // Source is a *const T and it must be initialized.
                    self.push_target(MemoryInitOp::CheckSliceChunk {
                        operand: copy.src.clone(),
                        count: copy.count.clone(),
                    });
                    // Destimation is a *mut T so it gets initialized.
                    self.push_target(MemoryInitOp::SetSliceChunk {
                        operand: copy.dst.clone(),
                        count: copy.count.clone(),
                        value: true,
                        position: InsertPosition::After,
                    });
                }
                StatementKind::Assign(place, rvalue) => {
                    // First check rvalue.
                    self.visit_rvalue(rvalue, location);
                    // Check whether we are assigning into a dereference (*ptr = _).
                    if let Some(place_without_deref) = try_remove_topmost_deref(place) {
                        // First, check that we are not dereferencing extra pointers along the way
                        // (e.g., **ptr = _). If yes, check whether these pointers are initialized.
                        let mut place_to_add_projections =
                            Place { local: place_without_deref.local, projection: vec![] };
                        for projection_elem in place_without_deref.projection.iter() {
                            // If the projection is Deref and the current type is raw pointer, check
                            // if it points to initialized memory.
                            if *projection_elem == ProjectionElem::Deref {
                                if let TyKind::RigidTy(RigidTy::RawPtr(..)) =
                                    place_to_add_projections.ty(&self.locals).unwrap().kind()
                                {
                                    self.push_target(MemoryInitOp::Check {
                                        operand: Operand::Copy(place_to_add_projections.clone()),
                                    });
                                };
                            }
                            place_to_add_projections.projection.push(projection_elem.clone());
                        }
                        if place_without_deref.ty(&self.locals).unwrap().kind().is_raw_ptr() {
                            self.push_target(MemoryInitOp::Set {
                                operand: Operand::Copy(place_without_deref),
                                value: true,
                                position: InsertPosition::After,
                            });
                        }
                    }
                    // Check whether Rvalue creates a new initialized pointer previously not captured inside shadow memory.
                    if place.ty(&self.locals).unwrap().kind().is_raw_ptr() {
                        if let Rvalue::AddressOf(..) = rvalue {
                            self.push_target(MemoryInitOp::Set {
                                operand: Operand::Copy(place.clone()),
                                value: true,
                                position: InsertPosition::After,
                            });
                        }
                    }
                }
                StatementKind::Deinit(place) => {
                    self.super_statement(stmt, location);
                    self.push_target(MemoryInitOp::Set {
                        operand: Operand::Copy(place.clone()),
                        value: false,
                        position: InsertPosition::After,
                    });
                }
                StatementKind::FakeRead(_, _)
                | StatementKind::SetDiscriminant { .. }
                | StatementKind::StorageLive(_)
                | StatementKind::StorageDead(_)
                | StatementKind::Retag(_, _)
                | StatementKind::PlaceMention(_)
                | StatementKind::AscribeUserType { .. }
                | StatementKind::Coverage(_)
                | StatementKind::ConstEvalCounter
                | StatementKind::Intrinsic(NonDivergingIntrinsic::Assume(_))
                | StatementKind::Nop => self.super_statement(stmt, location),
            }
        }
        let SourceInstruction::Statement { idx, bb } = self.current else { unreachable!() };
        self.current = SourceInstruction::Statement { idx: idx + 1, bb };
    }

    fn visit_terminator(&mut self, term: &Terminator, location: Location) {
        if !(self.skip_next || self.target.is_some()) {
            self.current = SourceInstruction::Terminator { bb: self.bb };
            // Leave it as an exhaustive match to be notified when a new kind is added.
            match &term.kind {
                TerminatorKind::Call { func, args, destination, .. } => {
                    self.super_terminator(term, location);
                    let instance = match try_resolve_instance(self.locals, func) {
                        Ok(instance) => instance,
                        Err(reason) => {
                            self.super_terminator(term, location);
                            self.push_target(MemoryInitOp::Unsupported { reason });
                            return;
                        }
                    };
                    match instance.kind {
                        InstanceKind::Intrinsic => {
                            match instance.intrinsic_name().unwrap().as_str() {
                                intrinsic_name if can_skip_intrinsic(intrinsic_name) => {
                                    /* Intrinsics that can be safely skipped */
                                }
                                name if name.starts_with("atomic") => {
                                    let num_args = match name {
                                        // All `atomic_cxchg` intrinsics take `dst, old, src` as arguments.
                                        name if name.starts_with("atomic_cxchg") => 3,
                                        // All `atomic_load` intrinsics take `src` as an argument.
                                        name if name.starts_with("atomic_load") => 1,
                                        // All other `atomic` intrinsics take `dst, src` as arguments.
                                        _ => 2,
                                    };
                                    assert_eq!(
                                        args.len(),
                                        num_args,
                                        "Unexpected number of arguments for `{name}`"
                                    );
                                    assert!(matches!(
                                        args[0].ty(self.locals).unwrap().kind(),
                                        TyKind::RigidTy(RigidTy::RawPtr(..))
                                    ));
                                    self.push_target(MemoryInitOp::Check {
                                        operand: args[0].clone(),
                                    });
                                }
                                "compare_bytes" => {
                                    assert_eq!(
                                        args.len(),
                                        3,
                                        "Unexpected number of arguments for `compare_bytes`"
                                    );
                                    assert!(matches!(
                                        args[0].ty(self.locals).unwrap().kind(),
                                        TyKind::RigidTy(RigidTy::RawPtr(_, Mutability::Not))
                                    ));
                                    assert!(matches!(
                                        args[1].ty(self.locals).unwrap().kind(),
                                        TyKind::RigidTy(RigidTy::RawPtr(_, Mutability::Not))
                                    ));
                                    self.push_target(MemoryInitOp::CheckSliceChunk {
                                        operand: args[0].clone(),
                                        count: args[2].clone(),
                                    });
                                    self.push_target(MemoryInitOp::CheckSliceChunk {
                                        operand: args[1].clone(),
                                        count: args[2].clone(),
                                    });
                                }
                                "copy"
                                | "volatile_copy_memory"
                                | "volatile_copy_nonoverlapping_memory" => {
                                    assert_eq!(
                                        args.len(),
                                        3,
                                        "Unexpected number of arguments for `copy`"
                                    );
                                    assert!(matches!(
                                        args[0].ty(self.locals).unwrap().kind(),
                                        TyKind::RigidTy(RigidTy::RawPtr(_, Mutability::Not))
                                    ));
                                    assert!(matches!(
                                        args[1].ty(self.locals).unwrap().kind(),
                                        TyKind::RigidTy(RigidTy::RawPtr(_, Mutability::Mut))
                                    ));
                                    self.push_target(MemoryInitOp::CheckSliceChunk {
                                        operand: args[0].clone(),
                                        count: args[2].clone(),
                                    });
                                    self.push_target(MemoryInitOp::SetSliceChunk {
                                        operand: args[1].clone(),
                                        count: args[2].clone(),
                                        value: true,
                                        position: InsertPosition::After,
                                    });
                                }
                                "typed_swap" => {
                                    assert_eq!(
                                        args.len(),
                                        2,
                                        "Unexpected number of arguments for `typed_swap`"
                                    );
                                    assert!(matches!(
                                        args[0].ty(self.locals).unwrap().kind(),
                                        TyKind::RigidTy(RigidTy::RawPtr(_, Mutability::Mut))
                                    ));
                                    assert!(matches!(
                                        args[1].ty(self.locals).unwrap().kind(),
                                        TyKind::RigidTy(RigidTy::RawPtr(_, Mutability::Mut))
                                    ));
                                    self.push_target(MemoryInitOp::Check {
                                        operand: args[0].clone(),
                                    });
                                    self.push_target(MemoryInitOp::Check {
                                        operand: args[1].clone(),
                                    });
                                }
                                "volatile_load" | "unaligned_volatile_load" => {
                                    assert_eq!(
                                        args.len(),
                                        1,
                                        "Unexpected number of arguments for `volatile_load`"
                                    );
                                    assert!(matches!(
                                        args[0].ty(self.locals).unwrap().kind(),
                                        TyKind::RigidTy(RigidTy::RawPtr(_, Mutability::Not))
                                    ));
                                    self.push_target(MemoryInitOp::Check {
                                        operand: args[0].clone(),
                                    });
                                }
                                "volatile_store" => {
                                    assert_eq!(
                                        args.len(),
                                        2,
                                        "Unexpected number of arguments for `volatile_store`"
                                    );
                                    assert!(matches!(
                                        args[0].ty(self.locals).unwrap().kind(),
                                        TyKind::RigidTy(RigidTy::RawPtr(_, Mutability::Mut))
                                    ));
                                    self.push_target(MemoryInitOp::Set {
                                        operand: args[0].clone(),
                                        value: true,
                                        position: InsertPosition::After,
                                    });
                                }
                                "write_bytes" => {
                                    assert_eq!(
                                        args.len(),
                                        3,
                                        "Unexpected number of arguments for `write_bytes`"
                                    );
                                    assert!(matches!(
                                        args[0].ty(self.locals).unwrap().kind(),
                                        TyKind::RigidTy(RigidTy::RawPtr(_, Mutability::Mut))
                                    ));
                                    self.push_target(MemoryInitOp::SetSliceChunk {
                                        operand: args[0].clone(),
                                        count: args[2].clone(),
                                        value: true,
                                        position: InsertPosition::After,
                                    })
                                }
                                intrinsic => {
                                    self.push_target(MemoryInitOp::Unsupported {
                                    reason: format!("Kani does not support reasoning about memory initialization of intrinsic `{intrinsic}`."),
                                });
                                }
                            }
                        }
                        InstanceKind::Item => {
                            if instance.is_foreign_item() {
                                match instance.name().as_str() {
                                    "alloc::alloc::__rust_alloc"
                                    | "alloc::alloc::__rust_realloc" => {
                                        /* Memory is uninitialized, nothing to do here. */
                                    }
                                    "alloc::alloc::__rust_alloc_zeroed" => {
                                        /* Memory is initialized here, need to update shadow memory. */
                                        self.push_target(MemoryInitOp::SetSliceChunk {
                                            operand: Operand::Copy(destination.clone()),
                                            count: args[0].clone(),
                                            value: true,
                                            position: InsertPosition::After,
                                        });
                                    }
                                    "alloc::alloc::__rust_dealloc" => {
                                        /* Memory is uninitialized here, need to update shadow memory. */
                                        self.push_target(MemoryInitOp::SetSliceChunk {
                                            operand: args[0].clone(),
                                            count: args[1].clone(),
                                            value: false,
                                            position: InsertPosition::After,
                                        });
                                    }
                                    _ => {}
                                }
                            }
                        }
                        _ => {}
                    }
                }
                TerminatorKind::Drop { place, .. } => {
                    self.super_terminator(term, location);
                    let place_ty = place.ty(&self.locals).unwrap();

                    // When drop is codegen'ed for types that could define their own dropping
                    // behavior, a reference is taken to the place which is later implicitly coerced
                    // to a pointer. Hence, we need to bless this pointer as initialized.
                    match place
                        .ty(&self.locals)
                        .unwrap()
                        .kind()
                        .rigid()
                        .expect("should be working with monomorphized code")
                    {
                        RigidTy::Adt(..) | RigidTy::Dynamic(_, _, _) => {
                            self.push_target(MemoryInitOp::SetRef {
                                operand: Operand::Copy(place.clone()),
                                value: true,
                                position: InsertPosition::Before,
                            });
                        }
                        _ => {}
                    }

                    if place_ty.kind().is_raw_ptr() {
                        self.push_target(MemoryInitOp::Set {
                            operand: Operand::Copy(place.clone()),
                            value: false,
                            position: InsertPosition::After,
                        });
                    }
                }
                TerminatorKind::Goto { .. }
                | TerminatorKind::SwitchInt { .. }
                | TerminatorKind::Resume
                | TerminatorKind::Abort
                | TerminatorKind::Return
                | TerminatorKind::Unreachable
                | TerminatorKind::Assert { .. }
                | TerminatorKind::InlineAsm { .. } => self.super_terminator(term, location),
            }
        }
    }

    fn visit_place(&mut self, place: &Place, ptx: PlaceContext, location: Location) {
        for (idx, elem) in place.projection.iter().enumerate() {
            let intermediate_place =
                Place { local: place.local, projection: place.projection[..idx].to_vec() };
            match elem {
                ProjectionElem::Deref => {
                    let ptr_ty = intermediate_place.ty(self.locals).unwrap();
                    if ptr_ty.kind().is_raw_ptr() {
                        self.push_target(MemoryInitOp::Check {
                            operand: Operand::Copy(intermediate_place.clone()),
                        });
                    }
                }
                ProjectionElem::Field(idx, target_ty) => {
                    if target_ty.kind().is_union()
                        && (!ptx.is_mutating() || place.projection.len() > idx + 1)
                    {
                        self.push_target(MemoryInitOp::Unsupported {
                            reason: "Kani does not support reasoning about memory initialization of unions.".to_string(),
                        });
                    }
                }
                ProjectionElem::Index(_)
                | ProjectionElem::ConstantIndex { .. }
                | ProjectionElem::Subslice { .. } => {
                    /* For a slice to be indexed, it should be valid first. */
                }
                ProjectionElem::Downcast(_) => {}
                ProjectionElem::OpaqueCast(_) => {}
                ProjectionElem::Subtype(_) => {}
            }
        }
        self.super_place(place, ptx, location)
    }

    fn visit_operand(&mut self, operand: &Operand, location: Location) {
        if let Operand::Constant(constant) = operand {
            if let ConstantKind::Allocated(allocation) = constant.const_.kind() {
                for (_, prov) in &allocation.provenance.ptrs {
                    if let GlobalAlloc::Static(_) = GlobalAlloc::from(prov.0) {
                        if constant.ty().kind().is_raw_ptr() {
                            // If a static is a raw pointer, need to mark it as initialized.
                            self.push_target(MemoryInitOp::Set {
                                operand: Operand::Constant(constant.clone()),
                                value: true,
                                position: InsertPosition::Before,
                            });
                        }
                    };
                }
            }
        }
        self.super_operand(operand, location);
    }

    fn visit_rvalue(&mut self, rvalue: &Rvalue, location: Location) {
        if let Rvalue::Cast(cast_kind, operand, ty) = rvalue {
            match cast_kind {
                CastKind::PointerCoercion(PointerCoercion::Unsize) => {
                    if let TyKind::RigidTy(RigidTy::RawPtr(pointee_ty, _)) = ty.kind() {
                        if pointee_ty.kind().is_trait() {
                            self.push_target(MemoryInitOp::Unsupported {
                                reason: "Kani does not support reasoning about memory initialization of unsized pointers.".to_string(),
                            });
                        }
                    }
                }
                CastKind::PtrToPtr => {
                    let operand_ty = operand.ty(&self.locals).unwrap();
                    if let (
                        RigidTy::RawPtr(from_ty, Mutability::Mut),
                        RigidTy::RawPtr(to_ty, Mutability::Mut),
                    ) = (operand_ty.kind().rigid().unwrap(), ty.kind().rigid().unwrap())
                    {
                        if !tys_layout_compatible(from_ty, to_ty) {
                            // If casting from a mutable pointer to a mutable pointer with
                            // different layouts, delayed UB could occur.
                            self.push_target(MemoryInitOp::Unsupported {
                                reason: "Kani does not support reasoning about memory initialization in presence of mutable raw pointer casts that could cause delayed UB.".to_string(),
                            });
                        }
                    }
                }
                _ => {}
            }
        };
        self.super_rvalue(rvalue, location);
    }
}

/// Determines if the intrinsic has no memory initialization related function and hence can be
/// safely skipped.
fn can_skip_intrinsic(intrinsic_name: &str) -> bool {
    match intrinsic_name {
        "add_with_overflow"
        | "arith_offset"
        | "assert_inhabited"
        | "assert_mem_uninitialized_valid"
        | "assert_zero_valid"
        | "assume"
        | "bitreverse"
        | "black_box"
        | "breakpoint"
        | "bswap"
        | "caller_location"
        | "ceilf32"
        | "ceilf64"
        | "copysignf32"
        | "copysignf64"
        | "cosf32"
        | "cosf64"
        | "ctlz"
        | "ctlz_nonzero"
        | "ctpop"
        | "cttz"
        | "cttz_nonzero"
        | "discriminant_value"
        | "exact_div"
        | "exp2f32"
        | "exp2f64"
        | "expf32"
        | "expf64"
        | "fabsf32"
        | "fabsf64"
        | "fadd_fast"
        | "fdiv_fast"
        | "floorf32"
        | "floorf64"
        | "fmaf32"
        | "fmaf64"
        | "fmul_fast"
        | "forget"
        | "fsub_fast"
        | "is_val_statically_known"
        | "likely"
        | "log10f32"
        | "log10f64"
        | "log2f32"
        | "log2f64"
        | "logf32"
        | "logf64"
        | "maxnumf32"
        | "maxnumf64"
        | "min_align_of"
        | "min_align_of_val"
        | "minnumf32"
        | "minnumf64"
        | "mul_with_overflow"
        | "nearbyintf32"
        | "nearbyintf64"
        | "needs_drop"
        | "powf32"
        | "powf64"
        | "powif32"
        | "powif64"
        | "pref_align_of"
        | "raw_eq"
        | "rintf32"
        | "rintf64"
        | "rotate_left"
        | "rotate_right"
        | "roundf32"
        | "roundf64"
        | "saturating_add"
        | "saturating_sub"
        | "sinf32"
        | "sinf64"
        | "sqrtf32"
        | "sqrtf64"
        | "sub_with_overflow"
        | "truncf32"
        | "truncf64"
        | "type_id"
        | "type_name"
        | "unchecked_div"
        | "unchecked_rem"
        | "unlikely"
        | "vtable_size"
        | "vtable_align"
        | "wrapping_add"
        | "wrapping_mul"
        | "wrapping_sub" => {
            /* Intrinsics that do not interact with memory initialization. */
            true
        }
        "ptr_guaranteed_cmp" | "ptr_offset_from" | "ptr_offset_from_unsigned" | "size_of_val" => {
            /* AFAICS from the documentation, none of those require the pointer arguments to be actually initialized. */
            true
        }
        name if name.starts_with("simd") => {
            /* SIMD operations */
            true
        }
        name if name.starts_with("atomic_fence")
            || name.starts_with("atomic_singlethreadfence") =>
        {
            /* Atomic fences */
            true
        }
        "copy_nonoverlapping" => unreachable!(
            "Expected `core::intrinsics::unreachable` to be handled by `StatementKind::CopyNonOverlapping`"
        ),
        "offset" => unreachable!(
            "Expected `core::intrinsics::unreachable` to be handled by `BinOp::OffSet`"
        ),
        "unreachable" => unreachable!(
            "Expected `std::intrinsics::unreachable` to be handled by `TerminatorKind::Unreachable`"
        ),
        "transmute" | "transmute_copy" | "unchecked_add" | "unchecked_mul" | "unchecked_shl"
        | "size_of" | "unchecked_shr" | "unchecked_sub" => {
            unreachable!("Expected intrinsic to be lowered before codegen")
        }
        "catch_unwind" => {
            unimplemented!("")
        }
        "retag_box_to_raw" => {
            unreachable!("This was removed in the latest Rust version.")
        }
        _ => {
            /* Everything else */
            false
        }
    }
}

/// Try removing a topmost deref projection from a place if it exists, returning a place without it.
fn try_remove_topmost_deref(place: &Place) -> Option<Place> {
    let mut new_place = place.clone();
    if let Some(ProjectionElem::Deref) = new_place.projection.pop() {
        Some(new_place)
    } else {
        None
    }
}

/// Try retrieving instance for the given function operand.
fn try_resolve_instance(locals: &[LocalDecl], func: &Operand) -> Result<Instance, String> {
    let ty = func.ty(locals).unwrap();
    match ty.kind() {
        TyKind::RigidTy(RigidTy::FnDef(def, args)) => Ok(Instance::resolve(def, &args).unwrap()),
        _ => Err(format!(
            "Kani does not support reasoning about memory initialization of arguments to `{ty:?}`."
        )),
    }
}

/// Returns true if `to_ty` has a smaller or equal size and the same padding bytes as `from_ty` up until
/// its size.
fn tys_layout_compatible(from_ty: &Ty, to_ty: &Ty) -> bool {
    // Retrieve layouts to assess compatibility.
    let from_ty_info = PointeeInfo::from_ty(*from_ty);
    let to_ty_info = PointeeInfo::from_ty(*to_ty);
    if let (Ok(from_ty_info), Ok(to_ty_info)) = (from_ty_info, to_ty_info) {
        let from_ty_layout = match from_ty_info.layout() {
            PointeeLayout::Sized { layout } => layout,
            PointeeLayout::Slice { element_layout } => element_layout,
            PointeeLayout::TraitObject => return false,
        };
        let to_ty_layout = match to_ty_info.layout() {
            PointeeLayout::Sized { layout } => layout,
            PointeeLayout::Slice { element_layout } => element_layout,
            PointeeLayout::TraitObject => return false,
        };
        // Ensure `to_ty_layout` does not have a larger size.
        if to_ty_layout.len() <= from_ty_layout.len() {
            // Check data and padding bytes pair-wise.
            if from_ty_layout.iter().zip(to_ty_layout.iter()).all(
                |(from_ty_layout_byte, to_ty_layout_byte)| {
                    // Make sure all data and padding bytes match.
                    from_ty_layout_byte == to_ty_layout_byte
                },
            ) {
                return true;
            }
        }
    };
    false
}<|MERGE_RESOLUTION|>--- conflicted
+++ resolved
@@ -12,11 +12,7 @@
     Place, PointerCoercion, ProjectionElem, Rvalue, Statement, StatementKind, Terminator,
     TerminatorKind,
 };
-<<<<<<< HEAD
-use stable_mir::ty::{ConstantKind, RigidTy, TyKind};
-=======
 use stable_mir::ty::{ConstantKind, MirConst, RigidTy, Span, Ty, TyKind, UintTy};
->>>>>>> 923346c5
 use strum_macros::AsRefStr;
 
 use super::{PointeeInfo, PointeeLayout};
