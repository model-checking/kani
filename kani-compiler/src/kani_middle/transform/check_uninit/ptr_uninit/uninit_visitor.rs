// Copyright Kani Contributors
// SPDX-License-Identifier: Apache-2.0 OR MIT
//
//! Visitor that collects all instructions relevant to uninitialized memory access.

use crate::{
    intrinsics::Intrinsic,
    kani_middle::transform::{
        body::{InsertPosition, MutableBody, SourceInstruction},
        check_uninit::{
            relevant_instruction::{InitRelevantInstruction, MemoryInitOp},
            ty_layout::tys_layout_compatible_to_size,
            TargetFinder,
        },
    },
};
use stable_mir::{
    mir::{
        alloc::GlobalAlloc,
        mono::{Instance, InstanceKind},
        visit::{Location, PlaceContext},
        AggregateKind, BasicBlockIdx, CastKind, LocalDecl, MirVisitor, NonDivergingIntrinsic,
        Operand, Place, PointerCoercion, ProjectionElem, Rvalue, Statement, StatementKind,
        Terminator, TerminatorKind,
    },
    ty::{AdtKind, ConstantKind, RigidTy, TyKind},
};

pub struct CheckUninitVisitor {
    locals: Vec<LocalDecl>,
    /// Whether we should skip the next instruction, since it might've been instrumented already.
    /// When we instrument an instruction, we partition the basic block, and the instruction that
    /// may trigger UB becomes the first instruction of the basic block, which we need to skip
    /// later.
    skip_next: bool,
    /// The instruction being visited at a given point.
    current: SourceInstruction,
    /// The target instruction that should be verified.
    pub target: Option<InitRelevantInstruction>,
    /// The basic block being visited.
    bb: BasicBlockIdx,
}

impl TargetFinder for CheckUninitVisitor {
    fn find_next(
        &mut self,
        body: &MutableBody,
        bb: BasicBlockIdx,
        skip_first: bool,
    ) -> Option<InitRelevantInstruction> {
        self.locals = body.locals().to_vec();
        self.skip_next = skip_first;
        self.current = SourceInstruction::Statement { idx: 0, bb };
        self.target = None;
        self.bb = bb;
        self.visit_basic_block(&body.blocks()[bb]);
        self.target.clone()
    }
}

impl CheckUninitVisitor {
    pub fn new() -> Self {
        Self {
            locals: vec![],
            skip_next: false,
            current: SourceInstruction::Statement { idx: 0, bb: 0 },
            target: None,
            bb: 0,
        }
    }

    fn push_target(&mut self, source_op: MemoryInitOp) {
        let target = self.target.get_or_insert_with(|| InitRelevantInstruction {
            source: self.current,
            after_instruction: vec![],
            before_instruction: vec![],
        });
        target.push_operation(source_op);
    }
}

impl MirVisitor for CheckUninitVisitor {
    fn visit_statement(&mut self, stmt: &Statement, location: Location) {
        if self.skip_next {
            self.skip_next = false;
        } else if self.target.is_none() {
            // Leave it as an exhaustive match to be notified when a new kind is added.
            match &stmt.kind {
                StatementKind::Intrinsic(NonDivergingIntrinsic::CopyNonOverlapping(copy)) => {
                    self.super_statement(stmt, location);
<<<<<<< HEAD
                    // Copy memory initialization state from `src` to `dst`.
=======
                    // The copy is untyped, so we should copy memory initialization state from `src`
                    // to `dst`.
>>>>>>> e6f8a62d
                    self.push_target(MemoryInitOp::Copy {
                        from: copy.src.clone(),
                        to: copy.dst.clone(),
                        count: copy.count.clone(),
                    });
                }
                StatementKind::Assign(place, rvalue) => {
                    // First check rvalue.
                    self.visit_rvalue(rvalue, location);
                    // Check whether we are assigning into a dereference (*ptr = _).
                    if let Some(place_without_deref) = try_remove_topmost_deref(place) {
                        // First, check that we are not dereferencing extra pointers along the way
                        // (e.g., **ptr = _). If yes, check whether these pointers are initialized.
                        let mut place_to_add_projections =
                            Place { local: place_without_deref.local, projection: vec![] };
                        for projection_elem in place_without_deref.projection.iter() {
                            // If the projection is Deref and the current type is raw pointer, check
                            // if it points to initialized memory.
                            if *projection_elem == ProjectionElem::Deref {
                                if let TyKind::RigidTy(RigidTy::RawPtr(..)) =
                                    place_to_add_projections.ty(&&self.locals).unwrap().kind()
                                {
                                    self.push_target(MemoryInitOp::Check {
                                        operand: Operand::Copy(place_to_add_projections.clone()),
                                    });
                                };
                            }
                            place_to_add_projections.projection.push(projection_elem.clone());
                        }
                        if place_without_deref.ty(&&self.locals).unwrap().kind().is_raw_ptr() {
                            self.push_target(MemoryInitOp::Set {
                                operand: Operand::Copy(place_without_deref),
                                value: true,
                                position: InsertPosition::After,
                            });
                        }
                    }
                    // Check whether Rvalue creates a new initialized pointer previously not captured inside shadow memory.
                    if place.ty(&self.locals).unwrap().kind().is_raw_ptr() {
                        if let Rvalue::AddressOf(..) = rvalue {
                            self.push_target(MemoryInitOp::Set {
                                operand: Operand::Copy(place.clone()),
                                value: true,
                                position: InsertPosition::After,
                            });
                        }
                    }

                    // TODO: add support for ADTs which could have unions as subfields. Currently,
                    // if a union as a subfield is detected, `assert!(false)` will be injected from
                    // the type layout code.
                    let is_inside_union = {
                        let mut contains_union = false;
                        let mut place_to_add_projections =
                            Place { local: place.local, projection: vec![] };
                        for projection_elem in place.projection.iter() {
                            if place_to_add_projections.ty(&self.locals).unwrap().kind().is_union()
                            {
                                contains_union = true;
                                break;
                            }
                            place_to_add_projections.projection.push(projection_elem.clone());
                        }
                        contains_union
                    };

                    // Need to copy some information about union initialization, since lvalue is
                    // either a union or a field inside a union.
                    if is_inside_union {
                        if let Rvalue::Use(operand) = rvalue {
                            // This is a union-to-union assignment, so we need to copy the
                            // initialization state.
                            if place.ty(&self.locals).unwrap().kind().is_union() {
                                self.push_target(MemoryInitOp::AssignUnion {
                                    lvalue: place.clone(),
                                    rvalue: operand.clone(),
                                });
                            } else {
                                // This is assignment to a field of a union.
                                self.push_target(MemoryInitOp::SetRef {
                                    operand: Operand::Copy(place.clone()),
                                    value: true,
                                    position: InsertPosition::After,
                                });
                            }
                        }
                    }

                    // Create a union from scratch as an aggregate. We handle it here because we
                    // need to know which field is getting assigned.
                    if let Rvalue::Aggregate(AggregateKind::Adt(adt_def, _, _, _, union_field), _) =
                        rvalue
                    {
                        if adt_def.kind() == AdtKind::Union {
                            self.push_target(MemoryInitOp::CreateUnion {
                                operand: Operand::Copy(place.clone()),
                                field: union_field.unwrap(), // Safe to unwrap because we know this is a union.
                            });
                        }
                    }
                }
                StatementKind::Deinit(place) => {
                    self.super_statement(stmt, location);
                    self.push_target(MemoryInitOp::Set {
                        operand: Operand::Copy(place.clone()),
                        value: false,
                        position: InsertPosition::After,
                    });
                }
                StatementKind::FakeRead(_, _)
                | StatementKind::SetDiscriminant { .. }
                | StatementKind::StorageLive(_)
                | StatementKind::StorageDead(_)
                | StatementKind::Retag(_, _)
                | StatementKind::PlaceMention(_)
                | StatementKind::AscribeUserType { .. }
                | StatementKind::Coverage(_)
                | StatementKind::ConstEvalCounter
                | StatementKind::Intrinsic(NonDivergingIntrinsic::Assume(_))
                | StatementKind::Nop => self.super_statement(stmt, location),
            }
        }
        let SourceInstruction::Statement { idx, bb } = self.current else { unreachable!() };
        self.current = SourceInstruction::Statement { idx: idx + 1, bb };
    }

    fn visit_terminator(&mut self, term: &Terminator, location: Location) {
        if !(self.skip_next || self.target.is_some()) {
            self.current = SourceInstruction::Terminator { bb: self.bb };
            // Leave it as an exhaustive match to be notified when a new kind is added.
            match &term.kind {
                TerminatorKind::Call { func, args, destination, .. } => {
                    self.super_terminator(term, location);
                    let instance = match try_resolve_instance(&self.locals, func) {
                        Ok(instance) => instance,
                        Err(reason) => {
                            self.super_terminator(term, location);
                            self.push_target(MemoryInitOp::Unsupported { reason });
                            return;
                        }
                    };
                    match instance.kind {
                        InstanceKind::Intrinsic => {
                            match Intrinsic::from_instance(&instance) {
                                intrinsic_name if can_skip_intrinsic(intrinsic_name.clone()) => {
                                    /* Intrinsics that can be safely skipped */
                                }
                                Intrinsic::AtomicAnd(_)
                                | Intrinsic::AtomicCxchg(_)
                                | Intrinsic::AtomicCxchgWeak(_)
                                | Intrinsic::AtomicLoad(_)
                                | Intrinsic::AtomicMax(_)
                                | Intrinsic::AtomicMin(_)
                                | Intrinsic::AtomicNand(_)
                                | Intrinsic::AtomicOr(_)
                                | Intrinsic::AtomicStore(_)
                                | Intrinsic::AtomicUmax(_)
                                | Intrinsic::AtomicUmin(_)
                                | Intrinsic::AtomicXadd(_)
                                | Intrinsic::AtomicXchg(_)
                                | Intrinsic::AtomicXor(_)
                                | Intrinsic::AtomicXsub(_) => {
                                    self.push_target(MemoryInitOp::Check {
                                        operand: args[0].clone(),
                                    });
                                }
                                Intrinsic::CompareBytes => {
                                    self.push_target(MemoryInitOp::CheckSliceChunk {
                                        operand: args[0].clone(),
                                        count: args[2].clone(),
                                    });
                                    self.push_target(MemoryInitOp::CheckSliceChunk {
                                        operand: args[1].clone(),
                                        count: args[2].clone(),
                                    });
                                }
                                Intrinsic::Copy => {
<<<<<<< HEAD
                                    // Copy memory initialization state from `src` to `dst`.
=======
                                    // The copy is untyped, so we should copy memory
                                    // initialization state from `src` to `dst`.
>>>>>>> e6f8a62d
                                    self.push_target(MemoryInitOp::Copy {
                                        from: args[0].clone(),
                                        to: args[1].clone(),
                                        count: args[2].clone(),
                                    });
                                }
                                Intrinsic::VolatileCopyMemory
                                | Intrinsic::VolatileCopyNonOverlappingMemory => {
<<<<<<< HEAD
=======
                                    // The copy is untyped, so we should copy initialization state
                                    // from `src` to `dst`. Note that the `dst` comes before `src`
                                    // in this case.
>>>>>>> e6f8a62d
                                    self.push_target(MemoryInitOp::Copy {
                                        from: args[1].clone(),
                                        to: args[0].clone(),
                                        count: args[2].clone(),
                                    });
                                }
                                Intrinsic::TypedSwap => {
                                    self.push_target(MemoryInitOp::Check {
                                        operand: args[0].clone(),
                                    });
                                    self.push_target(MemoryInitOp::Check {
                                        operand: args[1].clone(),
                                    });
                                }
                                Intrinsic::VolatileLoad | Intrinsic::UnalignedVolatileLoad => {
                                    self.push_target(MemoryInitOp::Check {
                                        operand: args[0].clone(),
                                    });
                                }
                                Intrinsic::VolatileStore => {
                                    self.push_target(MemoryInitOp::Set {
                                        operand: args[0].clone(),
                                        value: true,
                                        position: InsertPosition::After,
                                    });
                                }
                                Intrinsic::WriteBytes => {
                                    self.push_target(MemoryInitOp::SetSliceChunk {
                                        operand: args[0].clone(),
                                        count: args[2].clone(),
                                        value: true,
                                        position: InsertPosition::After,
                                    })
                                }
                                intrinsic => {
                                    self.push_target(MemoryInitOp::Unsupported {
                                    reason: format!("Kani does not support reasoning about memory initialization of intrinsic `{intrinsic:?}`."),
                                });
                                }
                            }
                        }
                        InstanceKind::Item => {
                            if instance.is_foreign_item() {
                                match instance.name().as_str() {
                                    "alloc::alloc::__rust_alloc"
                                    | "alloc::alloc::__rust_realloc" => {
                                        /* Memory is uninitialized, nothing to do here. */
                                    }
                                    "alloc::alloc::__rust_alloc_zeroed" => {
                                        /* Memory is initialized here, need to update shadow memory. */
                                        self.push_target(MemoryInitOp::SetSliceChunk {
                                            operand: Operand::Copy(destination.clone()),
                                            count: args[0].clone(),
                                            value: true,
                                            position: InsertPosition::After,
                                        });
                                    }
                                    "alloc::alloc::__rust_dealloc" => {
                                        /* Memory is uninitialized here, need to update shadow memory. */
                                        self.push_target(MemoryInitOp::SetSliceChunk {
                                            operand: args[0].clone(),
                                            count: args[1].clone(),
                                            value: false,
                                            position: InsertPosition::After,
                                        });
                                    }
                                    _ => {}
                                }
                            }
                        }
                        _ => {}
                    }
                }
                TerminatorKind::Drop { place, .. } => {
                    self.super_terminator(term, location);
                    let place_ty = place.ty(&&self.locals).unwrap();

                    // When drop is codegen'ed for types that could define their own dropping
                    // behavior, a reference is taken to the place which is later implicitly coerced
                    // to a pointer. Hence, we need to bless this pointer as initialized.
                    match place
                        .ty(&&self.locals)
                        .unwrap()
                        .kind()
                        .rigid()
                        .expect("should be working with monomorphized code")
                    {
                        RigidTy::Adt(..) | RigidTy::Dynamic(_, _, _) => {
                            self.push_target(MemoryInitOp::SetRef {
                                operand: Operand::Copy(place.clone()),
                                value: true,
                                position: InsertPosition::Before,
                            });
                        }
                        _ => {}
                    }

                    if place_ty.kind().is_raw_ptr() {
                        self.push_target(MemoryInitOp::Set {
                            operand: Operand::Copy(place.clone()),
                            value: false,
                            position: InsertPosition::After,
                        });
                    }
                }
                TerminatorKind::Goto { .. }
                | TerminatorKind::SwitchInt { .. }
                | TerminatorKind::Resume
                | TerminatorKind::Abort
                | TerminatorKind::Return
                | TerminatorKind::Unreachable
                | TerminatorKind::Assert { .. }
                | TerminatorKind::InlineAsm { .. } => self.super_terminator(term, location),
            }
        }
    }

    fn visit_place(&mut self, place: &Place, ptx: PlaceContext, location: Location) {
        for (idx, elem) in place.projection.iter().enumerate() {
            let intermediate_place =
                Place { local: place.local, projection: place.projection[..idx].to_vec() };
            match elem {
                ProjectionElem::Deref => {
                    let ptr_ty = intermediate_place.ty(&self.locals).unwrap();
                    if ptr_ty.kind().is_raw_ptr() {
                        self.push_target(MemoryInitOp::Check {
                            operand: Operand::Copy(intermediate_place.clone()),
                        });
                    }
                }
                ProjectionElem::Field(_, _) => {
                    if intermediate_place.ty(&self.locals).unwrap().kind().is_union()
                        && !ptx.is_mutating()
                    {
                        // Accessing a place inside the union, need to check if it is initialized.
                        self.push_target(MemoryInitOp::CheckRef {
                            operand: Operand::Copy(place.clone()),
                        });
                    }
                }
                ProjectionElem::Index(_)
                | ProjectionElem::ConstantIndex { .. }
                | ProjectionElem::Subslice { .. } => {
                    /* For a slice to be indexed, it should be valid first. */
                }
                ProjectionElem::Downcast(_) => {}
                ProjectionElem::OpaqueCast(_) => {}
                ProjectionElem::Subtype(_) => {}
            }
        }
        self.super_place(place, ptx, location)
    }

    fn visit_operand(&mut self, operand: &Operand, location: Location) {
        if let Operand::Constant(constant) = operand {
            if let ConstantKind::Allocated(allocation) = constant.const_.kind() {
                for (_, prov) in &allocation.provenance.ptrs {
                    if let GlobalAlloc::Static(_) = GlobalAlloc::from(prov.0) {
                        if constant.ty().kind().is_raw_ptr() {
                            // If a static is a raw pointer, need to mark it as initialized.
                            self.push_target(MemoryInitOp::Set {
                                operand: Operand::Constant(constant.clone()),
                                value: true,
                                position: InsertPosition::Before,
                            });
                        }
                    };
                }
            }
        }
        self.super_operand(operand, location);
    }

    fn visit_rvalue(&mut self, rvalue: &Rvalue, location: Location) {
        if let Rvalue::Cast(cast_kind, operand, ty) = rvalue {
            match cast_kind {
                CastKind::PointerCoercion(PointerCoercion::Unsize) => {
                    if let TyKind::RigidTy(RigidTy::RawPtr(pointee_ty, _)) = ty.kind() {
                        if pointee_ty.kind().is_trait() {
                            self.push_target(MemoryInitOp::Unsupported {
                                reason: "Kani does not support reasoning about memory initialization of unsized pointers.".to_string(),
                            });
                        }
                    }
                }
                CastKind::Transmute => {
                    let operand_ty = operand.ty(&self.locals).unwrap();
                    if !tys_layout_compatible_to_size(&operand_ty, &ty) {
                        // If transmuting between two types of incompatible layouts, padding
                        // bytes are exposed, which is UB.
                        self.push_target(MemoryInitOp::TriviallyUnsafe {
                            reason: "Transmuting between types of incompatible layouts."
                                .to_string(),
                        });
                    } else if let (
                        TyKind::RigidTy(RigidTy::Ref(_, from_ty, _)),
                        TyKind::RigidTy(RigidTy::Ref(_, to_ty, _)),
                    ) = (operand_ty.kind(), ty.kind())
                    {
                        if !tys_layout_compatible_to_size(&from_ty, &to_ty) {
                            // Since references are supposed to always be initialized for its type,
                            // transmuting between two references of incompatible layout is UB.
                            self.push_target(MemoryInitOp::TriviallyUnsafe {
                                reason: "Transmuting between references pointing to types of incompatible layouts."
                                    .to_string(),
                            });
                        }
                    } else if let (
                        TyKind::RigidTy(RigidTy::RawPtr(from_ty, _)),
                        TyKind::RigidTy(RigidTy::Ref(_, to_ty, _)),
                    ) = (operand_ty.kind(), ty.kind())
                    {
                        // Assert that we can only cast this way if types are the same.
                        assert!(from_ty == to_ty);
                        // When transmuting from a raw pointer to a reference, need to check that
                        // the value pointed by the raw pointer is initialized.
                        self.push_target(MemoryInitOp::Check { operand: operand.clone() });
                    }
                }
                _ => {}
            }
        };
        self.super_rvalue(rvalue, location);
    }
}

/// Determines if the intrinsic has no memory initialization related function and hence can be
/// safely skipped.
fn can_skip_intrinsic(intrinsic: Intrinsic) -> bool {
    match intrinsic {
        Intrinsic::AddWithOverflow
        | Intrinsic::ArithOffset
        | Intrinsic::AssertInhabited
        | Intrinsic::AssertMemUninitializedValid
        | Intrinsic::AssertZeroValid
        | Intrinsic::Assume
        | Intrinsic::Bitreverse
        | Intrinsic::BlackBox
        | Intrinsic::Breakpoint
        | Intrinsic::Bswap
        | Intrinsic::CeilF32
        | Intrinsic::CeilF64
        | Intrinsic::CopySignF32
        | Intrinsic::CopySignF64
        | Intrinsic::CosF32
        | Intrinsic::CosF64
        | Intrinsic::Ctlz
        | Intrinsic::CtlzNonZero
        | Intrinsic::Ctpop
        | Intrinsic::Cttz
        | Intrinsic::CttzNonZero
        | Intrinsic::DiscriminantValue
        | Intrinsic::ExactDiv
        | Intrinsic::Exp2F32
        | Intrinsic::Exp2F64
        | Intrinsic::ExpF32
        | Intrinsic::ExpF64
        | Intrinsic::FabsF32
        | Intrinsic::FabsF64
        | Intrinsic::FaddFast
        | Intrinsic::FdivFast
        | Intrinsic::FloorF32
        | Intrinsic::FloorF64
        | Intrinsic::FmafF32
        | Intrinsic::FmafF64
        | Intrinsic::FmulFast
        | Intrinsic::Forget
        | Intrinsic::FsubFast
        | Intrinsic::IsValStaticallyKnown
        | Intrinsic::Likely
        | Intrinsic::Log10F32
        | Intrinsic::Log10F64
        | Intrinsic::Log2F32
        | Intrinsic::Log2F64
        | Intrinsic::LogF32
        | Intrinsic::LogF64
        | Intrinsic::MaxNumF32
        | Intrinsic::MaxNumF64
        | Intrinsic::MinAlignOf
        | Intrinsic::MinAlignOfVal
        | Intrinsic::MinNumF32
        | Intrinsic::MinNumF64
        | Intrinsic::MulWithOverflow
        | Intrinsic::NearbyIntF32
        | Intrinsic::NearbyIntF64
        | Intrinsic::NeedsDrop
        | Intrinsic::PowF32
        | Intrinsic::PowF64
        | Intrinsic::PowIF32
        | Intrinsic::PowIF64
        | Intrinsic::PrefAlignOf
        | Intrinsic::RawEq
        | Intrinsic::RintF32
        | Intrinsic::RintF64
        | Intrinsic::RotateLeft
        | Intrinsic::RotateRight
        | Intrinsic::RoundF32
        | Intrinsic::RoundF64
        | Intrinsic::SaturatingAdd
        | Intrinsic::SaturatingSub
        | Intrinsic::SinF32
        | Intrinsic::SinF64
        | Intrinsic::SqrtF32
        | Intrinsic::SqrtF64
        | Intrinsic::SubWithOverflow
        | Intrinsic::TruncF32
        | Intrinsic::TruncF64
        | Intrinsic::TypeId
        | Intrinsic::TypeName
        | Intrinsic::UncheckedDiv
        | Intrinsic::UncheckedRem
        | Intrinsic::Unlikely
        | Intrinsic::VtableSize
        | Intrinsic::VtableAlign
        | Intrinsic::WrappingAdd
        | Intrinsic::WrappingMul
        | Intrinsic::WrappingSub => {
            /* Intrinsics that do not interact with memory initialization. */
            true
        }
        Intrinsic::PtrGuaranteedCmp
        | Intrinsic::PtrOffsetFrom
        | Intrinsic::PtrOffsetFromUnsigned
        | Intrinsic::SizeOfVal => {
            /* AFAICS from the documentation, none of those require the pointer arguments to be actually initialized. */
            true
        }
        Intrinsic::SimdAdd
        | Intrinsic::SimdAnd
        | Intrinsic::SimdDiv
        | Intrinsic::SimdRem
        | Intrinsic::SimdEq
        | Intrinsic::SimdExtract
        | Intrinsic::SimdGe
        | Intrinsic::SimdGt
        | Intrinsic::SimdInsert
        | Intrinsic::SimdLe
        | Intrinsic::SimdLt
        | Intrinsic::SimdMul
        | Intrinsic::SimdNe
        | Intrinsic::SimdOr
        | Intrinsic::SimdShl
        | Intrinsic::SimdShr
        | Intrinsic::SimdShuffle(_)
        | Intrinsic::SimdSub
        | Intrinsic::SimdXor => {
            /* SIMD operations */
            true
        }
        Intrinsic::AtomicFence(_) | Intrinsic::AtomicSingleThreadFence(_) => {
            /* Atomic fences */
            true
        }
        _ => {
            /* Everything else */
            false
        }
    }
}

/// Try removing a topmost deref projection from a place if it exists, returning a place without it.
fn try_remove_topmost_deref(place: &Place) -> Option<Place> {
    let mut new_place = place.clone();
    if let Some(ProjectionElem::Deref) = new_place.projection.pop() {
        Some(new_place)
    } else {
        None
    }
}

/// Try retrieving instance for the given function operand.
fn try_resolve_instance(locals: &[LocalDecl], func: &Operand) -> Result<Instance, String> {
    let ty = func.ty(locals).unwrap();
    match ty.kind() {
        TyKind::RigidTy(RigidTy::FnDef(def, args)) => Ok(Instance::resolve(def, &args).unwrap()),
        _ => Err(format!(
            "Kani was not able to resolve the instance of the function operand `{ty:?}`. Currently, memory initialization checks in presence of function pointers and vtable calls are not supported. For more information about planned support, see https://github.com/model-checking/kani/issues/3300."
        )),
    }
}<|MERGE_RESOLUTION|>--- conflicted
+++ resolved
@@ -88,12 +88,8 @@
             match &stmt.kind {
                 StatementKind::Intrinsic(NonDivergingIntrinsic::CopyNonOverlapping(copy)) => {
                     self.super_statement(stmt, location);
-<<<<<<< HEAD
-                    // Copy memory initialization state from `src` to `dst`.
-=======
                     // The copy is untyped, so we should copy memory initialization state from `src`
                     // to `dst`.
->>>>>>> e6f8a62d
                     self.push_target(MemoryInitOp::Copy {
                         from: copy.src.clone(),
                         to: copy.dst.clone(),
@@ -271,12 +267,8 @@
                                     });
                                 }
                                 Intrinsic::Copy => {
-<<<<<<< HEAD
-                                    // Copy memory initialization state from `src` to `dst`.
-=======
                                     // The copy is untyped, so we should copy memory
                                     // initialization state from `src` to `dst`.
->>>>>>> e6f8a62d
                                     self.push_target(MemoryInitOp::Copy {
                                         from: args[0].clone(),
                                         to: args[1].clone(),
@@ -285,12 +277,9 @@
                                 }
                                 Intrinsic::VolatileCopyMemory
                                 | Intrinsic::VolatileCopyNonOverlappingMemory => {
-<<<<<<< HEAD
-=======
                                     // The copy is untyped, so we should copy initialization state
                                     // from `src` to `dst`. Note that the `dst` comes before `src`
                                     // in this case.
->>>>>>> e6f8a62d
                                     self.push_target(MemoryInitOp::Copy {
                                         from: args[1].clone(),
                                         to: args[0].clone(),
