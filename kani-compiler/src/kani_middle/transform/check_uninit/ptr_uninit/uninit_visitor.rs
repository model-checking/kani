// Copyright Kani Contributors
// SPDX-License-Identifier: Apache-2.0 OR MIT
//
//! Visitor that collects all instructions relevant to uninitialized memory access.

use crate::{
    intrinsics::Intrinsic,
    kani_middle::transform::{
        body::{InsertPosition, MutableBody, SourceInstruction},
        check_uninit::{
            relevant_instruction::{InitRelevantInstruction, MemoryInitOp},
            ty_layout::tys_layout_compatible_to_size,
            TargetFinder,
        },
    },
};
use stable_mir::{
    mir::{
        alloc::GlobalAlloc,
        mono::{Instance, InstanceKind},
        visit::{Location, PlaceContext},
<<<<<<< HEAD
        AggregateKind, BasicBlockIdx, CastKind, LocalDecl, MirVisitor, NonDivergingIntrinsic,
        Operand, Place, PointerCoercion, ProjectionElem, Rvalue, Statement, StatementKind,
        Terminator, TerminatorKind,
=======
        CastKind, LocalDecl, MirVisitor, NonDivergingIntrinsic, Operand, Place, PointerCoercion,
        ProjectionElem, Rvalue, Statement, StatementKind, Terminator, TerminatorKind,
>>>>>>> 0ed9a624
    },
    ty::{AdtKind, ConstantKind, RigidTy, TyKind},
};

pub struct CheckUninitVisitor {
    locals: Vec<LocalDecl>,
    /// All target instructions in the body.
    targets: Vec<InitRelevantInstruction>,
    /// Current analysis target, eventually needs to be added to a list of all targets.
    current_target: InitRelevantInstruction,
}

impl TargetFinder for CheckUninitVisitor {
    fn find_all(mut self, body: &MutableBody) -> Vec<InitRelevantInstruction> {
        self.locals = body.locals().to_vec();
        for (bb_idx, bb) in body.blocks().iter().enumerate() {
            self.current_target = InitRelevantInstruction {
                source: SourceInstruction::Statement { idx: 0, bb: bb_idx },
                before_instruction: vec![],
                after_instruction: vec![],
            };
            self.visit_basic_block(bb);
        }
        self.targets
    }
}

impl CheckUninitVisitor {
    pub fn new() -> Self {
        Self {
            locals: vec![],
            targets: vec![],
            current_target: InitRelevantInstruction {
                source: SourceInstruction::Statement { idx: 0, bb: 0 },
                before_instruction: vec![],
                after_instruction: vec![],
            },
        }
    }

    fn push_target(&mut self, source_op: MemoryInitOp) {
        self.current_target.push_operation(source_op);
    }
}

impl MirVisitor for CheckUninitVisitor {
    fn visit_statement(&mut self, stmt: &Statement, location: Location) {
        // Leave it as an exhaustive match to be notified when a new kind is added.
        match &stmt.kind {
            StatementKind::Intrinsic(NonDivergingIntrinsic::CopyNonOverlapping(copy)) => {
                self.super_statement(stmt, location);
                // The copy is untyped, so we should copy memory initialization state from `src`
                // to `dst`.
                self.push_target(MemoryInitOp::Copy {
                    from: copy.src.clone(),
                    to: copy.dst.clone(),
                    count: copy.count.clone(),
                });
            }
            StatementKind::Assign(place, rvalue) => {
                // First check rvalue.
                self.visit_rvalue(rvalue, location);
                // Check whether we are assigning into a dereference (*ptr = _).
                if let Some(place_without_deref) = try_remove_topmost_deref(place) {
                    // First, check that we are not dereferencing extra pointers along the way
                    // (e.g., **ptr = _). If yes, check whether these pointers are initialized.
                    let mut place_to_add_projections =
                        Place { local: place_without_deref.local, projection: vec![] };
                    for projection_elem in place_without_deref.projection.iter() {
                        // If the projection is Deref and the current type is raw pointer, check
                        // if it points to initialized memory.
                        if *projection_elem == ProjectionElem::Deref {
                            if let TyKind::RigidTy(RigidTy::RawPtr(..)) =
                                place_to_add_projections.ty(&&self.locals).unwrap().kind()
                            {
                                self.push_target(MemoryInitOp::Check {
                                    operand: Operand::Copy(place_to_add_projections.clone()),
                                });
                            };
                        }
                        place_to_add_projections.projection.push(projection_elem.clone());
                    }
<<<<<<< HEAD
                    // Check whether Rvalue creates a new initialized pointer previously not captured inside shadow memory.
                    if place.ty(&self.locals).unwrap().kind().is_raw_ptr() {
                        if let Rvalue::AddressOf(..) = rvalue {
                            self.push_target(MemoryInitOp::Set {
                                operand: Operand::Copy(place.clone()),
                                value: true,
                                position: InsertPosition::After,
                            });
                        }
=======
                    if place_without_deref.ty(&&self.locals).unwrap().kind().is_raw_ptr() {
                        self.push_target(MemoryInitOp::Set {
                            operand: Operand::Copy(place_without_deref),
                            value: true,
                            position: InsertPosition::After,
                        });
>>>>>>> 0ed9a624
                    }

                    // TODO: add support for ADTs which could have unions as subfields. Currently,
                    // if a union as a subfield is detected, `assert!(false)` will be injected from
                    // the type layout code.
                    let is_inside_union = {
                        let mut contains_union = false;
                        let mut place_to_add_projections =
                            Place { local: place.local, projection: vec![] };
                        for projection_elem in place.projection.iter() {
                            if place_to_add_projections.ty(&self.locals).unwrap().kind().is_union()
                            {
                                contains_union = true;
                                break;
                            }
                            place_to_add_projections.projection.push(projection_elem.clone());
                        }
                        contains_union
                    };

                    // Need to copy some information about union initialization, since lvalue is
                    // either a union or a field inside a union.
                    if is_inside_union {
                        if let Rvalue::Use(operand) = rvalue {
                            // This is a union-to-union assignment, so we need to copy the
                            // initialization state.
                            if place.ty(&self.locals).unwrap().kind().is_union() {
                                self.push_target(MemoryInitOp::AssignUnion {
                                    lvalue: place.clone(),
                                    rvalue: operand.clone(),
                                });
                            } else {
                                // This is assignment to a field of a union.
                                self.push_target(MemoryInitOp::SetRef {
                                    operand: Operand::Copy(place.clone()),
                                    value: true,
                                    position: InsertPosition::After,
                                });
                            }
                        }
                    }

                    // Create a union from scratch as an aggregate. We handle it here because we
                    // need to know which field is getting assigned.
                    if let Rvalue::Aggregate(AggregateKind::Adt(adt_def, _, _, _, union_field), _) =
                        rvalue
                    {
                        if adt_def.kind() == AdtKind::Union {
                            self.push_target(MemoryInitOp::CreateUnion {
                                operand: Operand::Copy(place.clone()),
                                field: union_field.unwrap(), // Safe to unwrap because we know this is a union.
                            });
                        }
                    }
                }
                // Check whether Rvalue creates a new initialized pointer previously not captured inside shadow memory.
                if place.ty(&&self.locals).unwrap().kind().is_raw_ptr() {
                    if let Rvalue::AddressOf(..) = rvalue {
                        self.push_target(MemoryInitOp::Set {
                            operand: Operand::Copy(place.clone()),
                            value: true,
                            position: InsertPosition::After,
                        });
                    }
                }
            }
            StatementKind::Deinit(place) => {
                self.super_statement(stmt, location);
                self.push_target(MemoryInitOp::Set {
                    operand: Operand::Copy(place.clone()),
                    value: false,
                    position: InsertPosition::After,
                });
            }
            StatementKind::FakeRead(_, _)
            | StatementKind::SetDiscriminant { .. }
            | StatementKind::StorageLive(_)
            | StatementKind::StorageDead(_)
            | StatementKind::Retag(_, _)
            | StatementKind::PlaceMention(_)
            | StatementKind::AscribeUserType { .. }
            | StatementKind::Coverage(_)
            | StatementKind::ConstEvalCounter
            | StatementKind::Intrinsic(NonDivergingIntrinsic::Assume(_))
            | StatementKind::Nop => self.super_statement(stmt, location),
        }
        // Switch to the next statement.
        if let SourceInstruction::Statement { idx, bb } = self.current_target.source {
            self.targets.push(self.current_target.clone());
            self.current_target = InitRelevantInstruction {
                source: SourceInstruction::Statement { idx: idx + 1, bb },
                after_instruction: vec![],
                before_instruction: vec![],
            };
        } else {
            unreachable!()
        }
    }

    fn visit_terminator(&mut self, term: &Terminator, location: Location) {
        if let SourceInstruction::Statement { bb, .. } = self.current_target.source {
            // We don't have to push the previous target, since it already happened in the statement
            // handling code.
            self.current_target = InitRelevantInstruction {
                source: SourceInstruction::Terminator { bb },
                after_instruction: vec![],
                before_instruction: vec![],
            };
        } else {
            unreachable!()
        }
        // Leave it as an exhaustive match to be notified when a new kind is added.
        match &term.kind {
            TerminatorKind::Call { func, args, destination, .. } => {
                self.super_terminator(term, location);
                let instance = match try_resolve_instance(&self.locals, func) {
                    Ok(instance) => instance,
                    Err(reason) => {
                        self.super_terminator(term, location);
                        self.push_target(MemoryInitOp::Unsupported { reason });
                        return;
                    }
                };
                match instance.kind {
                    InstanceKind::Intrinsic => {
                        match Intrinsic::from_instance(&instance) {
                            intrinsic_name if can_skip_intrinsic(intrinsic_name.clone()) => {
                                /* Intrinsics that can be safely skipped */
                            }
                            Intrinsic::AtomicAnd(_)
                            | Intrinsic::AtomicCxchg(_)
                            | Intrinsic::AtomicCxchgWeak(_)
                            | Intrinsic::AtomicLoad(_)
                            | Intrinsic::AtomicMax(_)
                            | Intrinsic::AtomicMin(_)
                            | Intrinsic::AtomicNand(_)
                            | Intrinsic::AtomicOr(_)
                            | Intrinsic::AtomicStore(_)
                            | Intrinsic::AtomicUmax(_)
                            | Intrinsic::AtomicUmin(_)
                            | Intrinsic::AtomicXadd(_)
                            | Intrinsic::AtomicXchg(_)
                            | Intrinsic::AtomicXor(_)
                            | Intrinsic::AtomicXsub(_) => {
                                self.push_target(MemoryInitOp::Check { operand: args[0].clone() });
                            }
                            Intrinsic::CompareBytes => {
                                self.push_target(MemoryInitOp::CheckSliceChunk {
                                    operand: args[0].clone(),
                                    count: args[2].clone(),
                                });
                                self.push_target(MemoryInitOp::CheckSliceChunk {
                                    operand: args[1].clone(),
                                    count: args[2].clone(),
                                });
                            }
                            Intrinsic::Copy => {
                                // The copy is untyped, so we should copy memory
                                // initialization state from `src` to `dst`.
                                self.push_target(MemoryInitOp::Copy {
                                    from: args[0].clone(),
                                    to: args[1].clone(),
                                    count: args[2].clone(),
                                });
                            }
                            Intrinsic::VolatileCopyMemory
                            | Intrinsic::VolatileCopyNonOverlappingMemory => {
                                // The copy is untyped, so we should copy initialization state
                                // from `src` to `dst`. Note that the `dst` comes before `src`
                                // in this case.
                                self.push_target(MemoryInitOp::Copy {
                                    from: args[1].clone(),
                                    to: args[0].clone(),
                                    count: args[2].clone(),
                                });
                            }
                            Intrinsic::TypedSwap => {
                                self.push_target(MemoryInitOp::Check { operand: args[0].clone() });
                                self.push_target(MemoryInitOp::Check { operand: args[1].clone() });
                            }
                            Intrinsic::VolatileLoad | Intrinsic::UnalignedVolatileLoad => {
                                self.push_target(MemoryInitOp::Check { operand: args[0].clone() });
                            }
                            Intrinsic::VolatileStore => {
                                self.push_target(MemoryInitOp::Set {
                                    operand: args[0].clone(),
                                    value: true,
                                    position: InsertPosition::After,
                                });
                            }
                            Intrinsic::WriteBytes => {
                                self.push_target(MemoryInitOp::SetSliceChunk {
                                    operand: args[0].clone(),
                                    count: args[2].clone(),
                                    value: true,
                                    position: InsertPosition::After,
                                })
                            }
                            intrinsic => {
                                self.push_target(MemoryInitOp::Unsupported {
                                    reason: format!("Kani does not support reasoning about memory initialization of intrinsic `{intrinsic:?}`."),
                                });
                            }
                        }
                    }
                    InstanceKind::Item => {
                        if instance.is_foreign_item() {
                            match instance.name().as_str() {
                                "alloc::alloc::__rust_alloc" | "alloc::alloc::__rust_realloc" => {
                                    /* Memory is uninitialized, nothing to do here. */
                                }
                                "alloc::alloc::__rust_alloc_zeroed" => {
                                    /* Memory is initialized here, need to update shadow memory. */
                                    self.push_target(MemoryInitOp::SetSliceChunk {
                                        operand: Operand::Copy(destination.clone()),
                                        count: args[0].clone(),
                                        value: true,
                                        position: InsertPosition::After,
                                    });
                                }
                                "alloc::alloc::__rust_dealloc" => {
                                    /* Memory is uninitialized here, need to update shadow memory. */
                                    self.push_target(MemoryInitOp::SetSliceChunk {
                                        operand: args[0].clone(),
                                        count: args[1].clone(),
                                        value: false,
                                        position: InsertPosition::After,
                                    });
                                }
                                _ => {}
                            }
                        }
                    }
                    _ => {}
                }
            }
            TerminatorKind::Drop { place, .. } => {
                self.super_terminator(term, location);
                let place_ty = place.ty(&&self.locals).unwrap();

                // When drop is codegen'ed for types that could define their own dropping
                // behavior, a reference is taken to the place which is later implicitly coerced
                // to a pointer. Hence, we need to bless this pointer as initialized.
                match place
                    .ty(&&self.locals)
                    .unwrap()
                    .kind()
                    .rigid()
                    .expect("should be working with monomorphized code")
                {
                    RigidTy::Adt(..) | RigidTy::Dynamic(_, _, _) => {
                        self.push_target(MemoryInitOp::SetRef {
                            operand: Operand::Copy(place.clone()),
                            value: true,
                            position: InsertPosition::Before,
                        });
                    }
                    _ => {}
                }

                if place_ty.kind().is_raw_ptr() {
                    self.push_target(MemoryInitOp::Set {
                        operand: Operand::Copy(place.clone()),
                        value: false,
                        position: InsertPosition::After,
                    });
                }
            }
            TerminatorKind::Goto { .. }
            | TerminatorKind::SwitchInt { .. }
            | TerminatorKind::Resume
            | TerminatorKind::Abort
            | TerminatorKind::Return
            | TerminatorKind::Unreachable
            | TerminatorKind::Assert { .. }
            | TerminatorKind::InlineAsm { .. } => self.super_terminator(term, location),
        }
        // Push the current target from the terminator onto the list.
        self.targets.push(self.current_target.clone());
    }

    fn visit_place(&mut self, place: &Place, ptx: PlaceContext, location: Location) {
        for (idx, elem) in place.projection.iter().enumerate() {
            let intermediate_place =
                Place { local: place.local, projection: place.projection[..idx].to_vec() };
            match elem {
                ProjectionElem::Deref => {
                    let ptr_ty = intermediate_place.ty(&self.locals).unwrap();
                    if ptr_ty.kind().is_raw_ptr() {
                        self.push_target(MemoryInitOp::Check {
                            operand: Operand::Copy(intermediate_place.clone()),
                        });
                    }
                }
                ProjectionElem::Field(_, _) => {
                    if intermediate_place.ty(&self.locals).unwrap().kind().is_union()
                        && !ptx.is_mutating()
                    {
                        // Accessing a place inside the union, need to check if it is initialized.
                        self.push_target(MemoryInitOp::CheckRef {
                            operand: Operand::Copy(place.clone()),
                        });
                    }
                }
                ProjectionElem::Index(_)
                | ProjectionElem::ConstantIndex { .. }
                | ProjectionElem::Subslice { .. } => {
                    /* For a slice to be indexed, it should be valid first. */
                }
                ProjectionElem::Downcast(_) => {}
                ProjectionElem::OpaqueCast(_) => {}
                ProjectionElem::Subtype(_) => {}
            }
        }
        self.super_place(place, ptx, location)
    }

    fn visit_operand(&mut self, operand: &Operand, location: Location) {
        if let Operand::Constant(constant) = operand {
            if let ConstantKind::Allocated(allocation) = constant.const_.kind() {
                for (_, prov) in &allocation.provenance.ptrs {
                    if let GlobalAlloc::Static(_) = GlobalAlloc::from(prov.0) {
                        if constant.ty().kind().is_raw_ptr() {
                            // If a static is a raw pointer, need to mark it as initialized.
                            self.push_target(MemoryInitOp::Set {
                                operand: Operand::Constant(constant.clone()),
                                value: true,
                                position: InsertPosition::Before,
                            });
                        }
                    };
                }
            }
        }
        self.super_operand(operand, location);
    }

    fn visit_rvalue(&mut self, rvalue: &Rvalue, location: Location) {
        if let Rvalue::Cast(cast_kind, operand, ty) = rvalue {
            match cast_kind {
                CastKind::PointerCoercion(PointerCoercion::Unsize) => {
                    if let TyKind::RigidTy(RigidTy::RawPtr(pointee_ty, _)) = ty.kind() {
                        if pointee_ty.kind().is_trait() {
                            self.push_target(MemoryInitOp::Unsupported {
                                reason: "Kani does not support reasoning about memory initialization of unsized pointers.".to_string(),
                            });
                        }
                    }
                }
                CastKind::Transmute => {
                    let operand_ty = operand.ty(&self.locals).unwrap();
                    if !tys_layout_compatible_to_size(&operand_ty, &ty) {
                        // If transmuting between two types of incompatible layouts, padding
                        // bytes are exposed, which is UB.
                        self.push_target(MemoryInitOp::TriviallyUnsafe {
                            reason: "Transmuting between types of incompatible layouts."
                                .to_string(),
                        });
                    } else if let (
                        TyKind::RigidTy(RigidTy::Ref(_, from_ty, _)),
                        TyKind::RigidTy(RigidTy::Ref(_, to_ty, _)),
                    ) = (operand_ty.kind(), ty.kind())
                    {
                        if !tys_layout_compatible_to_size(&from_ty, &to_ty) {
                            // Since references are supposed to always be initialized for its type,
                            // transmuting between two references of incompatible layout is UB.
                            self.push_target(MemoryInitOp::TriviallyUnsafe {
                                reason: "Transmuting between references pointing to types of incompatible layouts."
                                    .to_string(),
                            });
                        }
                    } else if let (
                        TyKind::RigidTy(RigidTy::RawPtr(from_ty, _)),
                        TyKind::RigidTy(RigidTy::Ref(_, to_ty, _)),
                    ) = (operand_ty.kind(), ty.kind())
                    {
                        // Assert that we can only cast this way if types are the same.
                        assert!(from_ty == to_ty);
                        // When transmuting from a raw pointer to a reference, need to check that
                        // the value pointed by the raw pointer is initialized.
                        self.push_target(MemoryInitOp::Check { operand: operand.clone() });
                    }
                }
                _ => {}
            }
        };
        self.super_rvalue(rvalue, location);
    }
}

/// Determines if the intrinsic has no memory initialization related function and hence can be
/// safely skipped.
fn can_skip_intrinsic(intrinsic: Intrinsic) -> bool {
    match intrinsic {
        Intrinsic::AddWithOverflow
        | Intrinsic::ArithOffset
        | Intrinsic::AssertInhabited
        | Intrinsic::AssertMemUninitializedValid
        | Intrinsic::AssertZeroValid
        | Intrinsic::Assume
        | Intrinsic::Bitreverse
        | Intrinsic::BlackBox
        | Intrinsic::Breakpoint
        | Intrinsic::Bswap
        | Intrinsic::CeilF32
        | Intrinsic::CeilF64
        | Intrinsic::CopySignF32
        | Intrinsic::CopySignF64
        | Intrinsic::CosF32
        | Intrinsic::CosF64
        | Intrinsic::Ctlz
        | Intrinsic::CtlzNonZero
        | Intrinsic::Ctpop
        | Intrinsic::Cttz
        | Intrinsic::CttzNonZero
        | Intrinsic::DiscriminantValue
        | Intrinsic::ExactDiv
        | Intrinsic::Exp2F32
        | Intrinsic::Exp2F64
        | Intrinsic::ExpF32
        | Intrinsic::ExpF64
        | Intrinsic::FabsF32
        | Intrinsic::FabsF64
        | Intrinsic::FaddFast
        | Intrinsic::FdivFast
        | Intrinsic::FloorF32
        | Intrinsic::FloorF64
        | Intrinsic::FmafF32
        | Intrinsic::FmafF64
        | Intrinsic::FmulFast
        | Intrinsic::Forget
        | Intrinsic::FsubFast
        | Intrinsic::IsValStaticallyKnown
        | Intrinsic::Likely
        | Intrinsic::Log10F32
        | Intrinsic::Log10F64
        | Intrinsic::Log2F32
        | Intrinsic::Log2F64
        | Intrinsic::LogF32
        | Intrinsic::LogF64
        | Intrinsic::MaxNumF32
        | Intrinsic::MaxNumF64
        | Intrinsic::MinAlignOf
        | Intrinsic::MinAlignOfVal
        | Intrinsic::MinNumF32
        | Intrinsic::MinNumF64
        | Intrinsic::MulWithOverflow
        | Intrinsic::NearbyIntF32
        | Intrinsic::NearbyIntF64
        | Intrinsic::NeedsDrop
        | Intrinsic::PowF32
        | Intrinsic::PowF64
        | Intrinsic::PowIF32
        | Intrinsic::PowIF64
        | Intrinsic::PrefAlignOf
        | Intrinsic::RawEq
        | Intrinsic::RintF32
        | Intrinsic::RintF64
        | Intrinsic::RotateLeft
        | Intrinsic::RotateRight
        | Intrinsic::RoundF32
        | Intrinsic::RoundF64
        | Intrinsic::SaturatingAdd
        | Intrinsic::SaturatingSub
        | Intrinsic::SinF32
        | Intrinsic::SinF64
        | Intrinsic::SqrtF32
        | Intrinsic::SqrtF64
        | Intrinsic::SubWithOverflow
        | Intrinsic::TruncF32
        | Intrinsic::TruncF64
        | Intrinsic::TypeId
        | Intrinsic::TypeName
        | Intrinsic::UncheckedDiv
        | Intrinsic::UncheckedRem
        | Intrinsic::Unlikely
        | Intrinsic::VtableSize
        | Intrinsic::VtableAlign
        | Intrinsic::WrappingAdd
        | Intrinsic::WrappingMul
        | Intrinsic::WrappingSub => {
            /* Intrinsics that do not interact with memory initialization. */
            true
        }
        Intrinsic::PtrGuaranteedCmp
        | Intrinsic::PtrOffsetFrom
        | Intrinsic::PtrOffsetFromUnsigned
        | Intrinsic::SizeOfVal => {
            /* AFAICS from the documentation, none of those require the pointer arguments to be actually initialized. */
            true
        }
        Intrinsic::SimdAdd
        | Intrinsic::SimdAnd
        | Intrinsic::SimdDiv
        | Intrinsic::SimdRem
        | Intrinsic::SimdEq
        | Intrinsic::SimdExtract
        | Intrinsic::SimdGe
        | Intrinsic::SimdGt
        | Intrinsic::SimdInsert
        | Intrinsic::SimdLe
        | Intrinsic::SimdLt
        | Intrinsic::SimdMul
        | Intrinsic::SimdNe
        | Intrinsic::SimdOr
        | Intrinsic::SimdShl
        | Intrinsic::SimdShr
        | Intrinsic::SimdShuffle(_)
        | Intrinsic::SimdSub
        | Intrinsic::SimdXor => {
            /* SIMD operations */
            true
        }
        Intrinsic::AtomicFence(_) | Intrinsic::AtomicSingleThreadFence(_) => {
            /* Atomic fences */
            true
        }
        _ => {
            /* Everything else */
            false
        }
    }
}

/// Try removing a topmost deref projection from a place if it exists, returning a place without it.
fn try_remove_topmost_deref(place: &Place) -> Option<Place> {
    let mut new_place = place.clone();
    if let Some(ProjectionElem::Deref) = new_place.projection.pop() {
        Some(new_place)
    } else {
        None
    }
}

/// Try retrieving instance for the given function operand.
fn try_resolve_instance(locals: &[LocalDecl], func: &Operand) -> Result<Instance, String> {
    let ty = func.ty(locals).unwrap();
    match ty.kind() {
        TyKind::RigidTy(RigidTy::FnDef(def, args)) => Ok(Instance::resolve(def, &args).unwrap()),
        _ => Err(format!(
            "Kani was not able to resolve the instance of the function operand `{ty:?}`. Currently, memory initialization checks in presence of function pointers and vtable calls are not supported. For more information about planned support, see https://github.com/model-checking/kani/issues/3300."
        )),
    }
}<|MERGE_RESOLUTION|>--- conflicted
+++ resolved
@@ -19,14 +19,9 @@
         alloc::GlobalAlloc,
         mono::{Instance, InstanceKind},
         visit::{Location, PlaceContext},
-<<<<<<< HEAD
-        AggregateKind, BasicBlockIdx, CastKind, LocalDecl, MirVisitor, NonDivergingIntrinsic,
-        Operand, Place, PointerCoercion, ProjectionElem, Rvalue, Statement, StatementKind,
-        Terminator, TerminatorKind,
-=======
-        CastKind, LocalDecl, MirVisitor, NonDivergingIntrinsic, Operand, Place, PointerCoercion,
-        ProjectionElem, Rvalue, Statement, StatementKind, Terminator, TerminatorKind,
->>>>>>> 0ed9a624
+        AggregateKind, CastKind, LocalDecl, MirVisitor, NonDivergingIntrinsic, Operand, Place,
+        PointerCoercion, ProjectionElem, Rvalue, Statement, StatementKind, Terminator,
+        TerminatorKind,
     },
     ty::{AdtKind, ConstantKind, RigidTy, TyKind},
 };
@@ -109,86 +104,73 @@
                         }
                         place_to_add_projections.projection.push(projection_elem.clone());
                     }
-<<<<<<< HEAD
-                    // Check whether Rvalue creates a new initialized pointer previously not captured inside shadow memory.
-                    if place.ty(&self.locals).unwrap().kind().is_raw_ptr() {
-                        if let Rvalue::AddressOf(..) = rvalue {
-                            self.push_target(MemoryInitOp::Set {
-                                operand: Operand::Copy(place.clone()),
-                                value: true,
-                                position: InsertPosition::After,
-                            });
-                        }
-=======
                     if place_without_deref.ty(&&self.locals).unwrap().kind().is_raw_ptr() {
                         self.push_target(MemoryInitOp::Set {
                             operand: Operand::Copy(place_without_deref),
                             value: true,
                             position: InsertPosition::After,
                         });
->>>>>>> 0ed9a624
-                    }
-
-                    // TODO: add support for ADTs which could have unions as subfields. Currently,
-                    // if a union as a subfield is detected, `assert!(false)` will be injected from
-                    // the type layout code.
-                    let is_inside_union = {
-                        let mut contains_union = false;
-                        let mut place_to_add_projections =
-                            Place { local: place.local, projection: vec![] };
-                        for projection_elem in place.projection.iter() {
-                            if place_to_add_projections.ty(&self.locals).unwrap().kind().is_union()
-                            {
-                                contains_union = true;
-                                break;
-                            }
-                            place_to_add_projections.projection.push(projection_elem.clone());
-                        }
-                        contains_union
-                    };
-
-                    // Need to copy some information about union initialization, since lvalue is
-                    // either a union or a field inside a union.
-                    if is_inside_union {
-                        if let Rvalue::Use(operand) = rvalue {
-                            // This is a union-to-union assignment, so we need to copy the
-                            // initialization state.
-                            if place.ty(&self.locals).unwrap().kind().is_union() {
-                                self.push_target(MemoryInitOp::AssignUnion {
-                                    lvalue: place.clone(),
-                                    rvalue: operand.clone(),
-                                });
-                            } else {
-                                // This is assignment to a field of a union.
-                                self.push_target(MemoryInitOp::SetRef {
-                                    operand: Operand::Copy(place.clone()),
-                                    value: true,
-                                    position: InsertPosition::After,
-                                });
-                            }
-                        }
-                    }
-
-                    // Create a union from scratch as an aggregate. We handle it here because we
-                    // need to know which field is getting assigned.
-                    if let Rvalue::Aggregate(AggregateKind::Adt(adt_def, _, _, _, union_field), _) =
-                        rvalue
-                    {
-                        if adt_def.kind() == AdtKind::Union {
-                            self.push_target(MemoryInitOp::CreateUnion {
-                                operand: Operand::Copy(place.clone()),
-                                field: union_field.unwrap(), // Safe to unwrap because we know this is a union.
-                            });
-                        }
                     }
                 }
                 // Check whether Rvalue creates a new initialized pointer previously not captured inside shadow memory.
-                if place.ty(&&self.locals).unwrap().kind().is_raw_ptr() {
+                if place.ty(&self.locals).unwrap().kind().is_raw_ptr() {
                     if let Rvalue::AddressOf(..) = rvalue {
                         self.push_target(MemoryInitOp::Set {
                             operand: Operand::Copy(place.clone()),
                             value: true,
                             position: InsertPosition::After,
+                        });
+                    }
+                }
+
+                // TODO: add support for ADTs which could have unions as subfields. Currently,
+                // if a union as a subfield is detected, `assert!(false)` will be injected from
+                // the type layout code.
+                let is_inside_union = {
+                    let mut contains_union = false;
+                    let mut place_to_add_projections =
+                        Place { local: place.local, projection: vec![] };
+                    for projection_elem in place.projection.iter() {
+                        if place_to_add_projections.ty(&self.locals).unwrap().kind().is_union() {
+                            contains_union = true;
+                            break;
+                        }
+                        place_to_add_projections.projection.push(projection_elem.clone());
+                    }
+                    contains_union
+                };
+
+                // Need to copy some information about union initialization, since lvalue is
+                // either a union or a field inside a union.
+                if is_inside_union {
+                    if let Rvalue::Use(operand) = rvalue {
+                        // This is a union-to-union assignment, so we need to copy the
+                        // initialization state.
+                        if place.ty(&self.locals).unwrap().kind().is_union() {
+                            self.push_target(MemoryInitOp::AssignUnion {
+                                lvalue: place.clone(),
+                                rvalue: operand.clone(),
+                            });
+                        } else {
+                            // This is assignment to a field of a union.
+                            self.push_target(MemoryInitOp::SetRef {
+                                operand: Operand::Copy(place.clone()),
+                                value: true,
+                                position: InsertPosition::After,
+                            });
+                        }
+                    }
+                }
+
+                // Create a union from scratch as an aggregate. We handle it here because we
+                // need to know which field is getting assigned.
+                if let Rvalue::Aggregate(AggregateKind::Adt(adt_def, _, _, _, union_field), _) =
+                    rvalue
+                {
+                    if adt_def.kind() == AdtKind::Union {
+                        self.push_target(MemoryInitOp::CreateUnion {
+                            operand: Operand::Copy(place.clone()),
+                            field: union_field.unwrap(), // Safe to unwrap because we know this is a union.
                         });
                     }
                 }
