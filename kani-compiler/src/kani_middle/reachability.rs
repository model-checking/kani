--- conflicted
+++ resolved
@@ -104,39 +104,6 @@
         .collect::<Vec<_>>()
 }
 
-<<<<<<< HEAD
-/// Use a predicate to find `const` declarations, then extract all items reachable from them.
-///
-/// Probably only specifically useful with a predicate to find `TestDescAndFn` const declarations from
-/// tests and extract the closures from them.
-pub fn filter_const_crate_items<F>(
-    tcx: TyCtxt,
-    transformer: &mut BodyTransformation,
-    mut predicate: F,
-) -> Vec<MonoItem>
-where
-    F: FnMut(TyCtxt, Instance) -> bool,
-{
-    let crate_items = stable_mir::all_local_items();
-    let mut roots = Vec::new();
-    // Filter regular items.
-    for item in crate_items {
-        // Only collect monomorphic items.
-        if let Ok(instance) = Instance::try_from(item)
-            && predicate(tcx, instance)
-        {
-            let body = transformer.body(tcx, instance);
-            let mut collector =
-                MonoItemsFnCollector { tcx, body: &body, collected: FxHashSet::default() };
-            collector.visit_body(&body);
-            roots.extend(collector.collected.into_iter());
-        }
-    }
-    roots.into_iter().map(|root| root.item).collect()
-}
-
-=======
->>>>>>> b705ac56
 /// Reason for introducing an edge in the call graph.
 #[derive(Clone, Copy, Debug, Eq, PartialEq, Hash)]
 enum CollectionReason {
