# RMC Installation Guide

RMC must currently be built from source.

In general, the following dependencies are required:

<<<<<<< HEAD
1. The dependencies needed to built `rustc`. RMC is a fork of the Rust compiler, and so we have the same minimum requirements.
2. [CBMC](https://github.com/diffblue/cbmc) (>= 5.48.0)
=======
1. Cargo installed via rustup
2. [CBMC](https://github.com/diffblue/cbmc) (>= 5.43.0)
>>>>>>> cadc71c3
3. [CBMC Viewer](https://github.com/awslabs/aws-viewer-for-cbmc) (>= 2.6)

Note: These dependencies may be installed by running the CI scripts shown below and there is no need to install them separately, for their respective OS.

## Installing on Ubuntu 20.04

The simplest way to install (especially if you're using a fresh VM) is following our CI scripts:

```
# git clone git@github.com:model-checking/rmc.git
git clone https://github.com/model-checking/rmc.git
cd rmc
git submodule update --init
./scripts/setup/ubuntu-20.04/install_deps.sh
./scripts/setup/ubuntu-20.04/install_cbmc.sh
./scripts/setup/install_viewer.sh 2.6
./scripts/setup/install_rustup.sh
```

## Installing on Mac OS

You need to have [Homebrew](https://brew.sh/) installed already.

```
# git clone git@github.com:model-checking/rmc.git
git clone https://github.com/model-checking/rmc.git
cd rmc
git submodule update --init
./scripts/setup/macos-10.15/install_deps.sh
./scripts/setup/macos-10.15/install_cbmc.sh
./scripts/setup/install_viewer.sh 2.6
./scripts/setup/install_rustup.sh
```

## Building and testing RMC

Perform one-time build configuration:

```
./configure \
    --enable-debug \
    --set=llvm.download-ci-llvm=true \
    --set=rust.debug-assertions-std=false \
    --set=rust.deny-warnings=false
```

**NOTE: If you skip the above (`llvm.download-ci-llvm=true` specifically), builds may take a long time as all of LLVM would need to be built from scratch.**

Then build rmc-compiler executable:

```
cd src/rmc-compiler
cargo build
```

Then, optionally, run the regression tests:

```
./scripts/rmc-regression.sh
```

This script has a lot of noisy output, but on a successful run you will see:

```
All RMC regression tests completed successfully.
```

## Try running RMC

Get the RMC script in your path:

```bash
export PATH=$(pwd)/scripts:$PATH
```

Create a test file:

```rust
// File: test.rs
fn main() {
    assert!(1 == 2);
}
```

Run RMC on the single file:

```
rmc test.rs
```

You should get a result like this one:

```
[snipped output]
** Results:
test.rs function main
[main.assertion.1] line 2 assertion failed: 1 == 2: FAILURE

** 1 of 1 failed (2 iterations)
VERIFICATION FAILED
```

Fix the test and you should see `rmc` succeed.<|MERGE_RESOLUTION|>--- conflicted
+++ resolved
@@ -4,13 +4,8 @@
 
 In general, the following dependencies are required:
 
-<<<<<<< HEAD
-1. The dependencies needed to built `rustc`. RMC is a fork of the Rust compiler, and so we have the same minimum requirements.
+1. Cargo installed via rustup
 2. [CBMC](https://github.com/diffblue/cbmc) (>= 5.48.0)
-=======
-1. Cargo installed via rustup
-2. [CBMC](https://github.com/diffblue/cbmc) (>= 5.43.0)
->>>>>>> cadc71c3
 3. [CBMC Viewer](https://github.com/awslabs/aws-viewer-for-cbmc) (>= 2.6)
 
 Note: These dependencies may be installed by running the CI scripts shown below and there is no need to install them separately, for their respective OS.
