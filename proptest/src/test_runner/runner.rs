//-
// Copyright 2017, 2018, 2019 The proptest developers
//
// Licensed under the Apache License, Version 2.0 <LICENSE-APACHE or
// http://www.apache.org/licenses/LICENSE-2.0> or the MIT license
// <LICENSE-MIT or http://opensource.org/licenses/MIT>, at your
// option. This file may not be copied, modified, or distributed
// except according to those terms.

// SPDX-License-Identifier: Apache-2.0 OR MIT
//
// Modifications Copyright Kani Contributors
// See GitHub history for details.

use crate::std_facade::{Arc, BTreeMap, Box, String, Vec};
use core::sync::atomic::AtomicUsize;
use core::sync::atomic::Ordering::SeqCst;
use core::{fmt, iter};
#[cfg(feature = "std")]
use std::panic::{self, AssertUnwindSafe};

#[cfg(feature = "fork")]
use std::cell::{Cell, RefCell};
#[cfg(feature = "fork")]
use std::env;
#[cfg(feature = "fork")]
use std::fs;

use crate::strategy::*;
use crate::test_runner::config::*;
use crate::test_runner::errors::*;
use crate::test_runner::failure_persistence::PersistedSeed;
use crate::test_runner::reason::*;
#[cfg(feature = "fork")]
use crate::test_runner::replay;
use crate::test_runner::result_cache::*;
use crate::test_runner::rng::TestRng;

const ALWAYS: u32 = 0;
const SHOW_FALURES: u32 = 1;
const TRACE: u32 = 2;

#[cfg(feature = "std")]
macro_rules! verbose_message {
    ($runner:expr, $level:expr, $fmt:tt $($arg:tt)*) => { {
        #[allow(unused_comparisons)]
        {
            if $runner.config.verbose >= $level {
                eprintln!(concat!("proptest: ", $fmt) $($arg)*);
            }
        };
        ()
    } }
}

#[cfg(not(feature = "std"))]
macro_rules! verbose_message {
    ($runner:expr, $level:expr, $fmt:tt $($arg:tt)*) => {
        let _ = $level;
    };
}

/// State used when running a proptest test.
#[derive(Clone)]
pub struct TestRunner {
    config: Config,
    successes: u32,
    local_rejects: u32,
    global_rejects: u32,
    rng: TestRng,
}

impl fmt::Debug for TestRunner {
    fn fmt(&self, f: &mut fmt::Formatter) -> fmt::Result {
        f.debug_struct("TestRunner")
            .field("config", &self.config)
            .field("successes", &self.successes)
            .field("local_rejects", &self.local_rejects)
            .field("global_rejects", &self.global_rejects)
            .field("rng", &"<TestRng>")
            .finish()
    }
}

impl fmt::Display for TestRunner {
    fn fmt(&self, f: &mut fmt::Formatter) -> fmt::Result {
        write!(
            f,
            "\tsuccesses: {}\n\
             \tlocal rejects: {}\n",
            self.successes, self.local_rejects
        )?;

        Ok(())
    }
}

/// Equivalent to: `TestRunner::new(Config::default())`.
impl Default for TestRunner {
    fn default() -> Self {
        Self::new(Config::default())
    }
}

#[cfg(feature = "fork")]
#[derive(Debug)]
struct ForkOutput {
    file: Option<fs::File>,
}

#[cfg(feature = "fork")]
impl ForkOutput {
    fn append(&mut self, result: &TestCaseResult) {
        if let Some(ref mut file) = self.file {
            replay::append(file, result)
                .expect("Failed to append to replay file");
        }
    }

    fn ping(&mut self) {
        if let Some(ref mut file) = self.file {
            replay::ping(file).expect("Failed to append to replay file");
        }
    }

    fn empty() -> Self {
        ForkOutput { file: None }
    }
}

#[cfg(not(feature = "fork"))]
#[derive(Debug)]
struct ForkOutput;

#[cfg(not(feature = "fork"))]
impl ForkOutput {
    fn append(&mut self, _result: &TestCaseResult) {}
    fn ping(&mut self) {}
    fn terminate(&mut self) {}
    fn empty() -> Self {
        ForkOutput
    }
    fn is_in_fork(&self) -> bool {
        false
    }
}

#[cfg(not(feature = "std"))]
fn call_test<V, F, R>(
    _runner: &mut TestRunner,
    case: V,
    test: &F,
    replay: &mut R,
    result_cache: &mut dyn ResultCache,
    _: &mut ForkOutput,
) -> TestCaseResult
where
    V: fmt::Debug,
    F: Fn(V) -> TestCaseResult,
    R: Iterator<Item = TestCaseResult>,
{
    if let Some(result) = replay.next() {
        return result;
    }

    let cache_key = result_cache.key(&ResultCacheKey::new(&case));
    if let Some(result) = result_cache.get(cache_key) {
        return result.clone();
    }

    let result = test(case);
    result_cache.put(cache_key, &result);
    result
}

#[cfg(feature = "std")]
fn call_test<V, F, R>(
    runner: &mut TestRunner,
    case: V,
    test: &F,
    replay: &mut R,
    result_cache: &mut dyn ResultCache,
    fork_output: &mut ForkOutput,
) -> TestCaseResult
where
    V: fmt::Debug,
    F: Fn(V) -> TestCaseResult,
    R: Iterator<Item = TestCaseResult>,
{
    use std::time;

    let timeout = runner.config.timeout();

    if let Some(result) = replay.next() {
        return result;
    }

    // Now that we're about to start a new test (as far as the replay system is
    // concerned), ping the replay file so the parent process can determine
    // that we made it this far.
    fork_output.ping();

    verbose_message!(runner, TRACE, "Next test input: {:?}", case);

    let cache_key = result_cache.key(&ResultCacheKey::new(&case));
    if let Some(result) = result_cache.get(cache_key) {
        verbose_message!(
            runner,
            TRACE,
            "Test input hit cache, skipping execution"
        );
        return result.clone();
    }

    let time_start = time::Instant::now();

    let mut result = unwrap_or!(
        panic::catch_unwind(AssertUnwindSafe(|| test(case))),
        what => Err(TestCaseError::Fail(
            what.downcast::<&'static str>().map(|s| (*s).into())
                .or_else(|what| what.downcast::<String>().map(|b| (*b).into()))
                .or_else(|what| what.downcast::<Box<str>>().map(|b| (*b).into()))
                .unwrap_or_else(|_| "<unknown panic value>".into()))));

    // If there is a timeout and we exceeded it, fail the test here so we get
    // consistent behaviour. (The parent process cannot precisely time the test
    // cases itself.)
    if timeout > 0 && result.is_ok() {
        let elapsed = time_start.elapsed();
        let elapsed_millis = elapsed.as_secs() as u32 * 1000
            + elapsed.subsec_nanos() / 1_000_000;

        if elapsed_millis > timeout {
            result = Err(TestCaseError::fail(format!(
                "Timeout of {} ms exceeded: test took {} ms",
                timeout, elapsed_millis
            )));
        }
    }

    result_cache.put(cache_key, &result);
    fork_output.append(&result);

    match result {
        Ok(()) => verbose_message!(runner, TRACE, "Test case passed"),
        Err(TestCaseError::Reject(ref reason)) => verbose_message!(
            runner,
            SHOW_FALURES,
            "Test case rejected: {}",
            reason
        ),
        Err(TestCaseError::Fail(ref reason)) => verbose_message!(
            runner,
            SHOW_FALURES,
            "Test case failed: {}",
            reason
        ),
    }

    result
}

type TestRunResult<S> = Result<(), TestError<<S as Strategy>::Value>>;

impl TestRunner {
    /// Create a fresh `TestRunner` with the given configuration.
    ///
    /// The runner will use an RNG with a generated seed and the default
    /// algorithm.
    ///
    /// In `no_std` environments, every `TestRunner` will use the same
    /// hard-coded seed. This seed is not contractually guaranteed and may be
    /// changed between releases without notice.
    pub fn new(config: Config) -> Self {
        let algorithm = config.rng_algorithm;
        TestRunner::new_with_rng(config, TestRng::default_rng(algorithm))
    }

    /// Create a fresh `TestRunner` with the standard deterministic RNG.
    ///
    /// This is sugar for the following:
    ///
    /// ```rust
    /// # use proptest::test_runner::*;
    /// let config = Config::default();
    /// let algorithm = config.rng_algorithm;
    /// TestRunner::new_with_rng(
    ///     config,
    ///     TestRng::deterministic_rng(algorithm));
    /// ```
    ///
    /// Refer to `TestRng::deterministic_rng()` for more information on the
    /// properties of the RNG used here.
    pub fn deterministic() -> Self {
        let config = Config::default();
        let algorithm = config.rng_algorithm;
        TestRunner::new_with_rng(config, TestRng::deterministic_rng(algorithm))
    }

    /// Create a fresh `TestRunner` with the given configuration and RNG.
    pub fn new_with_rng(config: Config, rng: TestRng) -> Self {
        TestRunner {
            config: config,
            successes: 0,
            local_rejects: 0,
            global_rejects: 0,
            rng: rng,
        }
    }

    /// Create a fresh `TestRunner` with the same config and global counters as
    /// this one, but with local state reset and an independent `Rng` (but
    /// deterministic).
    pub(crate) fn partial_clone(&mut self) -> Self {
        TestRunner {
            config: self.config.clone(),
            successes: 0,
            local_rejects: 0,
            global_rejects: 0,
            rng: self.new_rng(),
        }
    }

    /// Returns the RNG for this test run.
    pub fn rng(&mut self) -> &mut TestRng {
        &mut self.rng
    }

    /// Create a new, independent but deterministic RNG from the RNG in this
    /// runner.
    pub fn new_rng(&mut self) -> TestRng {
        self.rng.gen_rng()
    }

    /// Returns the configuration of this runner.
    pub fn config(&self) -> &Config {
        &self.config
    }

    /// Dumps the bytes obtained from the RNG so far (only works if the RNG is
    /// set to `Recorder`).
    ///
    /// ## Panics
    ///
    /// Panics if the RNG does not capture generated data.
    pub fn bytes_used(&self) -> Vec<u8> {
        self.rng.bytes_used()
    }

    /// Run test cases against `f`, choosing inputs via `strategy`.
    ///
    /// If any failure cases occur, try to find a minimal failure case and
    /// report that. If invoking `f` panics, the panic is turned into a
    /// `TestCaseError::Fail`.
    ///
    /// If failure persistence is enabled, all persisted failing cases are
    /// tested first. If a later non-persisted case fails, its seed is
    /// persisted before returning failure.
    ///
    /// Returns success or failure indicating why the test as a whole failed.
    pub fn run<S: Strategy>(
        &mut self,
        strategy: &S,
        test: impl Fn(S::Value) -> TestCaseResult,
    ) -> TestRunResult<S> {
        let tree = strategy.new_tree(self).unwrap();
        test(tree.current()).unwrap();
        Ok(())
    }

    #[cfg(not(feature = "fork"))]
    fn run_in_fork<S: Strategy>(
        &mut self,
        _: &S,
        _: impl Fn(S::Value) -> TestCaseResult,
    ) -> TestRunResult<S> {
        unreachable!()
    }

    #[cfg(feature = "fork")]
    fn _run_in_fork<S: Strategy>(
        &mut self,
        _: &S,
        _: impl Fn(S::Value) -> TestCaseResult,
    ) -> TestRunResult<S> {
        unreachable!()
    }

    /// Run one specific test case against this runner.
    ///
    /// If the test fails, finds the minimal failing test case. If the test
    /// does not fail, returns whether it succeeded or was filtered out.
    ///
    /// This does not honour the `fork` config, and will not be able to
    /// terminate the run if it runs for longer than `timeout`. However, if the
    /// test function returns but took longer than `timeout`, the test case
    /// will fail.
    pub fn run_one<V: ValueTree>(
        &mut self,
        case: V,
        test: impl Fn(V::Value) -> TestCaseResult,
    ) -> Result<bool, TestError<V::Value>> {
        let mut result_cache = self.new_cache();
        self.run_one_with_replay(
            case,
            test,
            &mut iter::empty::<TestCaseResult>().fuse(),
            &mut *result_cache,
            &mut ForkOutput::empty(),
        )
    }

    fn run_one_with_replay<V: ValueTree>(
        &mut self,
        mut case: V,
        test: impl Fn(V::Value) -> TestCaseResult,
        replay: &mut impl Iterator<Item = TestCaseResult>,
        result_cache: &mut dyn ResultCache,
        fork_output: &mut ForkOutput,
    ) -> Result<bool, TestError<V::Value>> {
        let result = call_test(
            self,
            case.current(),
            &test,
            replay,
            result_cache,
            fork_output,
        );

        match result {
            Ok(_) => Ok(true),
            Err(TestCaseError::Fail(why)) => {
                let why = self
                    .shrink(&mut case, test, replay, result_cache, fork_output)
                    .unwrap_or(why);
                Err(TestError::Fail(why, case.current()))
            }
            Err(TestCaseError::Reject(whence)) => {
                self.reject_global(whence)?;
                Ok(false)
            }
        }
    }

    fn shrink<V: ValueTree>(
        &mut self,
        case: &mut V,
        test: impl Fn(V::Value) -> TestCaseResult,
        replay: &mut impl Iterator<Item = TestCaseResult>,
        result_cache: &mut dyn ResultCache,
        fork_output: &mut ForkOutput,
    ) -> Option<Reason> {
        #[cfg(feature = "std")]
        use std::time;

        let mut last_failure = None;
        let mut iterations = 0;
        #[cfg(feature = "std")]
        let start_time = time::Instant::now();

        if case.simplify() {
            loop {
                #[cfg(feature = "std")]
                let timed_out = if self.config.max_shrink_time > 0 {
                    let elapsed = start_time.elapsed();
                    let elapsed_ms = elapsed
                        .as_secs()
                        .saturating_mul(1000)
                        .saturating_add(elapsed.subsec_millis().into());
                    if elapsed_ms > self.config.max_shrink_time as u64 {
                        Some(elapsed_ms)
                    } else {
                        None
                    }
                } else {
                    None
                };
                #[cfg(not(feature = "std"))]
                let timed_out: Option<u64> = None;

                let bail = if iterations >= self.config.max_shrink_iters() {
                    #[cfg(feature = "std")]
                    const CONTROLLER: &str =
                        "the PROPTEST_MAX_SHRINK_ITERS environment \
                         variable or ProptestConfig.max_shrink_iters";
                    #[cfg(not(feature = "std"))]
                    const CONTROLLER: &str = "ProptestConfig.max_shrink_iters";
                    verbose_message!(
                        self,
                        ALWAYS,
                        "Aborting shrinking after {} iterations (set {} \
                         to a large(r) value to shrink more; current \
                         configuration: {} iterations)",
                        CONTROLLER,
                        self.config.max_shrink_iters(),
                        iterations
                    );
                    true
                } else if let Some(ms) = timed_out {
                    #[cfg(feature = "std")]
                    const CONTROLLER: &str =
                        "the PROPTEST_MAX_SHRINK_TIME environment \
                         variable or ProptestConfig.max_shrink_time";
                    #[cfg(feature = "std")]
                    let current = self.config.max_shrink_time;
                    #[cfg(not(feature = "std"))]
                    const CONTROLLER: &str = "(not configurable in no_std)";
                    #[cfg(not(feature = "std"))]
                    let current = 0;
                    verbose_message!(
                        self,
                        ALWAYS,
                        "Aborting shrinking after taking too long: {} ms \
                         (set {} to a large(r) value to shrink more; current \
                         configuration: {} ms)",
                        ms,
                        CONTROLLER,
                        current
                    );
                    true
                } else {
                    false
                };

                if bail {
                    // Move back to the most recent failing case
                    while case.complicate() {
                        fork_output.append(&Ok(()));
                    }
                    break;
                }

                iterations += 1;

                let result = call_test(
                    self,
                    case.current(),
                    &test,
                    replay,
                    result_cache,
                    fork_output,
                );

                match result {
                    // Rejections are effectively a pass here,
                    // since they indicate that any behaviour of
                    // the function under test is acceptable.
                    Ok(_) | Err(TestCaseError::Reject(..)) => {
                        if !case.complicate() {
                            break;
                        }
                    }
                    Err(TestCaseError::Fail(why)) => {
                        last_failure = Some(why);
                        if !case.simplify() {
                            break;
                        }
                    }
                }
            }
        }

        last_failure
    }

    /// Update the state to account for a local rejection from `whence`, and
    /// return `Ok` if the caller should keep going or `Err` to abort.
    pub fn reject_local(&mut self, _: impl Into<Reason>) -> Result<(), Reason> {
        if self.local_rejects >= self.config.max_local_rejects {
            Err("Too many local rejects".into())
        } else {
            self.local_rejects += 1;
            Ok(())
        }
    }

    /// Update the state to account for a global rejection from `whence`, and
    /// return `Ok` if the caller should keep going or `Err` to abort.
    fn reject_global<T>(&mut self, _: Reason) -> Result<(), TestError<T>> {
        if self.global_rejects >= self.config.max_global_rejects {
            Err(TestError::Abort("Too many global rejects".into()))
        } else {
            self.global_rejects += 1;
            Ok(())
        }
    }

    /// Increment the counter of flat map regenerations and return whether it
    /// is still under the configured limit.
    pub fn flat_map_regen(&self) -> bool {
        false
    }

    fn new_cache(&self) -> Box<dyn ResultCache> {
        (self.config.result_cache)()
    }
}

#[cfg(test)]
mod test {
    use crate::strategy::{Just, Strategy};
    use crate::test_runner::Config;

    proptest! {
        #[cfg_attr(kani, kani::proof)]
        fn successfully_linked_proptest(_ in &Just(()) ) {
            let config = Config::default();
            assert_eq!(
                config.cases,
                256,
                "Default .cases should be 256. Check: src/test_runner/config.rs"
            );
        }
    }
}

<<<<<<< HEAD
#[cfg(not(feature = "fork"))]
fn init_replay(
    _rng: &mut TestRng,
) -> (iter::Empty<TestCaseResult>, ForkOutput) {
    (iter::empty(), ForkOutput::empty())
}

#[cfg(test)]
mod test {
    use crate::strategy::{Just, Strategy};
    use crate::test_runner::Config;

    proptest! {
        #[cfg_attr(kani, kani::proof)]
        fn successfully_linked_proptest(_ in &Just(()) ) {
            let config = Config::default();
            prop_assert_eq!(
                config.cases,
                256,
                "Default .cases should be 256. Check: src/test_runner/config.rs"
            );
        }
    }
}

=======
>>>>>>> f47a36b3
#[cfg(all(test, not(kani)))]
mod test {
    use std::cell::Cell;
    use std::fs;

    use super::*;
    use crate::strategy::Strategy;
    use crate::test_runner::{FileFailurePersistence, RngAlgorithm, TestRng};

    #[test]
    fn test_pass() {
        let mut runner = TestRunner::default();
        let result = runner.run(&(1u32..), |v| {
            assert!(v > 0);
            Ok(())
        });
        assert_eq!(Ok(()), result);
    }

    #[derive(Clone, Copy, PartialEq)]
    struct PoorlyBehavedDebug(i32);
    impl fmt::Debug for PoorlyBehavedDebug {
        fn fmt(&self, f: &mut fmt::Formatter) -> fmt::Result {
            write!(f, "\r\n{:?}\r\n", self.0)
        }
    }

    #[cfg(feature = "fork")]
    #[test]
    fn normal_failure_in_fork_results_in_correct_failure() {
        let mut runner = TestRunner::new(Config {
            fork: true,
            test_name: Some(concat!(
                module_path!(),
                "::normal_failure_in_fork_results_in_correct_failure"
            )),
            ..Config::default()
        });

        let failure = runner
            .run(&(0u32..1000), |v| {
                prop_assert!(v < 500);
                Ok(())
            })
            .err()
            .unwrap();

        match failure {
            TestError::Fail(_, value) => assert_eq!(500, value),
            failure => panic!("Unexpected failure: {:?}", failure),
        }
    }

    #[cfg(feature = "std")]
    #[test]
    fn duplicate_tests_not_run_with_basic_result_cache() {
        use std::cell::{Cell, RefCell};
        use std::collections::HashSet;
        use std::rc::Rc;

        for _ in 0..256 {
            let mut runner = TestRunner::new(Config {
                failure_persistence: None,
                result_cache:
                    crate::test_runner::result_cache::basic_result_cache,
                ..Config::default()
            });
            let pass = Rc::new(Cell::new(true));
            let seen = Rc::new(RefCell::new(HashSet::new()));
            let result =
                runner.run(&(0u32..65536u32).prop_map(|v| v % 10), |val| {
                    if !seen.borrow_mut().insert(val) {
                        println!("Value {} seen more than once", val);
                        pass.set(false);
                    }

                    prop_assert!(val <= 5);
                    Ok(())
                });

            assert!(pass.get());
            if let Err(TestError::Fail(_, val)) = result {
                assert_eq!(6, val);
            } else {
                panic!("Incorrect result: {:?}", result);
            }
        }
    }
}<|MERGE_RESOLUTION|>--- conflicted
+++ resolved
@@ -366,24 +366,6 @@
         let tree = strategy.new_tree(self).unwrap();
         test(tree.current()).unwrap();
         Ok(())
-    }
-
-    #[cfg(not(feature = "fork"))]
-    fn run_in_fork<S: Strategy>(
-        &mut self,
-        _: &S,
-        _: impl Fn(S::Value) -> TestCaseResult,
-    ) -> TestRunResult<S> {
-        unreachable!()
-    }
-
-    #[cfg(feature = "fork")]
-    fn _run_in_fork<S: Strategy>(
-        &mut self,
-        _: &S,
-        _: impl Fn(S::Value) -> TestCaseResult,
-    ) -> TestRunResult<S> {
-        unreachable!()
     }
 
     /// Run one specific test case against this runner.
@@ -614,34 +596,6 @@
     }
 }
 
-<<<<<<< HEAD
-#[cfg(not(feature = "fork"))]
-fn init_replay(
-    _rng: &mut TestRng,
-) -> (iter::Empty<TestCaseResult>, ForkOutput) {
-    (iter::empty(), ForkOutput::empty())
-}
-
-#[cfg(test)]
-mod test {
-    use crate::strategy::{Just, Strategy};
-    use crate::test_runner::Config;
-
-    proptest! {
-        #[cfg_attr(kani, kani::proof)]
-        fn successfully_linked_proptest(_ in &Just(()) ) {
-            let config = Config::default();
-            prop_assert_eq!(
-                config.cases,
-                256,
-                "Default .cases should be 256. Check: src/test_runner/config.rs"
-            );
-        }
-    }
-}
-
-=======
->>>>>>> f47a36b3
 #[cfg(all(test, not(kani)))]
 mod test {
     use std::cell::Cell;
