--- conflicted
+++ resolved
@@ -4,8 +4,6 @@
 
 This file was introduced starting Kani 0.23.0, so it only contains changes from version 0.23.0 onwards.
 
-<<<<<<< HEAD
-=======
 ## [0.60.0]
 
 ### Breaking Changes
@@ -25,7 +23,6 @@
 
 **Full Changelog**: https://github.com/model-checking/kani/compare/kani-0.59.0...kani-0.60.0
 
->>>>>>> 7a126c2b
 ## [0.59.0]
 
 ### Breaking Changes
