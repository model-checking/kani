# Changelog

This file contains notable changes (e.g. breaking changes, major changes, etc.) in Kani releases.

This file was introduced starting Kani 0.23.0, so it only contains changes from version 0.23.0 onwards.

<<<<<<< HEAD
=======
## [0.63.0]

### Breaking Changes
* Finish deprecating `--enable-unstable`, `--restrict-vtable`, and `--write-json-symtab` by @carolynzech in https://github.com/model-checking/kani/pull/4110

### Major Changes
* Add support for quantifiers by @qinheping in https://github.com/model-checking/kani/pull/3993

### What's Changed
* Improvements to autoharness feature:
  * Autoharness argument validation: only error on `--quiet` if `--list` was passed by @carolynzech in https://github.com/model-checking/kani/pull/4069
  * Autoharness: change `pattern` options to accept regexes by @carolynzech in https://github.com/model-checking/kani/pull/4144
* Target feature changes:
  * Enable target features: x87 and sse2 by @thanhnguyen-aws in https://github.com/model-checking/kani/pull/4062
  * Set target features depending on the target architecture by @zhassan-aws in https://github.com/model-checking/kani/pull/4127
* Support for quantifiers:
  * Fix the error that Kani panics when there is no external parameter in quantifier's closure. by @thanhnguyen-aws in https://github.com/model-checking/kani/pull/4088
  * Gate quantifiers behind an experimental feature by @thanhnguyen-aws in https://github.com/model-checking/kani/pull/4141
* Other:
  * Fix the bug: Loop contracts are not composable with function contracts by @thanhnguyen-aws in https://github.com/model-checking/kani/pull/3979
  * Add setup scripts for Ubuntu 20.04 by @zhassan-aws in https://github.com/model-checking/kani/pull/4082
  * Use our toolchain when invoking `cargo metadata` by @carolynzech in https://github.com/model-checking/kani/pull/4090
  * Fix a bug codegening `SwitchInt`s with only an otherwise branch by @bkirwi in https://github.com/model-checking/kani/pull/4095
  * Update `kani::mem` pointer validity documentation by @carolynzech in https://github.com/model-checking/kani/pull/4092
  * Add support for edition 2018 crates using assert! (Fixes #3717) by @sintemal in https://github.com/model-checking/kani/pull/4096
  * Handle generic defaults in BoundedArbitrary derives by @zhassan-aws in https://github.com/model-checking/kani/pull/4117
  * `ty_mangled_name`: only use non-mangled name if `-Zcffi` is enabled. by @carolynzech in https://github.com/model-checking/kani/pull/4114
  * Improve Help Menu by @carolynzech in https://github.com/model-checking/kani/pull/4109
  * Start stabilizing `--jobs` and `list`; deprecate default memory checks by @carolynzech in https://github.com/model-checking/kani/pull/4108
  * Refactor simd_bitmask to reduce the number of iterations by @zhassan-aws in https://github.com/model-checking/kani/pull/4129
  * Improve linking error output for `#[no_std]` crates by @AlexanderPortland in https://github.com/model-checking/kani/pull/4126
  * Rust toolchain upgraded to 2025-06-03 by @carolynzech @thanhnguyen-aws @zhassan-aws

**Full Changelog**: https://github.com/model-checking/kani/compare/kani-0.62.0...kani-0.63.0

>>>>>>> b705ac56
## [0.62.0]

### What's Changed
* Disable llbc feature by default by @zhassan-aws in https://github.com/model-checking/kani/pull/3980
* Add an option to skip codegen by @zhassan-aws in https://github.com/model-checking/kani/pull/4002
* Add support for loop-contract historic values by @thanhnguyen-aws in https://github.com/model-checking/kani/pull/3951
* Clarify Rust intrinsic assumption error message by @carolynzech in https://github.com/model-checking/kani/pull/4015
* Autoharness: enable function-contracts and loop-contracts features by default by @carolynzech in https://github.com/model-checking/kani/pull/4016
* Autoharness: Harness Generation Improvements by @carolynzech in https://github.com/model-checking/kani/pull/4017
* Add support for Loop-loops by @thanhnguyen-aws in https://github.com/model-checking/kani/pull/4011
* Clarify installation instructions by @zhassan-aws in https://github.com/model-checking/kani/pull/4023
* Fix the bug of while loop invariant contains no local variables by @thanhnguyen-aws in https://github.com/model-checking/kani/pull/4022
* List Subcommand: include crate name by @carolynzech in https://github.com/model-checking/kani/pull/4024
* Autoharness: Update Filtering Options by @carolynzech in https://github.com/model-checking/kani/pull/4025
* Introduce BoundedArbitrary trait and macro for bounded proofs by @sgpthomas in https://github.com/model-checking/kani/pull/4000
* Support `trait_upcasting` by @clubby789 in https://github.com/model-checking/kani/pull/4001
* Analyze unsafe code reachability by @carolynzech in https://github.com/model-checking/kani/pull/4037
* Scanner: log crate-level visibility of functions by @tautschnig in https://github.com/model-checking/kani/pull/4041
* Autoharness: exit code 1 upon harness failure by @carolynzech in https://github.com/model-checking/kani/pull/4043
* Overflow operators can also be used with vectors by @tautschnig in https://github.com/model-checking/kani/pull/4049
* Remove bool typedef by @zhassan-aws in https://github.com/model-checking/kani/pull/4058
* Update CBMC dependency to 6.6.0 by @qinheping in https://github.com/model-checking/kani/pull/4050
* Automatic toolchain upgrade to nightly-2025-04-24 by @zhassan-aws in https://github.com/model-checking/kani/pull/4042

## New Contributors
* @sgpthomas made their first contribution in https://github.com/model-checking/kani/pull/4000
* @clubby789 made their first contribution in https://github.com/model-checking/kani/pull/4001

**Full Changelog**: https://github.com/model-checking/kani/compare/kani-0.61.0...kani-0.62.0

## [0.61.0]

### What's Changed
* Make `is_inbounds` public by @rajath-mk in https://github.com/model-checking/kani/pull/3958
* Finish adding support for `f16` and `f128` by @carolynzech in https://github.com/model-checking/kani/pull/3943
* Support user overrides of Rust built-ins by @tautschnig in https://github.com/model-checking/kani/pull/3945
* Add support for anonymous nested statics by @carolynzech in https://github.com/model-checking/kani/pull/3953
* Add support for struct field access in loop contracts by @thanhnguyen-aws in https://github.com/model-checking/kani/pull/3970
* Autoharness: Don't panic on `_` argument by @carolynzech in https://github.com/model-checking/kani/pull/3942
* Autoharness: improve metdata printed to terminal and enable standard library application by @carolynzech in https://github.com/model-checking/kani/pull/3948, https://github.com/model-checking/kani/pull/3952, https://github.com/model-checking/kani/pull/3971
* Upgrade toolchain to nightly-2025-04-03 by @qinheping, @tautschnig, @zhassan-aws, @carolynzech in https://github.com/model-checking/kani/pull/3988
* Update CBMC dependency to 6.5.0 by @tautschnig in https://github.com/model-checking/kani/pull/3936

**Full Changelog**: https://github.com/model-checking/kani/compare/kani-0.60.0...kani-0.61.0

## [0.60.0]

### Breaking Changes
* Remove Ubuntu 20.04 CI usage by @tautschnig in https://github.com/model-checking/kani/pull/3918

### Major Changes
* Autoharness Subcommand by @carolynzech in https://github.com/model-checking/kani/pull/3874

### What's Changed
* Fast fail option - Stop verification process as soon as one failure is observed by @rajath-mk in https://github.com/model-checking/kani/pull/3879
* Fail verification for UB regardless of whether `#[should_panic]` is enabled by @tautschnig in https://github.com/model-checking/kani/pull/3860
* Support concrete playback for arrays of length 65 or greater by @carolynzech in https://github.com/model-checking/kani/pull/3888
* Remove isize overflow check for zst offsets by @carolynzech in https://github.com/model-checking/kani/pull/3897
* Support concrete playback for arrays of length 65 or greater by @carolynzech in https://github.com/model-checking/kani/pull/3888
* Autoharness Misc. Improvements by @carolynzech in https://github.com/model-checking/kani/pull/3922
* Update toolchain to 2025-03-02 by @remi-delmas-3000 @carolynzech @thanhnguyen-aws @zhassan-aws and @tautschnig

**Full Changelog**: https://github.com/model-checking/kani/compare/kani-0.59.0...kani-0.60.0

## [0.59.0]

### Breaking Changes
* Deprecate `--enable-unstable` and `--restrict-vtable` by @celinval in https://github.com/model-checking/kani/pull/3859
* Do not report arithmetic overflow for floating point operations that produce +/-Inf by @rajath-mk in https://github.com/model-checking/kani/pull/3873

### What's Changed
* Fix validity checks for `char` by @celinval in https://github.com/model-checking/kani/pull/3853
* Support verifying contracts/stubs for generic types with multiple inherent implementations by @carolynzech in https://github.com/model-checking/kani/pull/3829
* Allow multiple stub_verified annotations, but check for duplicate targets by @remi-delmas-3000 in https://github.com/model-checking/kani/pull/3808
* Fix crash if a function pointer is created but never used by @celinval in https://github.com/model-checking/kani/pull/3862
* Fix transmute codegen when sizes are different by @celinval in https://github.com/model-checking/kani/pull/3861
* Stub linker to avoid missing symbols errors by @celinval in https://github.com/model-checking/kani/pull/3858
* Toolchain upgrade to nightly-2025-01-28 by @feliperodri @tautschnig

**Full Changelog**: https://github.com/model-checking/kani/compare/kani-0.58.0...kani-0.59.0

## [0.58.0]

### Major/Breaking Changes
* Improve `--jobs` UI by @carolynzech in https://github.com/model-checking/kani/pull/3790
* Generate contracts of dependencies as assertions by @carolynzech in https://github.com/model-checking/kani/pull/3802
* Add UB checks for ptr_offset_from* intrinsics by @celinval in https://github.com/model-checking/kani/pull/3757

### What's Changed
* Include manifest-path when checking if packages are in the workspace by @qinheping in https://github.com/model-checking/kani/pull/3819
* Update kissat to v4.0.1 by @remi-delmas-3000 in https://github.com/model-checking/kani/pull/3791
* Rust toolchain upgraded to 2025-01-07 by @remi-delmas-3000 @zhassan-aws

**Full Changelog**: https://github.com/model-checking/kani/compare/kani-0.57.0...kani-0.58.0

## [0.57.0]

### Major Changes
* `kani-cov`: A coverage tool for Kani by @adpaco-aws in https://github.com/model-checking/kani/pull/3121
* Add a timeout option by @zhassan-aws in https://github.com/model-checking/kani/pull/3649
* Loop Contracts Annotation for While-Loop by @qinheping in https://github.com/model-checking/kani/pull/3151
* Harness output individual files by @Alexander-Aghili in https://github.com/model-checking/kani/pull/3360
* Enable support for Ubuntu 24.04 by @tautschnig in https://github.com/model-checking/kani/pull/3758

### Breaking Changes
* Make `kani::check` private by @celinval in https://github.com/model-checking/kani/pull/3614
* Remove symtab json support by @celinval in https://github.com/model-checking/kani/pull/3695
* Remove CBMC viewer and visualize option by @zhassan-aws in https://github.com/model-checking/kani/pull/3699
* Dropping support for Ubuntu 18.04 / AL2. by @thanhnguyen-aws in https://github.com/model-checking/kani/pull/3744

### What's Changed
* Remove the overflow checks for wrapping_offset by @zhassan-aws in https://github.com/model-checking/kani/pull/3589
* Support fully-qualified --package arguments by @celinval in https://github.com/model-checking/kani/pull/3593
* Implement proper function pointer handling for validity checks by @celinval in https://github.com/model-checking/kani/pull/3606
* Add fn that checks pointers point to same allocation by @celinval in https://github.com/model-checking/kani/pull/3583
* [Lean back-end] Preserve variable names by @zhassan-aws in https://github.com/model-checking/kani/pull/3560
* Emit an error when proof_for_contract function is not found by @zhassan-aws in https://github.com/model-checking/kani/pull/3609
* [Lean back-end] Rename user-facing options from Aeneas to Lean by @zhassan-aws in https://github.com/model-checking/kani/pull/3630
* Fix ICE due to mishandling of Aggregate rvalue for raw pointers to trait objects by @carolynzech in https://github.com/model-checking/kani/pull/3636
* Fix loop contracts transformation when loops in branching by @qinheping in https://github.com/model-checking/kani/pull/3640
* Move any_slice_from_array to kani_core by @qinheping in https://github.com/model-checking/kani/pull/3646
* Implement `Arbitrary` for `Range*` by @c410-f3r in https://github.com/model-checking/kani/pull/3666
* Add support for float_to_int_unchecked by @zhassan-aws in https://github.com/model-checking/kani/pull/3660
* Change `same_allocation` to accept wide pointers by @celinval in https://github.com/model-checking/kani/pull/3684
* Derive `Arbitrary` for enums with a single variant by @AlgebraicWolf in https://github.com/model-checking/kani/pull/3692
* Apply loop contracts only if there exists some usage by @qinheping in https://github.com/model-checking/kani/pull/3694
* Add support for f16 and f128 in float_to_int_unchecked intrinsic by @zhassan-aws in https://github.com/model-checking/kani/pull/3701
* Fix codegen for rvalue aggregate raw pointer to an adt with slice tail by @carolynzech in https://github.com/model-checking/kani/pull/3644
* Improve Kani handling of function markers by @celinval in https://github.com/model-checking/kani/pull/3718
* Enable contracts for const generic functions by @qinheping in https://github.com/model-checking/kani/pull/3726
* List Subcommand Improvements by @carolynzech in https://github.com/model-checking/kani/pull/3729
* [Lean back-end] add support for enum, struct, tuple in llbc backend by @thanhnguyen-aws in https://github.com/model-checking/kani/pull/3721
* Fix issues with how we compute DST size by @celinval in https://github.com/model-checking/kani/pull/3687
* Fix size and alignment computation for intrinsics by @celinval in https://github.com/model-checking/kani/pull/3734
* Add a Kani function that checks if the range of a float is valid for conversion to int by @zhassan-aws in https://github.com/model-checking/kani/pull/3742
* Add out of bounds check for `offset` intrinsics by @celinval in https://github.com/model-checking/kani/pull/3755
* Automatic upgrade of CBMC from 6.3.1 to 6.4.1
* Rust toolchain upgraded to nightly-2024-12-15 by @zhassan-aws @carolynzech @qinheping @celinval @tautschnig

**Full Changelog**: https://github.com/model-checking/kani/compare/kani-0.56.0...kani-0.57.0

## [0.56.0]

### Major/Breaking Changes

* Remove obsolete linker options (`--mir-linker` and `--legacy-linker`) by @zhassan-aws in https://github.com/model-checking/kani/pull/3559
* List Subcommand by @carolynzech in https://github.com/model-checking/kani/pull/3523
* Deprecate `kani::check` by @celinval in https://github.com/model-checking/kani/pull/3557

### What's Changed

* Enable stubbing and function contracts for primitive types by @celinval in https://github.com/model-checking/kani/pull/3496
* Instrument validity checks for pointer to reference casts for slices and str's by @zhassan-aws in https://github.com/model-checking/kani/pull/3513
* Fail compilation if `proof_for_contract` is added to generic function by @carolynzech in https://github.com/model-checking/kani/pull/3522
* Fix storing coverage data in cargo projects by @adpaco-aws in https://github.com/model-checking/kani/pull/3527
* Add experimental API to generate arbitrary pointers by @celinval in https://github.com/model-checking/kani/pull/3538
* Running `verify-std` no longer changes Cargo files by @celinval in https://github.com/model-checking/kani/pull/3577
* Add an LLBC backend by @zhassan-aws in https://github.com/model-checking/kani/pull/3514
* Fix the computation of the number of bytes of a pointer offset by @zhassan-aws in https://github.com/model-checking/kani/pull/3584
* Rust toolchain upgraded to nightly-2024-10-03 by @qinheping @tautschnig @celinval
* CBMC upgraded to 6.3.1 by @tautschnig in https://github.com/model-checking/kani/pull/3537

**Full Changelog**: https://github.com/model-checking/kani/compare/kani-0.55.0...kani-0.56.0

## [0.55.0]

### Major/Breaking Changes
* Coverage reporting in Kani is now source-based instead of line-based.
Consequently, the unstable `-Zline-coverage` flag has been replaced with a `-Zsource-coverage` one.
Check the [Source-Coverage RFC](https://model-checking.github.io/kani/rfc/rfcs/0011-source-coverage.html) for more details.
* Several improvements were made to the memory initialization checks. The current state is summarized in https://github.com/model-checking/kani/issues/3300. We welcome your feedback!

### What's Changed
* Update CBMC build instructions for Amazon Linux 2 by @tautschnig in https://github.com/model-checking/kani/pull/3431
* Implement memory initialization state copy functionality by @artemagvanian in https://github.com/model-checking/kani/pull/3350
* Make points-to analysis handle all intrinsics explicitly by @artemagvanian in https://github.com/model-checking/kani/pull/3452
* Avoid corner-cases by grouping instrumentation into basic blocks and using backward iteration by @artemagvanian in https://github.com/model-checking/kani/pull/3438
* Fix ICE due to mishandling of Aggregate rvalue for raw pointers to `str` by @celinval in https://github.com/model-checking/kani/pull/3448
* Basic support for memory initialization checks for unions by @artemagvanian in https://github.com/model-checking/kani/pull/3444
* Adopt Rust's source-based code coverage instrumentation by @adpaco-aws in https://github.com/model-checking/kani/pull/3119
* Extra tests and bug fixes to the delayed UB instrumentation by @artemagvanian in https://github.com/model-checking/kani/pull/3419
* Partially integrate uninit memory checks into `verify_std` by @artemagvanian in https://github.com/model-checking/kani/pull/3470
* Rust toolchain upgraded to `nightly-2024-09-03` by @jaisnan @carolynzech 

**Full Changelog**: https://github.com/model-checking/kani/compare/kani-0.54.0...kani-0.55.0

## [0.54.0]

### Major Changes
* We added support for slices in the `#[kani::modifies(...)]` clauses when using function contracts.
* We introduce an `#[safety_constraint(...)]` attribute helper for the `Arbitrary` and `Invariant` macros.
* We enabled support for concrete playback for harness that contains stubs or function contracts.
* We added support for log2*, log10*, powif*, fma*, and sqrt* intrisincs.

### Breaking Changes
* The `-Z ptr-to-ref-cast-checks` option has been removed, and pointer validity checks when casting raw pointers to references are now run by default.

## What's Changed
* Make Kani reject mutable pointer casts if padding is incompatible and memory initialization is checked by @artemagvanian in https://github.com/model-checking/kani/pull/3332
* Fix visibility of some Kani intrinsics by @artemagvanian in https://github.com/model-checking/kani/pull/3323
* Function Contracts: Modify Slices by @pi314mm in https://github.com/model-checking/kani/pull/3295
* Support for disabling automatically generated pointer checks to avoid reinstrumentation by @artemagvanian in https://github.com/model-checking/kani/pull/3344
* Add support for global transformations by @artemagvanian in https://github.com/model-checking/kani/pull/3348
* Enable an `#[safety_constraint(...)]` attribute helper for the `Arbitrary` and `Invariant` macros by @adpaco-aws in https://github.com/model-checking/kani/pull/3283
* Fix contract handling of promoted constants and constant static by @celinval in https://github.com/model-checking/kani/pull/3305
* Bump CBMC Viewer to 3.9 by @tautschnig in https://github.com/model-checking/kani/pull/3373
* Update to CBMC version 6.1.1 by @tautschnig in https://github.com/model-checking/kani/pull/2995
* Define a struct-level `#[safety_constraint(...)]` attribute by @adpaco-aws in https://github.com/model-checking/kani/pull/3270
* Enable concrete playback for contract and stubs by @celinval in https://github.com/model-checking/kani/pull/3389
* Add code scanner tool by @celinval in https://github.com/model-checking/kani/pull/3120
* Enable contracts in associated functions by @celinval in https://github.com/model-checking/kani/pull/3363
* Enable log2*, log10* intrinsics by @tautschnig in https://github.com/model-checking/kani/pull/3001
* Enable powif* intrinsics by @tautschnig in https://github.com/model-checking/kani/pull/2999
* Enable fma* intrinsics by @tautschnig in https://github.com/model-checking/kani/pull/3002
* Enable sqrt* intrinsics by @tautschnig in https://github.com/model-checking/kani/pull/3000
* Remove assigns clause for ZST pointers by @carolynzech in https://github.com/model-checking/kani/pull/3417
* Instrumentation for delayed UB stemming from uninitialized memory by @artemagvanian in https://github.com/model-checking/kani/pull/3374
* Unify kani library and kani core logic by @jaisnan in https://github.com/model-checking/kani/pull/3333
* Stabilize pointer-to-reference cast validity checks by @artemagvanian in https://github.com/model-checking/kani/pull/3426
* Rust toolchain upgraded to `nightly-2024-08-07` by @jaisnan @qinheping @tautschnig @feliperodri

## New Contributors
* @carolynzech made their first contribution in https://github.com/model-checking/kani/pull/3387

**Full Changelog**: https://github.com/model-checking/kani/compare/kani-0.53.0...kani-0.54.0

## [0.53.0]

### Major Changes
* The `--visualize` option is being deprecated and will be removed in a future release. Consider using the `--concrete-playback` option instead.
* The `-Z ptr-to-ref-cast-checks` option is being introduced to check pointer validity when casting raw pointers to references. The feature is currently behind an unstable flag but is expected to be stabilized in a future release once remaining performance issues have been resolved.
* The `-Z uninit-checks` option is being introduced to check memory initialization. The feature is currently behind an unstable flag and also requires the `-Z ghost-state` option.

### Breaking Changes
* Remove support for the unstable argument `--function` by @celinval in https://github.com/model-checking/kani/pull/3278
* Remove deprecated `--enable-stubbing` by @celinval in https://github.com/model-checking/kani/pull/3309

### What's Changed

* Change ensures into closures by @pi314mm in https://github.com/model-checking/kani/pull/3207
* (Re)introduce `Invariant` trait by @adpaco-aws in https://github.com/model-checking/kani/pull/3190
* Remove empty box creation from contracts impl by @celinval in https://github.com/model-checking/kani/pull/3233
* Add a new verify-std subcommand to Kani by @celinval in https://github.com/model-checking/kani/pull/3231
* Inject pointer validity check when casting raw pointers to references by @artemagvanian in https://github.com/model-checking/kani/pull/3221
* Do not turn trivially diverging loops into assume(false) by @tautschnig in https://github.com/model-checking/kani/pull/3223
* Fix "unused mut" warnings created by generated code. by @jsalzbergedu in https://github.com/model-checking/kani/pull/3247
* Refactor stubbing so Kani compiler only invoke rustc once per crate by @celinval in https://github.com/model-checking/kani/pull/3245
* Use cfg=kani_host for host crates by @tautschnig in https://github.com/model-checking/kani/pull/3244
* Add intrinsics and Arbitrary support for no_core by @jaisnan in https://github.com/model-checking/kani/pull/3230
* Contracts: Avoid attribute duplication and `const` function generation for constant function by @celinval in https://github.com/model-checking/kani/pull/3255
* Fix contract of constant fn with effect feature by @celinval in https://github.com/model-checking/kani/pull/3259
* Fix typed_swap for ZSTs by @tautschnig in https://github.com/model-checking/kani/pull/3256
* Add a `#[derive(Invariant)]` macro by @adpaco-aws in https://github.com/model-checking/kani/pull/3250
* Contracts: History Expressions via "old" monad by @pi314mm in https://github.com/model-checking/kani/pull/3232
* Function Contracts: remove instances of _renamed by @pi314mm in https://github.com/model-checking/kani/pull/3274
* Deprecate `--visualize` in favor of concrete playback by @celinval in https://github.com/model-checking/kani/pull/3281
* Fix operand in fat pointer comparison by @pi314mm in https://github.com/model-checking/kani/pull/3297
* Function Contracts: Closure Type Inference by @pi314mm in https://github.com/model-checking/kani/pull/3307
* Add support for f16 and f128 for toolchain upgrade to 6/28 by @jaisnan in https://github.com/model-checking/kani/pull/3306
* Towards Proving Memory Initialization by @artemagvanian in https://github.com/model-checking/kani/pull/3264
* Rust toolchain upgraded to `nightly-2024-07-01` by @tautschnig @celinval @jaisnan @adpaco-aws

**Full Changelog**: https://github.com/model-checking/kani/compare/kani-0.52.0...kani-0.53.0

## [0.52.0]

## What's Changed
* New section about linter configuraton checking in the doc by @remi-delmas-3000 in https://github.com/model-checking/kani/pull/3198
* Fix `{,e}println!()` by @GrigorenkoPV in https://github.com/model-checking/kani/pull/3209
* Contracts for a few core functions by @celinval in https://github.com/model-checking/kani/pull/3107
* Add simple API for shadow memory by @zhassan-aws in https://github.com/model-checking/kani/pull/3200
* Upgrade Rust toolchain to 2024-05-28 by @zhassan-aws @remi-delmas-3000 @qinheping

**Full Changelog**: https://github.com/model-checking/kani/compare/kani-0.51.0...kani-0.52.0

## [0.51.0]

### What's Changed

* Do not assume that ZST-typed symbols refer to unique objects by @tautschnig in https://github.com/model-checking/kani/pull/3134
* Remove `kani::Arbitrary` from the `modifies` contract instrumentation by @feliperodri in https://github.com/model-checking/kani/pull/3169
* Emit source locations whenever possible to ease debugging and coverage reporting by @tautschnig in https://github.com/model-checking/kani/pull/3173
* Rust toolchain upgraded to `nightly-2024-04-21` by @celinval


**Full Changelog**: https://github.com/model-checking/kani/compare/kani-0.50.0...kani-0.51.0


## [0.50.0]

### Major Changes
* Fix compilation issue with proc_macro2  (v1.0.80+) and Kani v0.49.0
(https://github.com/model-checking/kani/issues/3138).

### What's Changed
* Implement valid value check for `write_bytes` by @celinval in
https://github.com/model-checking/kani/pull/3108
* Rust toolchain upgraded to 2024-04-15 by @tautschnig @celinval

**Full Changelog**:
https://github.com/model-checking/kani/compare/kani-0.49.0...kani-0.50.0

## [0.49.0]

### What's Changed
* Disable removal of storage markers by @zhassan-aws in https://github.com/model-checking/kani/pull/3083
* Ensure storage markers are kept in std code by @zhassan-aws in https://github.com/model-checking/kani/pull/3080
* Implement validity checks by @celinval in https://github.com/model-checking/kani/pull/3085
* Allow modifies clause for verification only by @feliperodri in https://github.com/model-checking/kani/pull/3098
* Add optional scatterplot to benchcomp output by @tautschnig in https://github.com/model-checking/kani/pull/3077
* Expand ${var} in benchcomp variant `env` by @karkhaz in https://github.com/model-checking/kani/pull/3090
* Add `benchcomp filter` command by @karkhaz in https://github.com/model-checking/kani/pull/3105
* Upgrade Rust toolchain to 2024-03-29 by @zhassan-aws @celinval @adpaco-aws @feliperodri

**Full Changelog**: https://github.com/model-checking/kani/compare/kani-0.48.0...kani-0.49.0

## [0.48.0]

### Major Changes
* We fixed a soundness bug that in some cases may cause Kani to not detect a use-after-free issue in https://github.com/model-checking/kani/pull/3063

### What's Changed
* Fix `codegen_atomic_binop` for `atomic_ptr` by @qinheping in https://github.com/model-checking/kani/pull/3047
* Retrieve info for recursion tracker reliably by @feliperodri in https://github.com/model-checking/kani/pull/3045
* Add `--use-local-toolchain` to Kani setup by @jaisnan in https://github.com/model-checking/kani/pull/3056
* Replace internal reverse_postorder by a stable one by @celinval in https://github.com/model-checking/kani/pull/3064
* Add option to override `--crate-name` from `kani` by @adpaco-aws in https://github.com/model-checking/kani/pull/3054
* Rust toolchain upgraded to 2024-03-11 by @adpaco-ws @celinval @zyadh

**Full Changelog**: https://github.com/model-checking/kani/compare/kani-0.47.0...kani-0.48.0

## [0.47.0]

### What's Changed
* Upgrade toolchain to 2024-02-14 by @zhassan-aws in https://github.com/model-checking/kani/pull/3036

**Full Changelog**: https://github.com/model-checking/kani/compare/kani-0.46.0...kani-0.47.0

## [0.46.0]

## What's Changed
* `modifies` Clauses for Function Contracts by @JustusAdam in https://github.com/model-checking/kani/pull/2800
* Fix ICEs due to mismatched arguments by @celinval in https://github.com/model-checking/kani/pull/2994. Resolves the following issues:
  * https://github.com/model-checking/kani/issues/2260
  * https://github.com/model-checking/kani/issues/2312
* Enable powf*, exp*, log* intrinsics by @tautschnig in https://github.com/model-checking/kani/pull/2996
* Upgrade Rust toolchain to nightly-2024-01-24 by @celinval @feliperodri @qinheping

**Full Changelog**: https://github.com/model-checking/kani/compare/kani-0.45.0...kani-0.46.0

## [0.45.0]

## What's Changed
* Upgrade toolchain to nightly-2024-01-17 by @celinval in https://github.com/model-checking/kani/pull/2976

**Full Changelog**: https://github.com/model-checking/kani/compare/kani-0.44.0...kani-0.45.0

## [0.44.0]

### What's Changed

* Rust toolchain upgraded to `nightly-2024-01-08` by @adpaco-aws @celinval @zhassan-aws

**Full Changelog**: https://github.com/model-checking/kani/compare/kani-0.43.0...kani-0.44.0

## [0.43.0]

###  What's Changed
* Rust toolchain upgraded to `nightly-2023-12-14` by @tautschnig and @adpaco-aws

**Full Changelog**: https://github.com/model-checking/kani/compare/kani-0.42.0...kani-0.43.0

## [0.42.0]

### What's Changed

* Build CBMC from source and install as package on non-x86_64 by @bennofs in https://github.com/model-checking/kani/pull/2877 and https://github.com/model-checking/kani/pull/2878
* Emit suggestions and an explanation when CBMC runs out of memory by @JustusAdam in https://github.com/model-checking/kani/pull/2885
* Rust toolchain upgraded to `nightly-2023-11-28` by @celinval

**Full Changelog**: https://github.com/model-checking/kani/compare/kani-0.41.0...kani-0.42.0

## [0.41.0]

### Breaking Changes

* Set minimum python to 3.7 in docker container and release action by @remi-delmas-3000 in https://github.com/model-checking/kani/pull/2879
* Delete `any_slice` which has been deprecated since Kani 0.38.0. by @zhassan-aws in https://github.com/model-checking/kani/pull/2860

### What's Changed

* Make `cover` const by @jswrenn in https://github.com/model-checking/kani/pull/2867
* Change `expect()` from taking formatted strings to use `unwrap_or_else()` by @matthiaskrgr in https://github.com/model-checking/kani/pull/2865
* Fix setup for `aarch64-unknown-linux-gnu` platform by @adpaco-aws in https://github.com/model-checking/kani/pull/2864
* Do not override `std` library during playback by @celinval in https://github.com/model-checking/kani/pull/2852
* Rust toolchain upgraded to `nightly-2023-11-11` by @zhassan-aws

**Full Changelog**: https://github.com/model-checking/kani/compare/kani-0.40.0...kani-0.41.0

## [0.40.0]

### What's Changed

* Ease setup in Amazon Linux 2 by @adpaco-aws in https://github.com/model-checking/kani/pull/2833
* Propagate backend options into goto-synthesizer by @qinheping in https://github.com/model-checking/kani/pull/2643
* Update CBMC version to 5.95.1 by @adpaco-aws in https://github.com/model-checking/kani/pull/2844
* Rust toolchain upgraded to `nightly-2023-10-31` by @jaisnan @adpaco-aws

**Full Changelog**: https://github.com/model-checking/kani/compare/kani-0.39.0...kani-0.40.0

## [0.39.0]

### What's Changed

* Limit --exclude to workspace packages by @tautschnig in https://github.com/model-checking/kani/pull/2808
* Fix panic warning and add arbitrary Duration by @celinval in https://github.com/model-checking/kani/pull/2820
* Update CBMC version to 5.94 by @celinval in https://github.com/model-checking/kani/pull/2821
* Rust toolchain upgraded to `nightly-2023-10-17` by @celinval @tautschnig

**Full Changelog**:
https://github.com/model-checking/kani/compare/kani-0.38.0...kani-0.39.0

## [0.38.0]

### Major Changes

* Deprecate `any_slice` by @zhassan-aws in https://github.com/model-checking/kani/pull/2789

### What's Changed

* Provide better error message for invalid stubs by @JustusAdam in https://github.com/model-checking/kani/pull/2787
* Simple Stubbing with Contracts by @JustusAdam in https://github.com/model-checking/kani/pull/2746
* Avoid mismatch when generating structs that represent scalar data but also include ZSTs by @adpaco-aws in https://github.com/model-checking/kani/pull/2794
* Prevent kani crash during setup for first time by @jaisnan in https://github.com/model-checking/kani/pull/2799
* Create concrete playback temp files in source directory by @tautschnig in https://github.com/model-checking/kani/pull/2804
* Bump CBMC version by @zhassan-aws in https://github.com/model-checking/kani/pull/2796
* Update Rust toolchain to 2023-09-23 by @tautschnig in https://github.com/model-checking/kani/pull/2806

**Full Changelog**: https://github.com/model-checking/kani/compare/kani-0.37.0...kani-0.38.0

## [0.37.0]

### Major Changes

* Delete obsolete stubs for `Vec` and related options by @zhassan-aws in https://github.com/model-checking/kani/pull/2770
* Add support for the ARM64 Linux platform by @adpaco-aws in https://github.com/model-checking/kani/pull/2757

### What's Changed

* Function Contracts: Support for defining and checking `requires` and `ensures` clauses by @JustusAdam in https://github.com/model-checking/kani/pull/2655
* Force `any_vec` capacity to match length by @celinval in https://github.com/model-checking/kani/pull/2765
* Fix expected value for `pref_align_of` under aarch64/macos by @remi-delmas-3000 in https://github.com/model-checking/kani/pull/2782
* Bump CBMC version to 5.92.0 by @zhassan-aws in https://github.com/model-checking/kani/pull/2771
* Upgrade to Kissat 3.1.1 by @zhassan-aws in https://github.com/model-checking/kani/pull/2756
* Rust toolchain upgraded to `nightly-2023-09-19` by @remi-delmas-3000 @tautschnig

**Full Changelog**: https://github.com/model-checking/kani/compare/kani-0.36.0...kani-0.37.0

## [0.36.0]

### What's Changed

* Enable `-Z stubbing` and error out instead of ignoring stub by @celinval in https://github.com/model-checking/kani/pull/2678
* Enable concrete playback for failure of UB checks by @zhassan-aws in https://github.com/model-checking/kani/pull/2727
* Bump CBMC version to 5.91.0 by @adpaco-aws in https://github.com/model-checking/kani/pull/2733
* Rust toolchain upgraded to `nightly-2023-09-06` by @celinval @jaisnan @adpaco-aws

**Full Changelog**: https://github.com/model-checking/kani/compare/kani-0.35.0...kani-0.36.0

## [0.35.0]

### What's Changed

* Add support to `simd_bitmask` by @celinval in https://github.com/model-checking/kani/pull/2677
* Add integer overflow checking for `simd_div` and `simd_rem` by @reisnera in https://github.com/model-checking/kani/pull/2645
* Bump CBMC version by @zhassan-aws in https://github.com/model-checking/kani/pull/2702
* Upgrade Rust toolchain to 2023-08-19 by @zhassan-aws in https://github.com/model-checking/kani/pull/2696

**Full Changelog**: https://github.com/model-checking/kani/compare/kani-0.34.0...kani-0.35.0

## [0.34.0]

### Breaking Changes
* Change default solver to CaDiCaL by @celinval in https://github.com/model-checking/kani/pull/2557
By default, Kani will now run CBMC with CaDiCaL, since this solver has outperformed Minisat in most of our benchmarks.
User's should still be able to select Minisat (or a different solver) either by using `#[solver]` harness attribute,
or by passing `--solver=<SOLVER>` command line option.

### What's Changed

* Allow specifying the scheduling strategy in #[kani_proof] for async functions by @fzaiser in https://github.com/model-checking/kani/pull/1661
* Support for stubbing out foreign functions by @feliperodri in https://github.com/model-checking/kani/pull/2658
* Coverage reporting without a need for cbmc-viewer by @adpaco-aws in https://github.com/model-checking/kani/pull/2609
* Add support to array-based SIMD by @celinval in https://github.com/model-checking/kani/pull/2633
* Add unchecked/SIMD bitshift checks and disable CBMC flag by @reisnera in https://github.com/model-checking/kani/pull/2630
* Fix codegen of constant byte slices to address spurious verification failures by @zhassan in https://github.com/model-checking/kani/pull/2663
* Bump CBMC to v5.89.0 by @remi-delmas-3000 in https://github.com/model-checking/kani/pull/2662
* Update Rust toolchain to nightly 2023-08-04 by @remi-delmas-3000 in https://github.com/model-checking/kani/pull/2661

**Full Changelog**: https://github.com/model-checking/kani/compare/kani-0.33.0...kani-0.34.0

## [0.33.0]

### What's Changed
* Add support for sysconf by @feliperodri in https://github.com/model-checking/kani/pull/2557
* Print Kani version by @adpaco-aws in https://github.com/model-checking/kani/pull/2619
* Upgrade Rust toolchain to nightly-2023-07-01 by @qinheping in https://github.com/model-checking/kani/pull/2616
* Bump CBMC version to 5.88.1 by @zhassan-aws in https://github.com/model-checking/kani/pull/2623

**Full Changelog**: https://github.com/model-checking/kani/compare/kani-0.32.0...kani-0.33.0

## [0.32.0]

### What's Changed

* Add kani::spawn and an executor to the Kani library by @fzaiser in https://github.com/model-checking/kani/pull/1659
* Add "kani" configuration key to enable conditional compilation in build scripts by @celinval in https://github.com/model-checking/kani/pull/2297
* Adds posix_memalign to the list of supported builtins by @feliperodri in https://github.com/model-checking/kani/pull/2601
* Upgrade rust toolchain to nightly-2023-06-20 by @celinval in https://github.com/model-checking/kani/pull/2551
* Update rust toolchain to 2023-06-22 by @celinval in https://github.com/model-checking/kani/pull/2588
* Automatic toolchain upgrade to nightly-2023-06-24 by @github-actions in https://github.com/model-checking/kani/pull/2600
* Bump CBMC version to 5.87.0 by @adpaco-aws in https://github.com/model-checking/kani/pull/2598

**Full Changelog**: https://github.com/model-checking/kani/compare/kani-0.31.0...kani-0.32.0

## [0.31.0]

### What's Changed
* Add `--exact` flag by @jaisnan in https://github.com/model-checking/kani/pull/2527
* Build the verification libraries using Kani compiler by @celinval in https://github.com/model-checking/kani/pull/2534
* Verify all Kani attributes in all crate items upfront by @celinval in https://github.com/model-checking/kani/pull/2536
* Update README.md - fix link locations for badge images in markdown by @phayes in https://github.com/model-checking/kani/pull/2537
* Bump CBMC version to 5.86.0 by @zhassan-aws in https://github.com/model-checking/kani/pull/2561

**Full Changelog**: https://github.com/model-checking/kani/compare/kani-0.30.0...kani-0.31.0

## [0.30.0]

### What's Changed
* Remove --harness requirement from stubbing by @celinval in https://github.com/model-checking/kani/pull/2495
* Add target selection for cargo kani by @celinval in https://github.com/model-checking/kani/pull/2507
* Generate Multiple playback harnesses when multiple crashes exist in a single harness. by @YoshikiTakashima in https://github.com/model-checking/kani/pull/2496
* Escape Zero-size types in playback by @YoshikiTakashima in https://github.com/model-checking/kani/pull/2508
* Do not crash when `rustfmt` fails. by @YoshikiTakashima in https://github.com/model-checking/kani/pull/2511
* De-duplicate same input injections for the same harness. by @YoshikiTakashima in https://github.com/model-checking/kani/pull/2513
* Update Cbmc version  by @celinval in https://github.com/model-checking/kani/pull/2512
* Upgrade rust toolchain to 2023-04-30 by @zhassan-aws in https://github.com/model-checking/kani/pull/2456

**Full Changelog**: https://github.com/model-checking/kani/compare/kani-0.29.0...kani-0.30.0


## [0.29.0]

### Major Changes
* Create a playback command to make it easier to run Kani generated tests ([pull request](https://github.com/model-checking/kani/pull/2464) by @celinval)

### What Else has Changed
* Fix symtab json file removal and reduce regression scope ([pull request](https://github.com/model-checking/kani/pull/2447) by @celinval)
* Fix regression on concrete playback inplace ([pull request](https://github.com/model-checking/kani/pull/2454) by @celinval)
* Fix static variable initialization when they have the same value ([pull request](https://github.com/model-checking/kani/pull/2469) by @celinval)
* Improve assess and regression time ([pull request](https://github.com/model-checking/kani/pull/2478) by @celinval)
* Fix playback with build scripts ([pull request](https://github.com/model-checking/kani/pull/2477) by @celinval)
* Delay printing playback harness until after verification status ([pull request](https://github.com/model-checking/kani/pull/2480) by @YoshikiTakashima)
* Update rust toolchain to 2023-04-29 ([pull request](https://github.com/model-checking/kani/pull/2452) by @zhassan-aws)
* Bump CBMC version to 5.84.0 ([pull request](https://github.com/model-checking/kani/pull/2483) by @tautschn)

**Full Changelog**: https://github.com/model-checking/kani/compare/kani-0.28.0...kani-0.29.0

## [0.28.0]

### Breaking Changes
* The unstable `--c-lib` option now requires `-Z c-ffi` to enable C-FFI support by @celinval in https://github.com/model-checking/kani/pull/2425

### What's Changed
* Enforce unstable APIs can only be used if the related feature is enabled by @celinval in https://github.com/model-checking/kani/pull/2386
* Get rid of the legacy mode by @celinval in https://github.com/model-checking/kani/pull/2427
* Limit FFI calls by default to explicitly supported ones by @celinval in https://github.com/model-checking/kani/pull/2428
* Fix the order of operands for generator structs by @zhassan-aws in https://github.com/model-checking/kani/pull/2436
* Add a few options to dump the reachability graph (debug only) by @celinval in https://github.com/model-checking/kani/pull/2433
* Perform reachability analysis on a per-harness basis by @celinval in https://github.com/model-checking/kani/pull/2439
* Bump CBMC version to 5.83.0 by @zhassan-aws in https://github.com/model-checking/kani/pull/2441
* Upgrade the toolchain to nightly-2023-04-16  by @celinval in https://github.com/model-checking/kani/pull/2406

**Full Changelog**: https://github.com/model-checking/kani/compare/kani-0.27.0...kani-0.28.0

## [0.27.0]

### What's Changed

* Allow excluding packages from verification with `--exclude` by @adpaco-aws in https://github.com/model-checking/kani/pull/2399
* Add size_of annotation to help CBMC's allocator by @tautschnig in https://github.com/model-checking/kani/pull/2395
* Implement `kani::Arbitrary` for `Box<T>` by @adpaco-aws in https://github.com/model-checking/kani/pull/2404
* Use optimized overflow operation everywhere by @celinval in https://github.com/model-checking/kani/pull/2405
* Print compilation stats in verbose mode by @celinval in https://github.com/model-checking/kani/pull/2420
* Bump CBMC version to 5.82.0 by @adpaco-aws in https://github.com/model-checking/kani/pull/2417

**Full Changelog**: https://github.com/model-checking/kani/compare/kani-0.26.0...kani-0.27.0

## [0.26.0]

### What's Changed

* The Kani reference now includes an ["Attributes"](https://model-checking.github.io/kani/reference/attributes.html) section that describes each of the attributes available in Kani ([pull request](https://github.com/model-checking/kani/pull/2359) by @adpaco-aws)
* Users' choice of SAT solver, specified by the `solver` attribute, is now propagated to the loop-contract synthesizer ([pull request](https://github.com/model-checking/kani/pull/2320) by @qinheping)
* Unit tests generated by the concrete playback feature now compile correctly when using `RUSTFLAGS="--cfg=kani"` ([pull request](https://github.com/model-checking/kani/pull/2353) by @jaisnan)
* The Rust toolchain is updated to 2023-02-18 ([pull request](https://github.com/model-checking/kani/pull/2384) by @tautschnig)

**Full Changelog**: https://github.com/model-checking/kani/compare/kani-0.25.0...kani-0.26.0


## [0.25.0]

### What's Changed

* Add implementation for the `#[kani::should_panic]` attribute by @adpaco-aws in https://github.com/model-checking/kani/pull/2315
* Upgrade Rust toolchain to nightly-2023-02-04 by @tautschnig in https://github.com/model-checking/kani/pull/2324
* Bump CBMC version to 5.80.0 by @zhassan-aws in https://github.com/model-checking/kani/pull/2336

**Full Changelog**: https://github.com/model-checking/kani/compare/kani-0.24.0...kani-0.25.0

## [0.23.0]

### Breaking Changes

- Remove the second parameter in the `kani::any_where` function by @zhassan-aws in #2257
We removed the second parameter in the `kani::any_where` function (`_msg: &'static str`) to make the function more ergonomic to use.
We suggest moving the explanation for why the assumption is introduced into a comment.
For example, the following code:
```rust
    let len: usize = kani::any_where(|x| *x < 5, "Restrict the length to a value less than 5");
```
should be replaced by:
```rust
    // Restrict the length to a value less than 5
    let len: usize = kani::any_where(|x| *x < 5);
```

### Major Changes

- Enable the build cache to avoid recompiling crates that haven't changed, and introduce `--force-build` option to compile all crates from scratch by @celinval in #2232.<|MERGE_RESOLUTION|>--- conflicted
+++ resolved
@@ -4,8 +4,6 @@
 
 This file was introduced starting Kani 0.23.0, so it only contains changes from version 0.23.0 onwards.
 
-<<<<<<< HEAD
-=======
 ## [0.63.0]
 
 ### Breaking Changes
@@ -41,7 +39,6 @@
 
 **Full Changelog**: https://github.com/model-checking/kani/compare/kani-0.62.0...kani-0.63.0
 
->>>>>>> b705ac56
 ## [0.62.0]
 
 ### What's Changed
