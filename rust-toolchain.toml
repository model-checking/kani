# Copyright Kani Contributors
# SPDX-License-Identifier: Apache-2.0 OR MIT

[toolchain]
<<<<<<< HEAD
channel = "1.88.0"
=======
channel = "nightly-2025-06-27"
>>>>>>> b705ac56
components = ["llvm-tools", "rustc-dev", "rust-src", "rustfmt"]<|MERGE_RESOLUTION|>--- conflicted
+++ resolved
@@ -2,9 +2,5 @@
 # SPDX-License-Identifier: Apache-2.0 OR MIT
 
 [toolchain]
-<<<<<<< HEAD
-channel = "1.88.0"
-=======
 channel = "nightly-2025-06-27"
->>>>>>> b705ac56
 components = ["llvm-tools", "rustc-dev", "rust-src", "rustfmt"]