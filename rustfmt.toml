--- conflicted
+++ resolved
@@ -8,7 +8,6 @@
 merge_derives = false
 
 ignore = [
-<<<<<<< HEAD
     "**/build/",
     "**/target/",
 
@@ -16,21 +15,5 @@
     # For some reason, this is not working without the directory wildcard.
     "**/firecracker",
     "**/tests/perf/s2n-quic/",
-    "**/tools/bookrunner/rust-doc/nomicon",
-    "**/tools/bookrunner/rust-doc/reference",
-    "**/tools/bookrunner/rust-doc/rust-by-example",
-=======
-    "/build/",
-    "/*-build/",
-    "/build-*/",
-    "/vendor/",
-    "/target/",
-
-    # do not format submodules
-    "firecracker",
-    "tests/perf/s2n-quic",
-    "tools/bookrunner/rust-doc/nomicon",
-    "tools/bookrunner/rust-doc/reference",
-    "tools/bookrunner/rust-doc/rust-by-example"
->>>>>>> ef7639ed
+    "**/tools/bookrunner/rust-doc/",
 ]