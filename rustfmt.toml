# Run rustfmt with this config (it should be picked up automatically).
version = "Two"
use_small_heuristics = "Max"
merge_derives = false

# by default we ignore everything in the repository
# tidy only checks files which are not ignored, each entry follows gitignore style
ignore = [
    "/build/",
    "/*-build/",
    "/build-*/",
    "/vendor/",

    # tests for now are not formatted, as they are sometimes pretty-printing constrained
    # (and generally rustfmt can move around comments in UI-testing incompatible ways)
    "src/test/*",
    "!src/test/cargo-rmc",
    "!src/test/rmc",
    "!src/test/expected",
    "!src/test/firecracker",
    "!src/test/prusti",
    "!src/test/rmc-prelude.rs",
    "!src/test/serial",
    "!src/test/smack",

    # do not format submodules
    "library/backtrace",
    "library/portable-simd",
    "library/stdarch",
    "compiler/rustc_codegen_gcc",
    "src/doc/book",
    "src/doc/edition-guide",
    "src/doc/embedded-book",
    "src/doc/nomicon",
    "src/doc/reference",
    "src/doc/rust-by-example",
    "src/doc/rustc-dev-guide",
    "src/llvm-project",
    "src/tools/cargo",
    "src/tools/clippy",
    "src/tools/miri",
    "src/tools/rls",
    "src/tools/rust-analyzer",
    "src/tools/rustfmt",
    "src/tools/rust-installer",

<<<<<<< HEAD
    # do not format Firecracker regression
    "firecracker",
=======
    # these are ignored by a standard cargo fmt run
    "compiler/rustc_codegen_cranelift/y.rs", # running rustfmt breaks this file
    "compiler/rustc_codegen_cranelift/example",
    "compiler/rustc_codegen_cranelift/scripts",
>>>>>>> 72e74d7b
]<|MERGE_RESOLUTION|>--- conflicted
+++ resolved
@@ -44,13 +44,11 @@
     "src/tools/rustfmt",
     "src/tools/rust-installer",
 
-<<<<<<< HEAD
-    # do not format Firecracker regression
-    "firecracker",
-=======
     # these are ignored by a standard cargo fmt run
     "compiler/rustc_codegen_cranelift/y.rs", # running rustfmt breaks this file
     "compiler/rustc_codegen_cranelift/example",
     "compiler/rustc_codegen_cranelift/scripts",
->>>>>>> 72e74d7b
+
+    # do not format Firecracker regression
+    "firecracker",
 ]