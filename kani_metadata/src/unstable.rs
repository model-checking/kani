--- conflicted
+++ resolved
@@ -89,13 +89,10 @@
     ValidValueChecks,
     /// Ghost state and shadow memory APIs.
     GhostState,
-<<<<<<< HEAD
     /// Automatically check that pointers are valid when casting them to references.
     PtrToRefCastChecks,
-=======
     /// Enable an unstable option or subcommand.
     UnstableOptions,
->>>>>>> 0bb1325e
 }
 
 impl UnstableFeature {
