// Copyright Kani Contributors
// SPDX-License-Identifier: Apache-2.0 OR MIT
//! Unified handling of unstable-feature flags across Kani.
//!
//! The central types are [`UnstableFeature`], which describes a single feature
//! and is intended as a small, cheap enum that is [`Copy`].
//! [`EnabledUnstableFeatures`] then describes which [`UnstableFeature`]s are
//! enabled.
//!
//! To check if a feature is enabled use [`EnabledUnstableFeatures::contains`].
//!
//! ### Parsing
//!
//! [`EnabledUnstableFeatures`] is intended to be used with the [`clap`]
//! "derive" API. You can directly drop it into a command line arguments struct
//! like so:
//!
//! ```
//! # use kani_metadata::unstable::*;
//! use clap::Parser;
//!
//! #[derive(Parser)]
//! struct MyCmdArgs {
//!     // ...
//!     #[clap(flatten)]
//!     unstable: EnabledUnstableFeatures,
//! }
//! ```
//!
//! Which will add the long form `--unstable feature-name` and short form `-Z
//! feature-name` options to your argument parser.
//!
//! **Note:** [`clap`] internally uses a unique name (string) to refer to each
//! argument or group, which is usually derived from the field name.
//! [`EnabledUnstableFeatures`] uses the internal name
//! `"enabled_unstable_features"` which may therefore not be used (as a field
//! name) in the embedding argument struct, e.g. `MyCmdArgs`.
//!
//! ### Reusing
//!
//! You can turn an [`UnstableFeature`] back into its command line
//! representation. This should be done with
//! [`EnabledUnstableFeatures::as_arguments`], which returns an iterator that,
//! when passed to e.g. [`std::process::Command::args`] will enable those
//! features in the subsequent call.
//!
//! You can also serialize a single feature with
//! [`UnstableFeature::as_argument`].
//!
//! Both of these methods return values that are ready for direct usage on the
//! command line, e.g one or more `-Z feature-name`. If you need only the
//! serialized name of the feature use [`UnstableFeature::as_ref`].

/// A single unstable feature. This is where you should register your own if you
/// are adding new ones, e.g. as part of the RFC process.
///
/// For usage see the [module level documentation][self].
#[derive(
    Copy,
    Clone,
    Debug,
    PartialEq,
    Eq,
    clap::ValueEnum,
    strum_macros::Display,
    strum_macros::AsRefStr
)]
#[strum(serialize_all = "kebab-case")]
pub enum UnstableFeature {
    /// Enable Kani's unstable async library.
    AsyncLib,
    /// Enable the autoharness subcommand.
    Autoharness,
    /// Enable concrete playback flow.
    ConcretePlayback,
    /// Allow Kani to link against C code.
    CFfi,
    /// Kani APIs related to floating-point operations (e.g. `float_to_int_in_range`)
    FloatLib,
    /// Enable function contracts [RFC 9](https://model-checking.github.io/kani/rfc/rfcs/0009-function-contracts.html)
    FunctionContracts,
    /// Generate a C-like file equivalent to input program used for debugging purpose.
    GenC,
    /// Ghost state and shadow memory APIs.
    GhostState,
    /// Enabled Lean backend (Aeneas/LLBC)
    Lean,
    /// The list subcommand [RFC 13](https://model-checking.github.io/kani/rfc/rfcs/0013-list.html)
    List,
    /// Enable loop contracts [RFC 12](https://model-checking.github.io/kani/rfc/rfcs/0012-loop-contracts.html)
    LoopContracts,
    /// Memory predicate APIs.
    MemPredicates,
    /// Enable vtable restriction.
    RestrictVtable,
    /// Enable source-based code coverage workflow.
    /// See [RFC-0011](https://model-checking.github.io/kani/rfc/rfcs/0011-source-coverage.html)
    SourceCoverage,
    /// Allow replacing certain items with stubs (mocks).
    /// See [RFC-0002](https://model-checking.github.io/kani/rfc/rfcs/0002-function-stubbing.html)
    Stubbing,
    /// Enable quantifiers [RFC 10](https://model-checking.github.io/kani/rfc/rfcs/0010-quantifiers.html)
    Quantifiers,
    /// Automatically check that uninitialized memory is not used.
    UninitChecks,
    /// Enable an unstable option or subcommand.
    UnstableOptions,
<<<<<<< HEAD
    /// The list subcommand [RFC 13](https://model-checking.github.io/kani/rfc/rfcs/0013-list.html)
    List,
    /// Kani APIs related to floating-point operations (e.g. `float_to_int_in_range`)
    FloatLib,
    /// Enable vtable restriction.
    RestrictVtable,
    /// Enable the autoharness subcommand.
    Autoharness,
=======
    /// Automatically check that no invalid value is produced which is considered UB in Rust.
    /// Note that this does not include checking uninitialized value.
    ValidValueChecks,
>>>>>>> b705ac56
}

impl UnstableFeature {
    /// Serialize this feature into a format in which it can be passed on the
    /// command line. Note that this already includes the `-Z` prefix, if you
    /// require only the serialized feature name use [`Self::as_ref`].
    pub fn as_argument(&self) -> [&str; 2] {
        ["-Z", self.as_ref()]
    }

    /// Serialize this feature into a format ideal for error messages.
    pub fn as_argument_string(&self) -> String {
        self.as_argument().join(" ")
    }

    /// If this unstable feature has been stabilized, return the version it was stabilized in.
    /// Use this function to produce warnings that the unstable flag is no longer necessary.
    pub fn stabilization_version(&self) -> Option<String> {
        match self {
            UnstableFeature::List => Some("0.63.0".to_string()),
            _ => None,
        }
    }
}

/// An opaque collection of unstable features that is enabled on this session.
/// Used to unify handling of unstable command line arguments across the
/// compiler and the driver.
///
/// For usage see the [module level documentation][self].
#[derive(clap::Args, Debug)]
pub struct EnabledUnstableFeatures {
    #[clap(short = 'Z', long = "unstable", num_args(1), value_name = "UNSTABLE_FEATURE")]
    enabled_unstable_features: Vec<UnstableFeature>,
}

impl EnabledUnstableFeatures {
    /// The preferred way to serialize these unstable features back into a
    /// format that can be used as command line arguments fo an invocation of
    /// e.g. the compiler.
    ///
    /// See also the [module level documentation][self].
    pub fn as_arguments(&self) -> impl Iterator<Item = &str> {
        self.enabled_unstable_features.iter().flat_map(|f| f.as_argument())
    }

    /// Is this feature enabled?
    pub fn contains(&self, feature: UnstableFeature) -> bool {
        self.enabled_unstable_features.contains(&feature)
    }

<<<<<<< HEAD
=======
    pub fn iter(&self) -> impl Iterator<Item = &UnstableFeature> {
        self.enabled_unstable_features.iter()
    }

>>>>>>> b705ac56
    /// Enable an additional unstable feature.
    /// Note that this enables an unstable feature that the user did not pass on the command line, so this function should be called with caution.
    /// At time of writing, the only use is to enable -Z function-contracts and -Z loop-contracts when the autoharness subcommand is running.
    pub fn enable_feature(&mut self, feature: UnstableFeature) {
        if !self.contains(feature) {
            self.enabled_unstable_features.push(feature);
        }
    }
}<|MERGE_RESOLUTION|>--- conflicted
+++ resolved
@@ -105,20 +105,9 @@
     UninitChecks,
     /// Enable an unstable option or subcommand.
     UnstableOptions,
-<<<<<<< HEAD
-    /// The list subcommand [RFC 13](https://model-checking.github.io/kani/rfc/rfcs/0013-list.html)
-    List,
-    /// Kani APIs related to floating-point operations (e.g. `float_to_int_in_range`)
-    FloatLib,
-    /// Enable vtable restriction.
-    RestrictVtable,
-    /// Enable the autoharness subcommand.
-    Autoharness,
-=======
     /// Automatically check that no invalid value is produced which is considered UB in Rust.
     /// Note that this does not include checking uninitialized value.
     ValidValueChecks,
->>>>>>> b705ac56
 }
 
 impl UnstableFeature {
@@ -170,13 +159,10 @@
         self.enabled_unstable_features.contains(&feature)
     }
 
-<<<<<<< HEAD
-=======
     pub fn iter(&self) -> impl Iterator<Item = &UnstableFeature> {
         self.enabled_unstable_features.iter()
     }
 
->>>>>>> b705ac56
     /// Enable an additional unstable feature.
     /// Note that this enables an unstable feature that the user did not pass on the command line, so this function should be called with caution.
     /// At time of writing, the only use is to enable -Z function-contracts and -Z loop-contracts when the autoharness subcommand is running.
