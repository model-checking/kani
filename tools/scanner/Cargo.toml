--- conflicted
+++ resolved
@@ -15,13 +15,8 @@
 serde = {version = "1", features = ["derive"]}
 strum = "0.27.1"
 strum_macros = "0.27.1"
-<<<<<<< HEAD
-petgraph = "0.7.1"
-graph-cycles = "0.2.0"
-=======
 petgraph = "0.8.2"
 graph-cycles = "0.3.0"
->>>>>>> b705ac56
 
 [package.metadata.rust-analyzer]
 # This crate uses rustc crates.
