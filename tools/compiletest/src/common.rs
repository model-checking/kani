--- conflicted
+++ resolved
@@ -128,20 +128,12 @@
 
     /// Whether to rerun tests even if the inputs are unchanged.
     pub force_rerun: bool,
-<<<<<<< HEAD
-=======
 
     /// Timeout duration for each test.
     pub timeout: Option<Duration>,
 
     /// Whether we will run the tests or not.
     pub dry_run: bool,
-
-    /// Allow us to run the regression with the mir linker enabled by default. For that, set
-    /// `RUSTFLAGS=--cfg=mir_linker` while compiling `compiletest`.
-    /// Remove this as part of <https://github.com/model-checking/kani/issues/1677>
-    pub mir_linker: bool,
->>>>>>> 328e49cf
 }
 
 #[derive(Debug, Clone)]
