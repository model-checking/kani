// SPDX-License-Identifier: Apache-2.0 OR MIT
//
// Modifications Copyright Kani Contributors
// See GitHub history for details.

<<<<<<< HEAD
// FIXME: This is a complete copy of `cargo/src/cargo/util/read2.rs`
// Consider unify the read2() in libstd, cargo and this to prevent further code duplication.

// Note: read2_abbreviated was replaced by read2 because the original function skipped some of the output,
// which caused issues with our tests (in particular tests with large outputs).

=======
>>>>>>> 69a021ff
use std::io;
use std::process::{Child, Output};

pub fn read2(mut child: Child) -> io::Result<Output> {
    let mut stdout = Vec::new();
    let mut stderr = Vec::new();

    drop(child.stdin.take());
    self::imp::read2(
        child.stdout.take().unwrap(),
        child.stderr.take().unwrap(),
        &mut |is_stdout, data, _| {
            let out = if is_stdout { &mut stdout } else { &mut stderr };
            out.extend(data.iter());
            data.clear();
        },
    )?;
    let status = child.wait()?;

    Ok(Output { status, stdout, stderr })
}

#[cfg(not(any(unix, windows)))]
mod imp {
    use std::io::{self, Read};
    use std::process::{ChildStderr, ChildStdout};

    pub fn read2(
        out_pipe: ChildStdout,
        err_pipe: ChildStderr,
        data: &mut dyn FnMut(bool, &mut Vec<u8>, bool),
    ) -> io::Result<()> {
        let mut buffer = Vec::new();
        out_pipe.read_to_end(&mut buffer)?;
        data(true, &mut buffer, true);
        buffer.clear();
        err_pipe.read_to_end(&mut buffer)?;
        data(false, &mut buffer, true);
        Ok(())
    }
}

#[cfg(unix)]
mod imp {
    use std::io;
    use std::io::prelude::*;
    use std::mem;
    use std::os::unix::prelude::*;
    use std::process::{ChildStderr, ChildStdout};

    pub fn read2(
        mut out_pipe: ChildStdout,
        mut err_pipe: ChildStderr,
        data: &mut dyn FnMut(bool, &mut Vec<u8>, bool),
    ) -> io::Result<()> {
        unsafe {
            libc::fcntl(out_pipe.as_raw_fd(), libc::F_SETFL, libc::O_NONBLOCK);
            libc::fcntl(err_pipe.as_raw_fd(), libc::F_SETFL, libc::O_NONBLOCK);
        }

        let mut out_done = false;
        let mut err_done = false;
        let mut out = Vec::new();
        let mut err = Vec::new();

        let mut fds: [libc::pollfd; 2] = unsafe { mem::zeroed() };
        fds[0].fd = out_pipe.as_raw_fd();
        fds[0].events = libc::POLLIN;
        fds[1].fd = err_pipe.as_raw_fd();
        fds[1].events = libc::POLLIN;
        let mut nfds = 2;
        let mut errfd = 1;

        while nfds > 0 {
            // wait for either pipe to become readable using `select`
            let r = unsafe { libc::poll(fds.as_mut_ptr(), nfds, -1) };
            if r == -1 {
                let err = io::Error::last_os_error();
                if err.kind() == io::ErrorKind::Interrupted {
                    continue;
                }
                return Err(err);
            }

            // Read as much as we can from each pipe, ignoring EWOULDBLOCK or
            // EAGAIN. If we hit EOF, then this will happen because the underlying
            // reader will return Ok(0), in which case we'll see `Ok` ourselves. In
            // this case we flip the other fd back into blocking mode and read
            // whatever's leftover on that file descriptor.
            let handle = |res: io::Result<_>| match res {
                Ok(_) => Ok(true),
                Err(e) => {
                    if e.kind() == io::ErrorKind::WouldBlock {
                        Ok(false)
                    } else {
                        Err(e)
                    }
                }
            };
            if !err_done && fds[errfd].revents != 0 && handle(err_pipe.read_to_end(&mut err))? {
                err_done = true;
                nfds -= 1;
            }
            data(false, &mut err, err_done);
            if !out_done && fds[0].revents != 0 && handle(out_pipe.read_to_end(&mut out))? {
                out_done = true;
                fds[0].fd = err_pipe.as_raw_fd();
                errfd = 0;
                nfds -= 1;
            }
            data(true, &mut out, out_done);
        }
        Ok(())
    }
}<|MERGE_RESOLUTION|>--- conflicted
+++ resolved
@@ -3,15 +3,6 @@
 // Modifications Copyright Kani Contributors
 // See GitHub history for details.
 
-<<<<<<< HEAD
-// FIXME: This is a complete copy of `cargo/src/cargo/util/read2.rs`
-// Consider unify the read2() in libstd, cargo and this to prevent further code duplication.
-
-// Note: read2_abbreviated was replaced by read2 because the original function skipped some of the output,
-// which caused issues with our tests (in particular tests with large outputs).
-
-=======
->>>>>>> 69a021ff
 use std::io;
 use std::process::{Child, Output};
 
