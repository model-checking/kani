--- conflicted
+++ resolved
@@ -157,12 +157,8 @@
         color,
         edition: matches.opt_str("edition"),
         force_rerun: matches.opt_present("force-rerun"),
-<<<<<<< HEAD
-=======
-        mir_linker: cfg!(mir_linker),
         dry_run: matches.opt_present("dry-run"),
         timeout,
->>>>>>> 328e49cf
     }
 }
 
@@ -179,9 +175,6 @@
     logv(c, format!("host: {}", config.host));
     logv(c, format!("verbose: {}", config.verbose));
     logv(c, format!("quiet: {}", config.quiet));
-<<<<<<< HEAD
-=======
-    logv(c, format!("mir_linker: {}", config.mir_linker));
     logv(c, format!("timeout: {:?}", config.timeout));
     logv(
         c,
@@ -191,7 +184,6 @@
             std::thread::available_parallelism().unwrap()
         ),
     );
->>>>>>> 328e49cf
     logv(c, "\n".to_string());
 }
 
