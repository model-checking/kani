// Copyright Kani Contributors
// SPDX-License-Identifier: Apache-2.0 OR MIT

//! This module has all the logic to build Kani's sysroot folder.
//! In this folder, you can find the following folders:
//! - `bin/`: Where all Kani binaries will be located.
//! - `lib/`: Kani libraries as well as rust standard libraries.
//!
//! Rustc expects the sysroot to have a specific folder layout:
//! `{SYSROOT}/rustlib/<target-triplet>/lib/<libraries>`
//!
//! Note: We don't cross-compile. Target is the same as the host.

use crate::{cp, AutoRun};
use anyhow::{bail, format_err, Result};
use cargo_metadata::{Artifact, Message};
use std::ffi::OsStr;
use std::fs;
use std::io::BufReader;
use std::path::{Path, PathBuf};
use std::process::{Child, Command, Stdio};

macro_rules! path_buf {
    // The arguments are expressions that can be pushed to the PathBuf.
    ($base_path:expr, $($extra_path:expr),+) => {{
        let mut path_buf = PathBuf::from($base_path);
        $(path_buf.push($extra_path);)+
        path_buf
    }};
}

#[cfg(target_os = "linux")]
fn lib_extension() -> &'static str {
    "so"
}

#[cfg(target_os = "macos")]
fn lib_extension() -> &'static str {
    "dylib"
}

/// Returns the path to Kani sysroot. I.e.: folder where we store pre-compiled binaries and
/// libraries.
pub fn kani_sysroot() -> PathBuf {
    PathBuf::from(env!("KANI_SYSROOT"))
}

/// Returns the path to where Kani and std pre-compiled libraries are stored.
pub fn kani_sysroot_lib() -> PathBuf {
    path_buf!(kani_sysroot(), "lib")
}

/// Returns the path to where Kani libraries for concrete playback is kept.
pub fn kani_playback_lib() -> PathBuf {
    path_buf!(kani_sysroot(), "playback/lib")
}

/// Returns the path to where Kani libraries for no_core is kept.
pub fn kani_no_core_lib() -> PathBuf {
    path_buf!(kani_sysroot(), "no_core/lib")
}

/// Returns the path to where Kani's pre-compiled binaries are stored.
fn kani_sysroot_bin() -> PathBuf {
    path_buf!(kani_sysroot(), "bin")
}

/// Returns the build target
fn build_target() -> &'static str {
    env!("TARGET")
}

/// Build the `lib/` folder and `lib-playback/` for the new sysroot.
/// - The `lib/` folder contains the sysroot for verification.
/// - The `lib-playback/` folder contains the sysroot used for playback.
pub fn build_lib(bin_folder: &Path) -> Result<()> {
    let compiler_path = bin_folder.join("kani-compiler");
    build_verification_lib(&compiler_path)?;
    build_playback_lib(&compiler_path)?;
    build_no_core_lib(&compiler_path)
}

/// Build the `lib/` folder for the new sysroot used during verification.
/// This will include Kani's libraries as well as the standard libraries compiled with --emit-mir.
fn build_verification_lib(compiler_path: &Path) -> Result<()> {
    let extra_args =
        ["-Z", "build-std=panic_abort,std,test", "--config", "profile.dev.panic=\"abort\""];
    let compiler_args = ["--kani-compiler", "-Cllvm-args=--ignore-global-asm --build-std"];
    let packages = ["std", "kani", "kani_macros"];
    let artifacts = build_kani_lib(compiler_path, &packages, &extra_args, &compiler_args)?;
    copy_artifacts(&artifacts, &kani_sysroot_lib(), true)
}

/// Build the `lib-playback/` folder that will be used during counter example playback.
/// This will include Kani's libraries compiled with `concrete-playback` feature enabled.
fn build_playback_lib(compiler_path: &Path) -> Result<()> {
    let extra_args =
        ["--features=std/concrete_playback,kani/concrete_playback", "-Z", "build-std=std,test"];
    let packages = ["std", "kani", "kani_macros"];
    let artifacts = build_kani_lib(compiler_path, &packages, &extra_args, &[])?;
    copy_artifacts(&artifacts, &kani_playback_lib(), true)
}

/// Build the no core library folder that will be used during std verification.
fn build_no_core_lib(compiler_path: &Path) -> Result<()> {
    let extra_args = ["--features=kani_macros/no_core"];
    let packages = ["kani_core", "kani_macros"];
    let artifacts = build_kani_lib(compiler_path, &packages, &extra_args, &[])?;
    copy_artifacts(&artifacts, &kani_no_core_lib(), false)
}

fn build_kani_lib(
    compiler_path: &Path,
    packages: &[&str],
    extra_cargo_args: &[&str],
    extra_rustc_args: &[&str],
) -> Result<Vec<Artifact>> {
    // Run cargo build with -Z build-std
    let target = build_target();
    let target_dir = env!("KANI_BUILD_LIBS");
    let args = [
        "build",
<<<<<<< HEAD
=======
        "-p",
        "std",
        "-p",
        "kani",
        "-p",
        "kani_macros",
        "-p",
        "kani_core",
>>>>>>> 32ef0113
        "-Z",
        "unstable-options",
        "--target-dir",
        target_dir,
        "-Z",
        "target-applies-to-host",
        "-Z",
        "host-config",
        "--profile",
        "dev",
        // Disable debug assertions for now as a mitigation for
        // https://github.com/model-checking/kani/issues/1740
        "--config",
        "profile.dev.debug-assertions=false",
        "--config",
        "host.rustflags=[\"--cfg=kani\", \"--cfg=kani_sysroot\"]",
        "--target",
        target,
        "--message-format",
        "json-diagnostic-rendered-ansi",
    ];
    let mut rustc_args = vec![
        "--cfg=kani",
        "--cfg=kani_sysroot",
        "-Z",
        "always-encode-mir",
        "-Z",
        "mir-enable-passes=-RemoveStorageMarkers",
    ];
    rustc_args.extend_from_slice(extra_rustc_args);
    let mut cmd = Command::new("cargo")
        .env("CARGO_ENCODED_RUSTFLAGS", rustc_args.join("\x1f"))
        .env("RUSTC", compiler_path)
        .args(args)
        .args(packages.iter().copied().flat_map(|pkg| ["-p", pkg]))
        .args(extra_cargo_args)
        .stdout(Stdio::piped())
        .spawn()
        .expect("Failed to run `cargo build`.");

    // Collect the build artifacts.
    let artifacts = build_artifacts(&mut cmd);
    let exit_status = cmd.wait().expect("Couldn't get cargo's exit status");
    // `exit_ok` is an experimental API where we could do `.exit_ok().expect("...")` instead of the
    // below use of `panic`.
    if !exit_status.success() {
        bail!("Build failed: `cargo build-dev` didn't complete successfully");
    }

    // Create sysroot folder hierarchy.
    Ok(artifacts)
}

/// Copy all the artifacts to their correct place to generate a valid sysroot.
fn copy_artifacts(artifacts: &[Artifact], sysroot_lib: &Path, copy_std: bool) -> Result<()> {
    // Create sysroot folder.
    sysroot_lib.exists().then(|| fs::remove_dir_all(sysroot_lib));
    fs::create_dir_all(sysroot_lib)?;

    //  Copy Kani libraries into sysroot top folder.
    copy_libs(&artifacts, &sysroot_lib, &is_kani_lib);

    //  Copy standard libraries into rustlib/<target>/lib/ folder.
    if copy_std {
        let std_path = path_buf!(&sysroot_lib, "rustlib", build_target(), "lib");
        fs::create_dir_all(&std_path).expect(&format!("Failed to create {std_path:?}"));
        copy_libs(&artifacts, &std_path, &is_std_lib);
    }
    Ok(())
}

/// Check if an artifact is a rust library that can be used by rustc on further crates compilations.
/// This inspects the kind of targets that this artifact originates from.
fn is_rust_lib(artifact: &Artifact) -> bool {
    artifact.target.kind.iter().any(|kind| match kind.as_str() {
        "lib" | "rlib" | "proc-macro" => true,
        "bin" | "dylib" | "cdylib" | "staticlib" | "custom-build" => false,
        _ => unreachable!("Unknown crate type {kind}"),
    })
}

/// Return whether this a kani library.
/// For a given artifact, check if this is a library or proc_macro, and whether this is a local
/// crate, i.e., that it is part of the Kani repository.
fn is_kani_lib(artifact: &Artifact) -> bool {
    is_rust_lib(artifact) && artifact.target.src_path.starts_with(env!("KANI_REPO_ROOT"))
}

/// Is this a std library or one of its dependencies.
/// For a given artifact, check if this is a library or proc_macro, and whether its source does
/// not belong to a Kani library.
fn is_std_lib(artifact: &Artifact) -> bool {
    is_rust_lib(artifact) && !is_kani_lib(artifact)
}

/// Copy the library files from the artifacts that match the given `predicate`.
/// This function will iterate over the list of artifacts generated by the compiler, it will
/// filter the artifacts according to the given predicate. For the artifacts that satisfy the
/// predicate, it will copy the following files to the `target` folder.
///  - `rlib`: Store metadata for future codegen and executable code for concrete executions.
///  - shared library which are used for proc_macros.
fn copy_libs<P>(artifacts: &[Artifact], target: &Path, mut predicate: P)
where
    P: FnMut(&Artifact) -> bool,
{
    assert!(target.is_dir(), "Expected a folder, but found {}", target.display());
    for artifact in artifacts.iter().filter(|&x| predicate(x)).cloned() {
        artifact
            .filenames
            .iter()
            .filter(|path| {
                path.extension() == Some("rlib") || path.extension() == Some(lib_extension())
            })
            .for_each(|lib| cp(lib.clone().as_std_path(), target).unwrap());
    }
}

/// Collect all the artifacts generated by Cargo build.
/// This will also include libraries that didn't need to be rebuild.
fn build_artifacts(cargo_cmd: &mut Child) -> Vec<Artifact> {
    let reader = BufReader::new(cargo_cmd.stdout.take().unwrap());
    Message::parse_stream(reader)
        .filter_map(|message| {
            match message.unwrap() {
                Message::CompilerMessage(msg) => {
                    // Print message as cargo would.
                    println!("{msg}");
                    None
                }
                Message::CompilerArtifact(artifact) => Some(artifact),
                Message::BuildScriptExecuted(_) | Message::BuildFinished(_) => {
                    // do nothing
                    None
                }
                // Non-exhaustive enum.
                _ => None,
            }
        })
        .collect()
}

/// Build Kani binaries with the extra arguments provided and return the path to the binaries folder.
/// Extra arguments to be given to `cargo build` while building Kani's binaries.
/// Note that the following arguments are always provided:
/// ```bash
/// cargo build --bins -Z unstable-options --out-dir $KANI_SYSROOT/bin/
/// ```
pub fn build_bin<T: AsRef<OsStr>>(extra_args: &[T]) -> Result<PathBuf> {
    let out_dir = kani_sysroot_bin();
    let args = ["--bins", "-Z", "unstable-options", "--out-dir", out_dir.to_str().unwrap()];
    Command::new("cargo")
        .arg("build")
        .args(extra_args)
        .args(args)
        .run()
        .or(Err(format_err!("Failed to build binaries.")))?;
    Ok(out_dir)
}<|MERGE_RESOLUTION|>--- conflicted
+++ resolved
@@ -120,8 +120,6 @@
     let target_dir = env!("KANI_BUILD_LIBS");
     let args = [
         "build",
-<<<<<<< HEAD
-=======
         "-p",
         "std",
         "-p",
@@ -130,7 +128,6 @@
         "kani_macros",
         "-p",
         "kani_core",
->>>>>>> 32ef0113
         "-Z",
         "unstable-options",
         "--target-dir",
