--- conflicted
+++ resolved
@@ -3,11 +3,7 @@
 
 [package]
 name = "build-kani"
-<<<<<<< HEAD
-version = "0.62.0"
-=======
 version = "0.63.0"
->>>>>>> b705ac56
 edition = "2021"
 description = "Builds Kani, Sysroot and release bundle."
 license = "MIT OR Apache-2.0"
