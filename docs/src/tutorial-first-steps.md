<<<<<<< HEAD
# First steps with Kani
=======
# First steps
>>>>>>> 3761bcf7

Kani is unlike the testing tools you may already be familiar with.
Much of testing is concerned with thinking of new corner cases that need to be covered.
With Kani, all the corner cases are covered from the start, and the new concern is narrowing down the scope to something manageable for the checker.

Consider this first program (which can be found under [`docs/src/tutorial/kani-first-steps`](https://github.com/model-checking/kani/tree/main/docs/src/tutorial/kani-first-steps/)):

```rust,noplaypen
{{#include tutorial/kani-first-steps/src/lib.rs:code}}
```

Think about the test harness you would need to write to test this function.
You would need figure out a whole set of arguments to call the function with that would exercise each branch.
You would also need to keep that test harness up-to-date with the code, in case some of the branches change.
And if this function was more complicated—for example, if some of the branches depended on global state—the test harness would be even more onerous to write.

We can try to property test a function like this, but if we're naive about it (and consider all possible `u32` inputs), then it's unlikely we'll ever find the bug.

```rust,noplaypen
{{#include tutorial/kani-first-steps/src/lib.rs:proptest}}
```

```
# cargo test
[...]
test tests::doesnt_crash ... ok
```

There's only 1 in 4 billion inputs that fail, so it's vanishingly unlikely the property test will find it, even with a million samples.

With Kani, however, we can use `kani::any()` to represent all possible `u32` values:

```rust,noplaypen
{{#include tutorial/kani-first-steps/src/lib.rs:kani}}
```

```
# cargo kani
[...]
Runtime decision procedure: 0.00116886s

RESULTS:
Check 3: estimate_size.assertion.1
         - Status: FAILURE
         - Description: "Oh no, a failing corner case!"
[...]
VERIFICATION:- FAILED
```

Kani has immediately found a failure.
Notably, we haven't had to write explicit assertions in our proof harness: by default, Kani will find a host of erroneous conditions which include a reachable call to `panic` or a failing `assert`.

### Getting a trace

By default, Kani only reports failures, not how the failure happened.
This is because, in its full generality, understanding how a failure happened requires exploring a full (potentially large) execution trace.
Here, we've just got some nondeterministic inputs up front, but that's something of a special case that has a "simpler" explanation (just the choice of nondeterministic input).

To see traces, run:

```
kani --visualize src/lib.rs
```

This command runs Kani and generates the HTML report in `report/html/index.html`.
Open the report with your preferred browser.
From this report, we can find the trace of the failure and filter through it to find the relevant line (at present time, an unfortunate amount of generated code is present in the trace):

```
let x: u32 = kani::any();
x = 1023u
```

Here we're seeing the line of code and the value assigned in this particular trace.
Like property testing, this is just one example of a failure.
To find more, we'd presumably fix this issue and then re-run Kani.

### Exercise: Try other failures

We put an explicit panic in this function, but it's not the only kind of failure Kani will find.
Try a few other types of errors.

For example, instead of panicking we could try explicitly dereferencing a null pointer:

```rust,noplaypen
unsafe { return *(0 as *const u32) };
```

Notably, however, the Rust compiler emits a warning here:

```
warning: dereferencing a null pointer
  --> src/lib.rs:10:29
   |
10 |    unsafe { return *(0 as *const u32) };
   |                    ^^^^^^^^^^^^^^^^^^ this code causes undefined behavior when executed
   |
   = note: `#[warn(deref_nullptr)]` on by default
```

Still, it is just a warning, and we can run the code without test failures just as before.
But Kani still catches the issue:

```
[...]
RESULTS:
[...]
Check 2: foo.pointer_dereference.1
         - Status: FAILURE
         - Description: "dereference failure: pointer NULL"
[...]
VERIFICATION:- FAILED
```

**Can you find an example where the Rust compiler will not complain, and Kani will?**

<details>
<summary>Click to show one possible answer</summary>

```
return 1 << x;
```

Overflow (in addition, multiplication or, in this case, [bit-shifting by too much](https://github.com/rust-lang/rust/issues/10183)) is also caught by Kani:

```
RESULTS:
[...]
Check 3: foo.assertion.1
         - Status: FAILURE
         - Description: "attempt to shift left with overflow"

Check 4: foo.undefined-shift.1
         - Status: FAILURE
         - Description: "shift distance too large"
[...]
VERIFICATION:- FAILED
```

</details>

## Assertions, Assumptions, and Harnesses

It seems a bit odd that we can take billions of inputs when our function only handles up to a few thousand.
Let's encode this fact about our function by asserting some reasonable bound on our input, after we've fixed our bug:

```rust,noplaypen
{{#include tutorial/kani-first-steps/src/final_form.rs:code}}
```

Now we have stated our previously implicit expectation: this function should never be called with inputs that are too big.
But if we attempt to verify this, we get a problem:

```
[...]
RESULTS:
[...]
Check 3: final_form::estimate_size.assertion.1
         - Status: FAILURE
         - Description: "assertion failed: x < 4096"
[...]
VERIFICATION:- FAILED
```

We intended this to be a precondition of calling the function, but Kani is treating it like a failure.
If we call this function with too large of a value, it will crash with an assertion failure.
But we know that, that was our intention.

This is the purpose of _proof harnesses_.
Much like property testing (which would also fail in this assertion), we need to set up our preconditions, call the function in question, then assert our postconditions.
Here's a revised example of the proof harness, one that now succeeds:

```rust,noplaypen
{{#include tutorial/kani-first-steps/src/final_form.rs:kani}}
```

But now we must wonder if we've really fully tested our function.
What if we revise the function, but forget to update the assumption in our proof harness to cover the new range of inputs?

Fortunately, Kani is able to report a coverage metric for each proof harness.
Try running:

```
kani --visualize src/final_form.rs --harness verify_success
open report/html/index.html
```

The beginning of the report includes coverage information.
Clicking through to the file will show fully-covered lines in green.
Lines not covered by our proof harness will show in red.

1. Try changing the assumption in the proof harness to `x < 2048`. Now the harness won't be testing all possible cases.
2. Rerun `kani --visualize` on the file
3. Look at the report: you'll see we no longer have 100% coverage of the function.<|MERGE_RESOLUTION|>--- conflicted
+++ resolved
@@ -1,8 +1,4 @@
-<<<<<<< HEAD
-# First steps with Kani
-=======
 # First steps
->>>>>>> 3761bcf7
 
 Kani is unlike the testing tools you may already be familiar with.
 Much of testing is concerned with thinking of new corner cases that need to be covered.
