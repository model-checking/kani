# Loops, unwinding, and bounds

Consider code like this (available [here](https://github.com/model-checking/kani/blob/main/docs/src/tutorial/loops-unwinding/src/lib.rs)):

```rust,noplaypen
{{#include tutorial/loops-unwinding/src/lib.rs:code}}
```

This code has an off-by-one error that only occurs on the last iteration of the loop (when called with an input that will trigger it).
We can try to find this bug with a proof harness like this:

```rust,noplaypen
{{#include tutorial/loops-unwinding/src/lib.rs:kani}}
```

When we run Kani on this, we run into an unfortunate result: non-termination.
This non-termination is caused by CBMC trying to unwind the loop an unlimited number of times.

> **NOTE**: Presently, [due to a bug](https://github.com/model-checking/kani/issues/493), this is especially bad: we don't see any output at all.
> Kani is supposed to emit some log lines that might give some clue that an infinite loop is occurring.
> If Kani doesn't terminate, it's almost always the problem that this section covers.

To verify programs like this, we need to do two things:

1. Set an upper bound on the size of the problem.
We've actually already done part of this: our proof harness seems to be trying to set an upper limit of 10.
2. Tell Kani about this limit if it's not able to figure it out on its own.

Bounding proofs like this means we may no longer be proving as much as we originally hoped.
Who's to say, if we prove everything works up to size 10, that there isn't a novel bug lurking, expressible only with problems of size 11+?
But, let's get back to the issue at hand.

We can "make progress" in our work by giving Kani a global bound on the problem size using the `--default-unwind <bound>` flag.
This flag puts a fixed upper bound on loop unwinding.
Kani will automatically generate verification conditions that help us understand if that bound isn't enough.
Let's start with a small unwinding value:

```
# kani src/lib.rs --default-unwind 1
Check 69: .unwind.0
         - Status: FAILURE
         - Description: "unwinding assertion loop 0"
[...]
VERIFICATION:- FAILED
```

This output is showing us two things:

1. Kani tells us we haven't unwound enough. This is the failure of the "unwinding assertion."
2. We aren't seeing other failures if we only unwind the loop once.
The execution can't progress far enough to reveal the bug we're interested in (which actually only happens in the last iteration of the loop).

Doing an initial `--default-unwind 1` is generally enough to force termination, but often too little for verification.

We were clearly aiming at a size limit of 10 in our proof harness, so let's try a few things:

```
# kani src/lib.rs --default-unwind 10 | grep Failed
Failed Checks: unwinding assertion loop 0
```

A bound of 10 still isn't enough because we generally need to unwind one greater than the number of executed loop iterations:

```
# kani src/lib.rs --default-unwind 11 | grep Failed
Failed Checks: index out of bounds: the length is less than or equal to the given index
Failed Checks: dereference failure: pointer outside object bounds
Failed Checks: unwinding assertion loop 0
```

We're still not seeing the unwinding assertion failure go away!
This is because our error is really an off-by-one problem, we loop one too many times, so let's add one more:

```
# kani src/lib.rs --default-unwind 12 | grep Failed
Failed Checks: index out of bounds: the length is less than or equal to the given index
Failed Checks: dereference failure: pointer outside object bounds
```

Kani is now sure we've unwound the loop enough to verify our proof harness, and now we're seeing just the bound checking failures from the off-by-one error.

## Unwinding value specification

Kani allows three options to specify the unwind value for a particular harness:

<<<<<<< HEAD
1. Unwind annotation. This sets the unwind value for the harness above which the annotation is added. Example -
``` rust,noplaypen
=======
1. The unwind annotation `#[kani::unwind(<num>)]`. This sets the unwind value for the harness with the annotation. Example:
``` rust
>>>>>>> 2ce48c56
#[kani::proof]
#[kani::unwind(3)]
fn proof_harness() {
[...]
}
```
2. `--default-unwind` flag. This sets the global or default unwind value for the entire file/crate on which kani or cargo-kani is called. Example -
```
kani file.rs --default-unwind 3
```
3. `--unwind` flag. This overrides any annotation and forces the harness to use the specified value. This needs to be used alongside `--harness` and sets the unwind value for the harness specified. Example -
```
kani file.rs --unwind 2 --harness proof_harness
```

<<<<<<< HEAD
=======
### Order of precedence

There is an order of precedence among the ways one can set the unwind values for a harness. The more specific the way of setting the unwind value, the higher it's order of precedence. Based on this priciple, when there's 2 or more unwind values provided for a purticular harness, the following is the order in which preference is given.

1. `--harness-unwind x`
2. `#[kani::unwind(x)]`
3. `--unwind x`

So, if a user sets the unwind value using all 3 ways of setting, the value given with `--harness-unwind` will be chosen as the intended value and so on.


>>>>>>> 2ce48c56
### Exercises -

1. Exercise: Fix the off-by-one bounds error and get Kani to verify successfully.
2. Exercise: After fixing the error, `--default-unwind 11` works. Why?<|MERGE_RESOLUTION|>--- conflicted
+++ resolved
@@ -83,13 +83,8 @@
 
 Kani allows three options to specify the unwind value for a particular harness:
 
-<<<<<<< HEAD
 1. Unwind annotation. This sets the unwind value for the harness above which the annotation is added. Example -
 ``` rust,noplaypen
-=======
-1. The unwind annotation `#[kani::unwind(<num>)]`. This sets the unwind value for the harness with the annotation. Example:
-``` rust
->>>>>>> 2ce48c56
 #[kani::proof]
 #[kani::unwind(3)]
 fn proof_harness() {
@@ -105,20 +100,6 @@
 kani file.rs --unwind 2 --harness proof_harness
 ```
 
-<<<<<<< HEAD
-=======
-### Order of precedence
-
-There is an order of precedence among the ways one can set the unwind values for a harness. The more specific the way of setting the unwind value, the higher it's order of precedence. Based on this priciple, when there's 2 or more unwind values provided for a purticular harness, the following is the order in which preference is given.
-
-1. `--harness-unwind x`
-2. `#[kani::unwind(x)]`
-3. `--unwind x`
-
-So, if a user sets the unwind value using all 3 ways of setting, the value given with `--harness-unwind` will be chosen as the intended value and so on.
-
-
->>>>>>> 2ce48c56
 ### Exercises -
 
 1. Exercise: Fix the off-by-one bounds error and get Kani to verify successfully.
