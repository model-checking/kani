--- conflicted
+++ resolved
@@ -25,15 +25,6 @@
     - [Regression testing](./kani-testing.md)
     - [Book runner](./bookrunner.md)
 
-<<<<<<< HEAD
-- [Rust feature support](./rust-feature-support.md)
-  - [Overrides](./overrides.md)
-=======
 - [Limitations](./limitations.md)
   - [Rust feature support](./rust-feature-support.md)
-  - [Overrides](./overrides.md)
-
----
-
-[Comparison with other tools](./tool-comparison.md)
->>>>>>> 0b5cbf82
+  - [Overrides](./overrides.md)