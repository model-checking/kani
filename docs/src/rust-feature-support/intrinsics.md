--- conflicted
+++ resolved
@@ -166,21 +166,12 @@
 frem_fast | No | |
 fsub_fast | Yes | |
 likely | Yes | |
-<<<<<<< HEAD
 log10f32 | Partial | Results are overapproximated |
 log10f64 | Partial | Results are overapproximated |
 log2f32 | Partial | Results are overapproximated |
 log2f64 | Partial | Results are overapproximated |
-logf32 | No | |
-logf64 | No | |
-=======
-log10f32 | No | |
-log10f64 | No | |
-log2f32 | No | |
-log2f64 | No | |
 logf32 | Partial | Results are overapproximated |
 logf64 | Partial | Results are overapproximated |
->>>>>>> 370b2159
 maxnumf32 | Yes | |
 maxnumf64 | Yes | |
 min_align_of | Yes | |
