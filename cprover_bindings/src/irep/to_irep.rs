// Copyright Kani Contributors
// SPDX-License-Identifier: Apache-2.0 OR MIT
//! Converts a typed goto-program into the `Irep` serilization format of CBMC
// TODO: consider making a macro to replace `linear_map![])` for initilizing btrees.
use super::super::MachineModel;
use super::super::goto_program;
use super::{Irep, IrepId};
use crate::InternedString;
use crate::linear_map;
use goto_program::{
    BinaryOperator, CIntType, DatatypeComponent, Expr, ExprValue, Lambda, Location, Parameter,
    SelfOperator, Stmt, StmtBody, SwitchCase, SymbolValues, Type, UnaryOperator,
};

pub trait ToIrep {
    fn to_irep(&self, mm: &MachineModel) -> Irep;
}

/// Utility functions
fn arguments_irep<'a>(arguments: impl Iterator<Item = &'a Expr>, mm: &MachineModel) -> Irep {
    Irep {
        id: IrepId::Arguments,
        sub: arguments.map(|x| x.to_irep(mm)).collect(),
        named_sub: linear_map![],
    }
}
fn code_irep(kind: IrepId, ops: Vec<Irep>) -> Irep {
    Irep {
        id: IrepId::Code,
        sub: ops,
        named_sub: linear_map![(IrepId::Statement, Irep::just_id(kind))],
    }
}
fn side_effect_irep(kind: IrepId, ops: Vec<Irep>) -> Irep {
    Irep {
        id: IrepId::SideEffect,
        sub: ops,
        named_sub: linear_map![(IrepId::Statement, Irep::just_id(kind))],
    }
}
fn switch_default_irep(body: &Stmt, mm: &MachineModel) -> Irep {
    code_irep(IrepId::SwitchCase, vec![Irep::nil(), body.to_irep(mm)])
        .with_named_sub(IrepId::Default, Irep::one())
        .with_location(body.location(), mm)
}

/// ID Converters
pub trait ToIrepId {
    fn to_irep_id(&self) -> IrepId;
}

impl ToIrepId for BinaryOperator {
    fn to_irep_id(&self) -> IrepId {
        match self {
            BinaryOperator::And => IrepId::And,
            BinaryOperator::Ashr => IrepId::Ashr,
            BinaryOperator::Bitand => IrepId::Bitand,
            BinaryOperator::Bitnand => IrepId::Bitnand,
            BinaryOperator::Bitor => IrepId::Bitor,
            BinaryOperator::Bitxor => IrepId::Bitxor,
            BinaryOperator::Div => IrepId::Div,
            BinaryOperator::Equal => IrepId::Equal,
            BinaryOperator::Ge => IrepId::Ge,
            BinaryOperator::Gt => IrepId::Gt,
            BinaryOperator::IeeeFloatEqual => IrepId::IeeeFloatEqual,
            BinaryOperator::IeeeFloatNotequal => IrepId::IeeeFloatNotequal,
            BinaryOperator::Implies => IrepId::Implies,
            BinaryOperator::Le => IrepId::Le,
            BinaryOperator::Lshr => IrepId::Lshr,
            BinaryOperator::Lt => IrepId::Lt,
            BinaryOperator::Minus => IrepId::Minus,
            BinaryOperator::Mod => IrepId::Mod,
            BinaryOperator::Mult => IrepId::Mult,
            BinaryOperator::Notequal => IrepId::Notequal,
            BinaryOperator::Or => IrepId::Or,
            BinaryOperator::OverflowMinus => IrepId::OverflowMinus,
            BinaryOperator::OverflowMult => IrepId::OverflowMult,
            BinaryOperator::OverflowPlus => IrepId::OverflowPlus,
            BinaryOperator::OverflowResultMinus => IrepId::OverflowResultMinus,
            BinaryOperator::OverflowResultMult => IrepId::OverflowResultMult,
            BinaryOperator::OverflowResultPlus => IrepId::OverflowResultPlus,
            BinaryOperator::Plus => IrepId::Plus,
            BinaryOperator::ROk => IrepId::ROk,
            BinaryOperator::Rol => IrepId::Rol,
            BinaryOperator::Ror => IrepId::Ror,
            BinaryOperator::Shl => IrepId::Shl,
            BinaryOperator::Xor => IrepId::Xor,
            BinaryOperator::VectorEqual => IrepId::VectorEqual,
            BinaryOperator::VectorNotequal => IrepId::VectorNotequal,
            BinaryOperator::VectorGe => IrepId::VectorGe,
            BinaryOperator::VectorLe => IrepId::VectorLe,
            BinaryOperator::VectorGt => IrepId::VectorGt,
            BinaryOperator::VectorLt => IrepId::VectorLt,
        }
    }
}

impl ToIrepId for SelfOperator {
    fn to_irep_id(&self) -> IrepId {
        match self {
            SelfOperator::Postdecrement => IrepId::Postdecrement,
            SelfOperator::Postincrement => IrepId::Postincrement,
            SelfOperator::Predecrement => IrepId::Predecrement,
            SelfOperator::Preincrement => IrepId::Preincrement,
        }
    }
}

impl ToIrepId for UnaryOperator {
    fn to_irep_id(&self) -> IrepId {
        match self {
            UnaryOperator::Bitnot => IrepId::Bitnot,
            UnaryOperator::BitReverse => IrepId::BitReverse,
            UnaryOperator::Bswap => IrepId::Bswap,
            UnaryOperator::CountLeadingZeros { .. } => IrepId::CountLeadingZeros,
            UnaryOperator::CountTrailingZeros { .. } => IrepId::CountTrailingZeros,
            UnaryOperator::IsDynamicObject => IrepId::IsDynamicObject,
            UnaryOperator::IsFinite => IrepId::IsFinite,
            UnaryOperator::Not => IrepId::Not,
            UnaryOperator::ObjectSize => IrepId::ObjectSize,
            UnaryOperator::PointerObject => IrepId::PointerObject,
            UnaryOperator::PointerOffset => IrepId::PointerOffset,
            UnaryOperator::Popcount => IrepId::Popcount,
            UnaryOperator::UnaryMinus => IrepId::UnaryMinus,
        }
    }
}

/// The main converters
impl ToIrep for DatatypeComponent {
    fn to_irep(&self, mm: &MachineModel) -> Irep {
        match self {
            DatatypeComponent::Field { name, typ } => Irep::just_named_sub(linear_map![
                (IrepId::Name, Irep::just_string_id(name.to_string())),
                (IrepId::CPrettyName, Irep::just_string_id(name.to_string())),
                (IrepId::Type, typ.to_irep(mm)),
            ]),
            DatatypeComponent::Padding { name, bits } => Irep::just_named_sub(linear_map![
                (IrepId::CIsPadding, Irep::one()),
                (IrepId::Name, Irep::just_string_id(name.to_string())),
                (IrepId::Type, Type::unsigned_int(*bits).to_irep(mm)),
            ]),
        }
    }
}

impl ToIrep for Expr {
    fn to_irep(&self, mm: &MachineModel) -> Irep {
        if let ExprValue::IntConstant(i) = self.value() {
            let typ_width = self.typ().native_width(mm);
            let irep_value = if let Some(width) = typ_width {
                Irep::just_bitpattern_id(i.clone(), width, self.typ().is_signed(mm))
            } else {
                Irep::just_int_id(i.clone())
            };
            Irep {
                id: IrepId::Constant,
                sub: vec![],
                named_sub: linear_map![(IrepId::Value, irep_value,)],
            }
            .with_location(self.location(), mm)
            .with_type(self.typ(), mm)
        } else {
            self.value().to_irep(mm).with_location(self.location(), mm).with_type(self.typ(), mm)
        }
        .with_named_sub_option(
            IrepId::CCSizeofType,
            self.size_of_annotation().map(|ty| ty.to_irep(mm)),
        )
    }
}

impl Irep {
    pub fn symbol(identifier: InternedString) -> Self {
        Irep {
            id: IrepId::Symbol,
            sub: vec![],
            named_sub: linear_map![(IrepId::Identifier, Irep::just_string_id(identifier))],
        }
    }
}

impl ToIrep for ExprValue {
    fn to_irep(&self, mm: &MachineModel) -> Irep {
        match self {
            ExprValue::AddressOf(e) => {
                Irep { id: IrepId::AddressOf, sub: vec![e.to_irep(mm)], named_sub: linear_map![] }
            }
            ExprValue::Array { elems } => Irep {
                id: IrepId::Array,
                sub: elems.iter().map(|x| x.to_irep(mm)).collect(),
                named_sub: linear_map![],
            },
            ExprValue::ArrayOf { elem } => {
                Irep { id: IrepId::ArrayOf, sub: vec![elem.to_irep(mm)], named_sub: linear_map![] }
            }
            ExprValue::Assign { left, right } => {
                side_effect_irep(IrepId::Assign, vec![left.to_irep(mm), right.to_irep(mm)])
            }
            ExprValue::BinOp { op, lhs, rhs } => Irep {
                id: op.to_irep_id(),
                sub: vec![lhs.to_irep(mm), rhs.to_irep(mm)],
                named_sub: linear_map![],
            },
            ExprValue::BoolConstant(c) => Irep {
                id: IrepId::Constant,
                sub: vec![],
                named_sub: linear_map![(
                    IrepId::Value,
                    if *c { Irep::just_id(IrepId::True) } else { Irep::just_id(IrepId::False) },
                )],
            },
            ExprValue::ByteExtract { e, offset } => Irep {
                id: if mm.is_big_endian {
                    IrepId::ByteExtractBigEndian
                } else {
                    IrepId::ByteExtractLittleEndian
                },
                sub: vec![e.to_irep(mm), Expr::int_constant(*offset, Type::ssize_t()).to_irep(mm)],
                named_sub: linear_map![],
            },
            ExprValue::CBoolConstant(i) => Irep {
                id: IrepId::Constant,
                sub: vec![],
                named_sub: linear_map![(
                    IrepId::Value,
                    Irep::just_bitpattern_id(if *i { 1u8 } else { 0 }, mm.bool_width, false)
                )],
            },
            ExprValue::Dereference(e) => {
                Irep { id: IrepId::Dereference, sub: vec![e.to_irep(mm)], named_sub: linear_map![] }
            }
            //TODO, determine if there is an endineness problem here
            ExprValue::DoubleConstant(i) => {
                let c: u64 = i.to_bits();
                Irep {
                    id: IrepId::Constant,
                    sub: vec![],
                    named_sub: linear_map![(
                        IrepId::Value,
                        Irep::just_bitpattern_id(c, mm.double_width, false)
                    )],
                }
            }
            ExprValue::EmptyUnion => Irep::just_id(IrepId::EmptyUnion),
            ExprValue::FloatConstant(i) => {
                let c: u32 = i.to_bits();
                Irep {
                    id: IrepId::Constant,
                    sub: vec![],
                    named_sub: linear_map![(
                        IrepId::Value,
                        Irep::just_bitpattern_id(c, mm.float_width, false)
                    )],
                }
            }
            ExprValue::Float16Constant(i) => {
                let c: u16 = i.to_bits();
                Irep {
                    id: IrepId::Constant,
                    sub: vec![],
                    named_sub: linear_map![(IrepId::Value, Irep::just_bitpattern_id(c, 16, false))],
                }
            }
            ExprValue::Float128Constant(i) => {
                let c: u128 = i.to_bits();
                Irep {
                    id: IrepId::Constant,
                    sub: vec![],
                    named_sub: linear_map![(
                        IrepId::Value,
                        Irep::just_bitpattern_id(c, 128, false)
                    )],
                }
            }
            ExprValue::FunctionCall { function, arguments } => {
                side_effect_irep(IrepId::FunctionCall, vec![
                    function.to_irep(mm),
                    arguments_irep(arguments.iter(), mm),
                ])
            }
            ExprValue::If { c, t, e } => Irep {
                id: IrepId::If,
                sub: vec![c.to_irep(mm), t.to_irep(mm), e.to_irep(mm)],
                named_sub: linear_map![],
            },
            ExprValue::Index { array, index } => Irep {
                id: IrepId::Index,
                sub: vec![array.to_irep(mm), index.to_irep(mm)],
                named_sub: linear_map![],
            },
            ExprValue::IntConstant(_) => {
                unreachable!("Should have been processed in previous step")
            }
            ExprValue::Member { lhs, field } => Irep {
                id: IrepId::Member,
                sub: vec![lhs.to_irep(mm)],
                named_sub: linear_map![
                    (IrepId::CLvalue, Irep::one()),
                    (IrepId::ComponentName, Irep::just_string_id(field.to_string())),
                ],
            },
            ExprValue::Nondet => side_effect_irep(IrepId::Nondet, vec![]),
            ExprValue::PointerConstant(0) => Irep {
                id: IrepId::Constant,
                sub: vec![],
                named_sub: linear_map![(IrepId::Value, Irep::just_id(IrepId::NULL))],
            },
            ExprValue::PointerConstant(i) => Irep {
                id: IrepId::Constant,
                sub: vec![],
                named_sub: linear_map![(
                    IrepId::Value,
                    Irep::just_bitpattern_id(*i, mm.pointer_width, false)
                )],
            },
            ExprValue::ReadOk { ptr, size } => Irep {
                id: IrepId::ROk,
                sub: vec![ptr.to_irep(mm), size.to_irep(mm)],
                named_sub: linear_map![],
            },
            ExprValue::SelfOp { op, e } => side_effect_irep(op.to_irep_id(), vec![e.to_irep(mm)]),
            ExprValue::StatementExpression { statements: ops, location: loc } => {
                side_effect_irep(IrepId::StatementExpression, vec![
                    Stmt::block(ops.to_vec(), *loc).to_irep(mm),
                ])
            }
            ExprValue::StringConstant { s } => Irep {
                id: IrepId::StringConstant,
                sub: vec![],
                named_sub: linear_map![(IrepId::Value, Irep::just_string_id(s.to_string()),)],
            },
            ExprValue::Struct { values } => Irep {
                id: IrepId::Struct,
                sub: values.iter().map(|x| x.to_irep(mm)).collect(),
                named_sub: linear_map![],
            },
            ExprValue::Symbol { identifier } => Irep::symbol(*identifier),
            ExprValue::Typecast(e) => {
                Irep { id: IrepId::Typecast, sub: vec![e.to_irep(mm)], named_sub: linear_map![] }
            }
            ExprValue::Union { value, field } => Irep {
                id: IrepId::Union,
                sub: vec![value.to_irep(mm)],
                named_sub: linear_map![(
                    IrepId::ComponentName,
                    Irep::just_string_id(field.to_string()),
                )],
            },
            ExprValue::UnOp { op: UnaryOperator::Bswap, e } => Irep {
                id: IrepId::Bswap,
                sub: vec![e.to_irep(mm)],
                named_sub: linear_map![(IrepId::BitsPerByte, Irep::just_int_id(8u8))],
            },
            ExprValue::UnOp { op: UnaryOperator::BitReverse, e } => {
                Irep { id: IrepId::BitReverse, sub: vec![e.to_irep(mm)], named_sub: linear_map![] }
            }
            ExprValue::UnOp { op: UnaryOperator::CountLeadingZeros { allow_zero }, e } => Irep {
                id: IrepId::CountLeadingZeros,
                sub: vec![e.to_irep(mm)],
                named_sub: linear_map![(
                    IrepId::CBoundsCheck,
                    if *allow_zero { Irep::zero() } else { Irep::one() }
                )],
            },
            ExprValue::UnOp { op: UnaryOperator::CountTrailingZeros { allow_zero }, e } => Irep {
                id: IrepId::CountTrailingZeros,
                sub: vec![e.to_irep(mm)],
                named_sub: linear_map![(
                    IrepId::CBoundsCheck,
                    if *allow_zero { Irep::zero() } else { Irep::one() }
                )],
            },
            ExprValue::UnOp { op, e } => {
                Irep { id: op.to_irep_id(), sub: vec![e.to_irep(mm)], named_sub: linear_map![] }
            }
            ExprValue::Vector { elems } => Irep {
                id: IrepId::Vector,
                sub: elems.iter().map(|x| x.to_irep(mm)).collect(),
                named_sub: linear_map![],
            },
        }
    }
}

impl ToIrep for Location {
    fn to_irep(&self, _mm: &MachineModel) -> Irep {
        match self {
            Location::None => Irep::nil(),
            Location::BuiltinFunction { line, function_name } => Irep::just_named_sub(linear_map![
                (IrepId::File, Irep::just_string_id(format!("<builtin-library-{function_name}>")),),
                (IrepId::Function, Irep::just_string_id(function_name.to_string())),
            ])
            .with_named_sub_option(IrepId::Line, line.map(Irep::just_int_id)),
            Location::Loc {
                file,
                function,
                start_line,
                start_col,
                end_line: _,
                end_col: _,
                pragmas,
            } => Irep::just_named_sub(linear_map![
                (IrepId::File, Irep::just_string_id(file.to_string())),
                (IrepId::Line, Irep::just_int_id(*start_line)),
            ])
            .with_named_sub_option(IrepId::Column, start_col.map(Irep::just_int_id))
            .with_named_sub_option(IrepId::Function, function.map(Irep::just_string_id))
            .with_named_sub_option(
                IrepId::Pragma,
                Some(Irep::just_named_sub(
                    pragmas
                        .iter()
                        .map(|pragma| {
                            (IrepId::from_string(*pragma), Irep::just_id(IrepId::EmptyString))
                        })
                        .collect(),
                )),
            ),
            Location::Property { file, function, line, col, property_class, comment, pragmas } => {
                Irep::just_named_sub(linear_map![
                    (IrepId::File, Irep::just_string_id(file.to_string())),
                    (IrepId::Line, Irep::just_int_id(*line)),
                ])
                .with_named_sub_option(IrepId::Column, col.map(Irep::just_int_id))
                .with_named_sub_option(IrepId::Function, function.map(Irep::just_string_id))
                .with_named_sub(IrepId::Comment, Irep::just_string_id(comment.to_string()))
                .with_named_sub(
                    IrepId::PropertyClass,
                    Irep::just_string_id(property_class.to_string()),
                )
                .with_named_sub_option(
                    IrepId::Pragma,
                    Some(Irep::just_named_sub(
                        pragmas
                            .iter()
                            .map(|pragma| {
                                (IrepId::from_string(*pragma), Irep::just_id(IrepId::EmptyString))
                            })
                            .collect(),
                    )),
                )
            }
            Location::PropertyUnknownLocation { property_class, comment } => {
                Irep::just_named_sub(linear_map![
                    (IrepId::Comment, Irep::just_string_id(comment.to_string())),
                    (IrepId::PropertyClass, Irep::just_string_id(property_class.to_string()))
                ])
            }
        }
    }
}

impl ToIrep for Parameter {
    fn to_irep(&self, mm: &MachineModel) -> Irep {
        Irep {
            id: IrepId::Parameter,
            sub: vec![],
            named_sub: linear_map![(IrepId::Type, self.typ().to_irep(mm))],
        }
        .with_named_sub_option(IrepId::CIdentifier, self.identifier().map(Irep::just_string_id))
        .with_named_sub_option(IrepId::CBaseName, self.base_name().map(Irep::just_string_id))
    }
}

impl ToIrep for Stmt {
    fn to_irep(&self, mm: &MachineModel) -> Irep {
        self.body().to_irep(mm).with_location(self.location(), mm)
    }
}

impl ToIrep for StmtBody {
    fn to_irep(&self, mm: &MachineModel) -> Irep {
        match self {
            StmtBody::Assign { lhs, rhs } => {
                code_irep(IrepId::Assign, vec![lhs.to_irep(mm), rhs.to_irep(mm)])
            }
            StmtBody::Assert { cond, .. } => code_irep(IrepId::Assert, vec![cond.to_irep(mm)]),
            StmtBody::Assume { cond } => code_irep(IrepId::Assume, vec![cond.to_irep(mm)]),
            StmtBody::AtomicBlock(stmts) => {
                let mut irep_stmts = vec![code_irep(IrepId::AtomicBegin, vec![])];
                irep_stmts.append(&mut stmts.iter().map(|x| x.to_irep(mm)).collect());
                irep_stmts.push(code_irep(IrepId::AtomicEnd, vec![]));
                code_irep(IrepId::Block, irep_stmts)
            }
            StmtBody::Block(stmts) => {
                code_irep(IrepId::Block, stmts.iter().map(|x| x.to_irep(mm)).collect())
            }
            StmtBody::Break => code_irep(IrepId::Break, vec![]),
            StmtBody::Continue => code_irep(IrepId::Continue, vec![]),
            StmtBody::Dead(symbol) => code_irep(IrepId::Dead, vec![symbol.to_irep(mm)]),
            StmtBody::Decl { lhs, value } => {
                if value.is_some() {
                    code_irep(IrepId::Decl, vec![
                        lhs.to_irep(mm),
                        value.as_ref().unwrap().to_irep(mm),
                    ])
                } else {
                    code_irep(IrepId::Decl, vec![lhs.to_irep(mm)])
                }
            }
            StmtBody::Deinit(place) => {
                // CBMC doesn't yet have a notion of poison (https://github.com/diffblue/cbmc/issues/7014)
                // So we translate identically to `nondet` here, but add a comment noting we wish it were poison
                // potentially for other backends to pick up and treat specially.
                code_irep(IrepId::Assign, vec![place.to_irep(mm), place.typ().nondet().to_irep(mm)])
                    .with_comment("deinit")
            }
            StmtBody::Expression(e) => code_irep(IrepId::Expression, vec![e.to_irep(mm)]),
            StmtBody::For { init, cond, update, body } => code_irep(IrepId::For, vec![
                init.to_irep(mm),
                cond.to_irep(mm),
                update.to_irep(mm),
                body.to_irep(mm),
            ]),
            StmtBody::FunctionCall { lhs, function, arguments } => {
                code_irep(IrepId::FunctionCall, vec![
                    lhs.as_ref().map_or(Irep::nil(), |x| x.to_irep(mm)),
                    function.to_irep(mm),
                    arguments_irep(arguments.iter(), mm),
<<<<<<< HEAD
                ],
            ),
            StmtBody::Goto { dest, loop_invariants } => {
                let stmt_goto = code_irep(IrepId::Goto, vec![])
                    .with_named_sub(IrepId::Destination, Irep::just_string_id(dest.to_string()));
                if let Some(inv) = loop_invariants {
                    stmt_goto.with_named_sub(
                        IrepId::CSpecLoopInvariant,
                        inv.clone().and(Expr::bool_true()).to_irep(mm),
                    )
                } else {
                    stmt_goto
                }
            }
            StmtBody::Ifthenelse { i, t, e } => code_irep(
                IrepId::Ifthenelse,
                vec![
                    i.to_irep(mm),
                    t.to_irep(mm),
                    e.as_ref().map_or(Irep::nil(), |x| x.to_irep(mm)),
                ],
            ),
=======
                ])
            }
            StmtBody::Goto(dest) => code_irep(IrepId::Goto, vec![])
                .with_named_sub(IrepId::Destination, Irep::just_string_id(dest.to_string())),
            StmtBody::Ifthenelse { i, t, e } => code_irep(IrepId::Ifthenelse, vec![
                i.to_irep(mm),
                t.to_irep(mm),
                e.as_ref().map_or(Irep::nil(), |x| x.to_irep(mm)),
            ]),
>>>>>>> e7ab0903
            StmtBody::Label { label, body } => code_irep(IrepId::Label, vec![body.to_irep(mm)])
                .with_named_sub(IrepId::Label, Irep::just_string_id(label.to_string())),
            StmtBody::Return(e) => {
                code_irep(IrepId::Return, vec![e.as_ref().map_or(Irep::nil(), |x| x.to_irep(mm))])
            }
            StmtBody::Skip => code_irep(IrepId::Skip, vec![]),
            StmtBody::Switch { control, cases, default } => {
                let mut switch_arms: Vec<Irep> = cases.iter().map(|x| x.to_irep(mm)).collect();
                if default.is_some() {
                    switch_arms.push(switch_default_irep(default.as_ref().unwrap(), mm));
                }
                code_irep(IrepId::Switch, vec![
                    control.to_irep(mm),
                    code_irep(IrepId::Block, switch_arms),
                ])
            }
            StmtBody::While { cond, body } => {
                code_irep(IrepId::While, vec![cond.to_irep(mm), body.to_irep(mm)])
            }
        }
    }
}

impl ToIrep for SwitchCase {
    fn to_irep(&self, mm: &MachineModel) -> Irep {
        code_irep(IrepId::SwitchCase, vec![self.case().to_irep(mm), self.body().to_irep(mm)])
            .with_location(self.body().location(), mm)
    }
}

impl ToIrep for Lambda {
    /// At the moment this function assumes that this lambda is used for a
    /// `modifies` contract. It should work for any other lambda body, but
    /// the parameter names use "modifies" in their generated names.
    fn to_irep(&self, mm: &MachineModel) -> Irep {
        let (ops_ireps, types) = self
            .arguments
            .iter()
            .enumerate()
            .map(|(index, param)| {
                let ty_rep = param.typ().to_irep(mm);
                (
                    Irep::symbol(
                        param.identifier().unwrap_or_else(|| format!("_modifies_{index}").into()),
                    )
                    .with_named_sub(IrepId::Type, ty_rep.clone()),
                    ty_rep,
                )
            })
            .unzip();
        let typ = Irep {
            id: IrepId::MathematicalFunction,
            sub: vec![Irep::just_sub(types), self.body.typ().to_irep(mm)],
            named_sub: Default::default(),
        };
        Irep {
            id: IrepId::Lambda,
            sub: vec![Irep::tuple(ops_ireps), self.body.to_irep(mm)],
            named_sub: linear_map!((IrepId::Type, typ)),
        }
    }
}

impl goto_program::Symbol {
    pub fn to_irep(&self, mm: &MachineModel) -> super::Symbol {
        let mut typ = self.typ.to_irep(mm);
        if let Some(contract) = &self.contract {
            typ = typ.with_named_sub(
                IrepId::CSpecAssigns,
                Irep::just_sub(contract.assigns.iter().map(|req| req.to_irep(mm)).collect()),
            );
        }
        if self.is_static_const {
            // Add a `const` to the type.
            typ = typ.with_named_sub(IrepId::CConstant, Irep::just_id(IrepId::from_int(1)))
        }
        super::Symbol {
            typ,
            value: match &self.value {
                SymbolValues::Expr(e) => e.to_irep(mm),
                SymbolValues::Stmt(s) => s.to_irep(mm),
                SymbolValues::None => Irep::nil(),
            },
            location: self.location.to_irep(mm),
            // Unique identifier, same as key in symbol table `foo::x`
            name: self.name,
            // Only used by verilog
            module: self.module.unwrap_or("".into()),
            // Local identifier `x`
            base_name: self.base_name.unwrap_or("".into()),
            // Almost always the same as `base_name`, but with name mangling can be relevant
            pretty_name: self.pretty_name.unwrap_or("".into()),
            // Currently set to C. Consider creating a "rust" mode and using it in cbmc
            // https://github.com/model-checking/kani/issues/1
            mode: self.mode.to_string().into(),

            // global properties
            is_type: self.is_type,
            is_macro: self.is_macro,
            is_exported: self.is_exported,
            is_input: self.is_input,
            is_output: self.is_output,
            is_state_var: self.is_state_var,
            is_property: self.is_property,

            // ansi-C properties
            is_static_lifetime: self.is_static_lifetime,
            is_thread_local: self.is_thread_local,
            is_lvalue: self.is_lvalue,
            is_file_local: self.is_file_local,
            is_extern: self.is_extern,
            is_volatile: self.is_volatile,
            is_parameter: self.is_parameter,
            is_auxiliary: self.is_auxiliary,
            is_weak: self.is_weak,
        }
    }
}

impl goto_program::SymbolTable {
    pub fn to_irep(&self) -> super::SymbolTable {
        let mm = self.machine_model();
        let mut st = super::SymbolTable::new();
        for (_key, value) in self.iter() {
            st.insert(value.to_irep(mm))
        }
        st
    }
}

impl ToIrep for Type {
    fn to_irep(&self, mm: &MachineModel) -> Irep {
        match self {
            Type::Array { typ, size } => {
                //CBMC expects the size to be a signed int constant.
                let size = Expr::int_constant(*size, Type::ssize_t());
                Irep {
                    id: IrepId::Array,
                    sub: vec![typ.to_irep(mm)],
                    named_sub: linear_map![(IrepId::Size, size.to_irep(mm))],
                }
            }
            //TODO make from_irep that matches this.
            Type::CBitField { typ, width } => Irep {
                id: IrepId::CBitField,
                sub: vec![typ.to_irep(mm)],
                named_sub: linear_map![(IrepId::Width, Irep::just_int_id(*width))],
            },
            Type::Bool => Irep::just_id(IrepId::Bool),
            Type::CInteger(CIntType::Bool) => Irep {
                id: IrepId::CBool,
                sub: vec![],
                named_sub: linear_map![(IrepId::Width, Irep::just_int_id(mm.bool_width))],
            },
            Type::CInteger(CIntType::Char) => Irep {
                id: if mm.char_is_unsigned { IrepId::Unsignedbv } else { IrepId::Signedbv },
                sub: vec![],
                named_sub: linear_map![(IrepId::Width, Irep::just_int_id(mm.char_width),)],
            },
            Type::CInteger(CIntType::Int) => Irep {
                id: IrepId::Signedbv,
                sub: vec![],
                named_sub: linear_map![(IrepId::Width, Irep::just_int_id(mm.int_width),)],
            },
            Type::CInteger(CIntType::LongInt) => Irep {
                id: IrepId::Signedbv,
                sub: vec![],
                named_sub: linear_map![(IrepId::Width, Irep::just_int_id(mm.long_int_width),)],
            },
            Type::CInteger(CIntType::SizeT) => Irep {
                id: IrepId::Unsignedbv,
                sub: vec![],
                named_sub: linear_map![(IrepId::Width, Irep::just_int_id(mm.pointer_width),)],
            },
            Type::CInteger(CIntType::SSizeT) => Irep {
                id: IrepId::Signedbv,
                sub: vec![],
                named_sub: linear_map![(IrepId::Width, Irep::just_int_id(mm.pointer_width),)],
            },
            Type::Code { parameters, return_type } => Irep {
                id: IrepId::Code,
                sub: vec![],
                named_sub: linear_map![
                    (
                        IrepId::Parameters,
                        Irep::just_sub(parameters.iter().map(|x| x.to_irep(mm)).collect()),
                    ),
                    (IrepId::ReturnType, return_type.to_irep(mm)),
                ],
            },
            Type::Constructor => Irep::just_id(IrepId::Constructor),
            Type::Double => Irep {
                id: IrepId::Floatbv,
                sub: vec![],
                named_sub: linear_map![
                    (IrepId::F, Irep::just_int_id(52)),
                    (IrepId::Width, Irep::just_int_id(64)),
                    (IrepId::CCType, Irep::just_id(IrepId::Double)),
                ],
            },
            Type::Empty => Irep::just_id(IrepId::Empty),
            // CMBC currently represents these as 0 length arrays.
            Type::FlexibleArray { typ } => {
                //CBMC expects the size to be a signed int constant.
                let size = Type::ssize_t().zero();
                Irep {
                    id: IrepId::Array,
                    sub: vec![typ.to_irep(mm)],
                    named_sub: linear_map![(IrepId::Size, size.to_irep(mm))],
                }
            }
            Type::Float => Irep {
                id: IrepId::Floatbv,
                sub: vec![],
                named_sub: linear_map![
                    (IrepId::F, Irep::just_int_id(23)),
                    (IrepId::Width, Irep::just_int_id(32)),
                    (IrepId::CCType, Irep::just_id(IrepId::Float)),
                ],
            },
            Type::Float16 => Irep {
                id: IrepId::Floatbv,
                sub: vec![],
                // Fraction bits: 10
                // Exponent width bits: 5
                // Sign bit: 1
                named_sub: linear_map![
                    (IrepId::F, Irep::just_int_id(10)),
                    (IrepId::Width, Irep::just_int_id(16)),
                    (IrepId::CCType, Irep::just_id(IrepId::Float16)),
                ],
            },
            Type::Float128 => Irep {
                id: IrepId::Floatbv,
                sub: vec![],
                // Fraction bits: 112
                // Exponent width bits: 15
                // Sign bit: 1
                named_sub: linear_map![
                    (IrepId::F, Irep::just_int_id(112)),
                    (IrepId::Width, Irep::just_int_id(128)),
                    (IrepId::CCType, Irep::just_id(IrepId::Float128)),
                ],
            },
            Type::IncompleteStruct { tag } => Irep {
                id: IrepId::Struct,
                sub: vec![],
                named_sub: linear_map![
                    (IrepId::Tag, Irep::just_string_id(tag.to_string())),
                    (IrepId::Incomplete, Irep::one()),
                ],
            },
            Type::IncompleteUnion { tag } => Irep {
                id: IrepId::Union,
                sub: vec![],
                named_sub: linear_map![
                    (IrepId::Tag, Irep::just_string_id(tag.to_string())),
                    (IrepId::Incomplete, Irep::one()),
                ],
            },
            Type::InfiniteArray { typ } => {
                let infinity = Irep::just_id(IrepId::Infinity).with_type(&Type::ssize_t(), mm);
                Irep {
                    id: IrepId::Array,
                    sub: vec![typ.to_irep(mm)],
                    named_sub: linear_map![(IrepId::Size, infinity)],
                }
            }
            Type::Integer => Irep::just_id(IrepId::Integer),
            Type::Pointer { typ } => Irep {
                id: IrepId::Pointer,
                sub: vec![typ.to_irep(mm)],
                named_sub: linear_map![(IrepId::Width, Irep::just_int_id(mm.pointer_width),)],
            },
            Type::Signedbv { width } => Irep {
                id: IrepId::Signedbv,
                sub: vec![],
                named_sub: linear_map![(IrepId::Width, Irep::just_int_id(*width))],
            },
            Type::Struct { tag, components } => Irep {
                id: IrepId::Struct,
                sub: vec![],
                named_sub: linear_map![
                    (IrepId::Tag, Irep::just_string_id(tag.to_string())),
                    (
                        IrepId::Components,
                        Irep::just_sub(components.iter().map(|x| x.to_irep(mm)).collect()),
                    ),
                ],
            },
            Type::StructTag(name) => Irep {
                id: IrepId::StructTag,
                sub: vec![],
                named_sub: linear_map![(
                    IrepId::Identifier,
                    Irep::just_string_id(name.to_string()),
                )],
            },
            Type::TypeDef { name, typ } => typ
                .to_irep(mm)
                .with_named_sub(IrepId::CTypedef, Irep::just_string_id(name.to_string())),

            Type::Union { tag, components } => Irep {
                id: IrepId::Union,
                sub: vec![],
                named_sub: linear_map![
                    (IrepId::Tag, Irep::just_string_id(tag.to_string())),
                    (
                        IrepId::Components,
                        Irep::just_sub(components.iter().map(|x| x.to_irep(mm)).collect()),
                    ),
                ],
            },
            Type::UnionTag(name) => Irep {
                id: IrepId::UnionTag,
                sub: vec![],
                named_sub: linear_map![(
                    IrepId::Identifier,
                    Irep::just_string_id(name.to_string()),
                )],
            },
            Type::Unsignedbv { width } => Irep {
                id: IrepId::Unsignedbv,
                sub: Vec::new(),
                named_sub: linear_map![(IrepId::Width, Irep::just_int_id(*width))],
            },
            Type::VariadicCode { parameters, return_type } => Irep {
                id: IrepId::Code,
                sub: vec![],
                named_sub: linear_map![
                    (
                        IrepId::Parameters,
                        Irep::just_sub(parameters.iter().map(|x| x.to_irep(mm)).collect())
                            .with_named_sub(IrepId::Ellipsis, Irep::one()),
                    ),
                    (IrepId::ReturnType, return_type.to_irep(mm)),
                ],
            },
            Type::Vector { typ, size } => {
                let size = Expr::int_constant(*size, Type::ssize_t());
                Irep {
                    id: IrepId::Vector,
                    sub: vec![typ.to_irep(mm)],
                    named_sub: linear_map![(IrepId::Size, size.to_irep(mm))],
                }
            }
        }
    }
}<|MERGE_RESOLUTION|>--- conflicted
+++ resolved
@@ -518,9 +518,8 @@
                     lhs.as_ref().map_or(Irep::nil(), |x| x.to_irep(mm)),
                     function.to_irep(mm),
                     arguments_irep(arguments.iter(), mm),
-<<<<<<< HEAD
-                ],
-            ),
+                ])
+            }
             StmtBody::Goto { dest, loop_invariants } => {
                 let stmt_goto = code_irep(IrepId::Goto, vec![])
                     .with_named_sub(IrepId::Destination, Irep::just_string_id(dest.to_string()));
@@ -533,25 +532,11 @@
                     stmt_goto
                 }
             }
-            StmtBody::Ifthenelse { i, t, e } => code_irep(
-                IrepId::Ifthenelse,
-                vec![
-                    i.to_irep(mm),
-                    t.to_irep(mm),
-                    e.as_ref().map_or(Irep::nil(), |x| x.to_irep(mm)),
-                ],
-            ),
-=======
-                ])
-            }
-            StmtBody::Goto(dest) => code_irep(IrepId::Goto, vec![])
-                .with_named_sub(IrepId::Destination, Irep::just_string_id(dest.to_string())),
             StmtBody::Ifthenelse { i, t, e } => code_irep(IrepId::Ifthenelse, vec![
                 i.to_irep(mm),
                 t.to_irep(mm),
                 e.as_ref().map_or(Irep::nil(), |x| x.to_irep(mm)),
             ]),
->>>>>>> e7ab0903
             StmtBody::Label { label, body } => code_irep(IrepId::Label, vec![body.to_irep(mm)])
                 .with_named_sub(IrepId::Label, Irep::just_string_id(label.to_string())),
             StmtBody::Return(e) => {
