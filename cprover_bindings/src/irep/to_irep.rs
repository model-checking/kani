// Copyright Kani Contributors
// SPDX-License-Identifier: Apache-2.0 OR MIT
//! Converts a typed goto-program into the `Irep` serilization format of CBMC
// TODO: consider making a macro to replace `linear_map![])` for initilizing btrees.
use super::super::MachineModel;
use super::super::goto_program;
use super::{Irep, IrepId};
use crate::InternedString;
use crate::linear_map;
use goto_program::{
    BinaryOperator, CIntType, DatatypeComponent, Expr, ExprValue, Lambda, Location, Parameter,
    SelfOperator, Stmt, StmtBody, SwitchCase, SymbolValues, Type, UnaryOperator,
};

pub trait ToIrep {
    fn to_irep(&self, mm: &MachineModel) -> Irep;
}

/// Utility functions
fn arguments_irep<'a>(arguments: impl Iterator<Item = &'a Expr>, mm: &MachineModel) -> Irep {
    Irep {
        id: IrepId::Arguments,
        sub: arguments.map(|x| x.to_irep(mm)).collect(),
        named_sub: linear_map![],
    }
}
fn code_irep(kind: IrepId, ops: Vec<Irep>) -> Irep {
    Irep {
        id: IrepId::Code,
        sub: ops,
        named_sub: linear_map![(IrepId::Statement, Irep::just_id(kind))],
    }
}
fn side_effect_irep(kind: IrepId, ops: Vec<Irep>) -> Irep {
    Irep {
        id: IrepId::SideEffect,
        sub: ops,
        named_sub: linear_map![(IrepId::Statement, Irep::just_id(kind))],
    }
}
fn switch_default_irep(body: &Stmt, mm: &MachineModel) -> Irep {
    code_irep(IrepId::SwitchCase, vec![Irep::nil(), body.to_irep(mm)])
        .with_named_sub(IrepId::Default, Irep::one())
        .with_location(body.location(), mm)
}

/// ID Converters
pub trait ToIrepId {
    fn to_irep_id(&self) -> IrepId;
}

impl ToIrepId for BinaryOperator {
    fn to_irep_id(&self) -> IrepId {
        match self {
            BinaryOperator::And => IrepId::And,
            BinaryOperator::Ashr => IrepId::Ashr,
            BinaryOperator::Bitand => IrepId::Bitand,
            BinaryOperator::Bitnand => IrepId::Bitnand,
            BinaryOperator::Bitor => IrepId::Bitor,
            BinaryOperator::Bitxor => IrepId::Bitxor,
            BinaryOperator::Div => IrepId::Div,
            BinaryOperator::Equal => IrepId::Equal,
            BinaryOperator::FloatbvRoundToIntegral => IrepId::FloatbvRoundToIntegral,
            BinaryOperator::Ge => IrepId::Ge,
            BinaryOperator::Gt => IrepId::Gt,
            BinaryOperator::IeeeFloatEqual => IrepId::IeeeFloatEqual,
            BinaryOperator::IeeeFloatNotequal => IrepId::IeeeFloatNotequal,
            BinaryOperator::Implies => IrepId::Implies,
            BinaryOperator::Le => IrepId::Le,
            BinaryOperator::Lshr => IrepId::Lshr,
            BinaryOperator::Lt => IrepId::Lt,
            BinaryOperator::Minus => IrepId::Minus,
            BinaryOperator::Mod => IrepId::Mod,
            BinaryOperator::Mult => IrepId::Mult,
            BinaryOperator::Notequal => IrepId::Notequal,
            BinaryOperator::Or => IrepId::Or,
            BinaryOperator::OverflowMinus => IrepId::OverflowMinus,
            BinaryOperator::OverflowMult => IrepId::OverflowMult,
            BinaryOperator::OverflowPlus => IrepId::OverflowPlus,
            BinaryOperator::OverflowResultMinus => IrepId::OverflowResultMinus,
            BinaryOperator::OverflowResultMult => IrepId::OverflowResultMult,
            BinaryOperator::OverflowResultPlus => IrepId::OverflowResultPlus,
            BinaryOperator::Plus => IrepId::Plus,
            BinaryOperator::ROk => IrepId::ROk,
            BinaryOperator::Rol => IrepId::Rol,
            BinaryOperator::Ror => IrepId::Ror,
            BinaryOperator::Shl => IrepId::Shl,
            BinaryOperator::Xor => IrepId::Xor,
            BinaryOperator::VectorEqual => IrepId::VectorEqual,
            BinaryOperator::VectorNotequal => IrepId::VectorNotequal,
            BinaryOperator::VectorGe => IrepId::VectorGe,
            BinaryOperator::VectorLe => IrepId::VectorLe,
            BinaryOperator::VectorGt => IrepId::VectorGt,
            BinaryOperator::VectorLt => IrepId::VectorLt,
        }
    }
}

impl ToIrepId for SelfOperator {
    fn to_irep_id(&self) -> IrepId {
        match self {
            SelfOperator::Postdecrement => IrepId::Postdecrement,
            SelfOperator::Postincrement => IrepId::Postincrement,
            SelfOperator::Predecrement => IrepId::Predecrement,
            SelfOperator::Preincrement => IrepId::Preincrement,
        }
    }
}

impl ToIrepId for UnaryOperator {
    fn to_irep_id(&self) -> IrepId {
        match self {
            UnaryOperator::Bitnot => IrepId::Bitnot,
            UnaryOperator::BitReverse => IrepId::BitReverse,
            UnaryOperator::Bswap => IrepId::Bswap,
            UnaryOperator::CountLeadingZeros { .. } => IrepId::CountLeadingZeros,
            UnaryOperator::CountTrailingZeros { .. } => IrepId::CountTrailingZeros,
            UnaryOperator::IsDynamicObject => IrepId::IsDynamicObject,
            UnaryOperator::IsFinite => IrepId::IsFinite,
            UnaryOperator::Not => IrepId::Not,
            UnaryOperator::ObjectSize => IrepId::ObjectSize,
            UnaryOperator::PointerObject => IrepId::PointerObject,
            UnaryOperator::PointerOffset => IrepId::PointerOffset,
            UnaryOperator::Popcount => IrepId::Popcount,
            UnaryOperator::UnaryMinus => IrepId::UnaryMinus,
        }
    }
}

/// The main converters
impl ToIrep for DatatypeComponent {
    fn to_irep(&self, mm: &MachineModel) -> Irep {
        match self {
            DatatypeComponent::Field { name, typ } => Irep::just_named_sub(linear_map![
                (IrepId::Name, Irep::just_string_id(name.to_string())),
                (IrepId::CPrettyName, Irep::just_string_id(name.to_string())),
                (IrepId::Type, typ.to_irep(mm)),
            ]),
            DatatypeComponent::UnionField { name, typ: _, padded_typ } => {
                Irep::just_named_sub(linear_map![
                    (IrepId::Name, Irep::just_string_id(name.to_string())),
                    (IrepId::CPrettyName, Irep::just_string_id(name.to_string())),
                    (IrepId::Type, padded_typ.to_irep(mm)),
                ])
            }
            DatatypeComponent::Padding { name, bits } => Irep::just_named_sub(linear_map![
                (IrepId::CIsPadding, Irep::one()),
                (IrepId::Name, Irep::just_string_id(name.to_string())),
                (IrepId::Type, Type::unsigned_int(*bits).to_irep(mm)),
            ]),
        }
    }
}

impl ToIrep for Expr {
    fn to_irep(&self, mm: &MachineModel) -> Irep {
        if let ExprValue::IntConstant(i) = self.value() {
            let typ_width = self.typ().native_width(mm);
            let irep_value = if let Some(width) = typ_width {
                Irep::just_bitpattern_id(i.clone(), width, self.typ().is_signed(mm))
            } else {
                Irep::just_int_id(i.clone())
            };
            Irep {
                id: IrepId::Constant,
                sub: vec![],
                named_sub: linear_map![(IrepId::Value, irep_value,)],
            }
            .with_location(self.location(), mm)
            .with_type(self.typ(), mm)
        } else {
            self.value().to_irep(mm).with_location(self.location(), mm).with_type(self.typ(), mm)
        }
        .with_named_sub_option(
            IrepId::CCSizeofType,
            self.size_of_annotation().map(|ty| ty.to_irep(mm)),
        )
    }
}

impl Irep {
    pub fn symbol(identifier: InternedString) -> Self {
        Irep {
            id: IrepId::Symbol,
            sub: vec![],
            named_sub: linear_map![(IrepId::Identifier, Irep::just_string_id(identifier))],
        }
    }
}

impl ToIrep for ExprValue {
    fn to_irep(&self, mm: &MachineModel) -> Irep {
        match self {
            ExprValue::AddressOf(e) => {
                Irep { id: IrepId::AddressOf, sub: vec![e.to_irep(mm)], named_sub: linear_map![] }
            }
            ExprValue::Array { elems } => Irep {
                id: IrepId::Array,
                sub: elems.iter().map(|x| x.to_irep(mm)).collect(),
                named_sub: linear_map![],
            },
            ExprValue::ArrayOf { elem } => {
                Irep { id: IrepId::ArrayOf, sub: vec![elem.to_irep(mm)], named_sub: linear_map![] }
            }
            ExprValue::Assign { left, right } => {
                side_effect_irep(IrepId::Assign, vec![left.to_irep(mm), right.to_irep(mm)])
            }
            ExprValue::BinOp { op, lhs, rhs } => Irep {
                id: op.to_irep_id(),
                sub: vec![lhs.to_irep(mm), rhs.to_irep(mm)],
                named_sub: linear_map![],
            },
            ExprValue::BoolConstant(c) => Irep {
                id: IrepId::Constant,
                sub: vec![],
                named_sub: linear_map![(
                    IrepId::Value,
                    if *c { Irep::just_id(IrepId::True) } else { Irep::just_id(IrepId::False) },
                )],
            },
            ExprValue::ByteExtract { e, offset } => Irep {
                id: if mm.is_big_endian {
                    IrepId::ByteExtractBigEndian
                } else {
                    IrepId::ByteExtractLittleEndian
                },
                sub: vec![e.to_irep(mm), Expr::int_constant(*offset, Type::ssize_t()).to_irep(mm)],
                named_sub: linear_map![],
            },
            ExprValue::CBoolConstant(i) => Irep {
                id: IrepId::Constant,
                sub: vec![],
                named_sub: linear_map![(
                    IrepId::Value,
                    Irep::just_bitpattern_id(if *i { 1u8 } else { 0 }, mm.bool_width, false)
                )],
            },
            ExprValue::Dereference(e) => {
                Irep { id: IrepId::Dereference, sub: vec![e.to_irep(mm)], named_sub: linear_map![] }
            }
            //TODO, determine if there is an endineness problem here
            ExprValue::DoubleConstant(i) => {
                let c: u64 = i.to_bits();
                Irep {
                    id: IrepId::Constant,
                    sub: vec![],
                    named_sub: linear_map![(
                        IrepId::Value,
                        Irep::just_bitpattern_id(c, mm.double_width, false)
                    )],
                }
            }
            ExprValue::EmptyUnion => Irep::just_id(IrepId::EmptyUnion),
            ExprValue::FloatConstant(i) => {
                let c: u32 = i.to_bits();
                Irep {
                    id: IrepId::Constant,
                    sub: vec![],
                    named_sub: linear_map![(
                        IrepId::Value,
                        Irep::just_bitpattern_id(c, mm.float_width, false)
                    )],
                }
            }
            ExprValue::Float16Constant(i) => {
                let c: u16 = i.to_bits();
                Irep {
                    id: IrepId::Constant,
                    sub: vec![],
                    named_sub: linear_map![(IrepId::Value, Irep::just_bitpattern_id(c, 16, false))],
                }
            }
            ExprValue::Float128Constant(i) => {
                let c: u128 = i.to_bits();
                Irep {
                    id: IrepId::Constant,
                    sub: vec![],
                    named_sub: linear_map![(
                        IrepId::Value,
                        Irep::just_bitpattern_id(c, 128, false)
                    )],
                }
            }
            ExprValue::FunctionCall { function, arguments } => side_effect_irep(
                IrepId::FunctionCall,
                vec![function.to_irep(mm), arguments_irep(arguments.iter(), mm)],
            ),
            ExprValue::If { c, t, e } => Irep {
                id: IrepId::If,
                sub: vec![c.to_irep(mm), t.to_irep(mm), e.to_irep(mm)],
                named_sub: linear_map![],
            },
            ExprValue::Index { array, index } => Irep {
                id: IrepId::Index,
                sub: vec![array.to_irep(mm), index.to_irep(mm)],
                named_sub: linear_map![],
            },
            ExprValue::IntConstant(_) => {
                unreachable!("Should have been processed in previous step")
            }
            ExprValue::Member { lhs, field } => Irep {
                id: IrepId::Member,
                sub: vec![lhs.to_irep(mm)],
                named_sub: linear_map![
                    (IrepId::CLvalue, Irep::one()),
                    (IrepId::ComponentName, Irep::just_string_id(field.to_string())),
                ],
            },
            ExprValue::Nondet => side_effect_irep(IrepId::Nondet, vec![]),
            ExprValue::PointerConstant(0) => Irep {
                id: IrepId::Constant,
                sub: vec![],
                named_sub: linear_map![(IrepId::Value, Irep::just_id(IrepId::NULL))],
            },
            ExprValue::PointerConstant(i) => Irep {
                id: IrepId::Constant,
                sub: vec![],
                named_sub: linear_map![(
                    IrepId::Value,
                    Irep::just_bitpattern_id(*i, mm.pointer_width, false)
                )],
            },
            ExprValue::ReadOk { ptr, size } => Irep {
                id: IrepId::ROk,
                sub: vec![ptr.to_irep(mm), size.to_irep(mm)],
                named_sub: linear_map![],
            },
            ExprValue::SelfOp { op, e } => side_effect_irep(op.to_irep_id(), vec![e.to_irep(mm)]),
            ExprValue::StatementExpression { statements: ops, location: loc } => side_effect_irep(
                IrepId::StatementExpression,
                vec![Stmt::block(ops.to_vec(), *loc).to_irep(mm)],
            ),
            ExprValue::StringConstant { s } => Irep {
                id: IrepId::StringConstant,
                sub: vec![],
                named_sub: linear_map![(IrepId::Value, Irep::just_string_id(s.to_string()),)],
            },
            ExprValue::Struct { values } => Irep {
                id: IrepId::Struct,
                sub: values.iter().map(|x| x.to_irep(mm)).collect(),
                named_sub: linear_map![],
            },
            ExprValue::Symbol { identifier } => Irep::symbol(*identifier),
            ExprValue::Typecast(e) => {
                Irep { id: IrepId::Typecast, sub: vec![e.to_irep(mm)], named_sub: linear_map![] }
            }
            ExprValue::Union { value, field } => Irep {
                id: IrepId::Union,
                sub: vec![value.to_irep(mm)],
                named_sub: linear_map![(
                    IrepId::ComponentName,
                    Irep::just_string_id(field.to_string()),
                )],
            },
            ExprValue::UnOp { op: UnaryOperator::Bswap, e } => Irep {
                id: IrepId::Bswap,
                sub: vec![e.to_irep(mm)],
                named_sub: linear_map![(IrepId::BitsPerByte, Irep::just_int_id(8u8))],
            },
            ExprValue::UnOp { op: UnaryOperator::BitReverse, e } => {
                Irep { id: IrepId::BitReverse, sub: vec![e.to_irep(mm)], named_sub: linear_map![] }
            }
            ExprValue::UnOp { op: UnaryOperator::CountLeadingZeros { allow_zero }, e } => Irep {
                id: IrepId::CountLeadingZeros,
                sub: vec![e.to_irep(mm)],
                named_sub: linear_map![(
                    IrepId::CBoundsCheck,
                    if *allow_zero { Irep::zero() } else { Irep::one() }
                )],
            },
            ExprValue::UnOp { op: UnaryOperator::CountTrailingZeros { allow_zero }, e } => Irep {
                id: IrepId::CountTrailingZeros,
                sub: vec![e.to_irep(mm)],
                named_sub: linear_map![(
                    IrepId::CBoundsCheck,
                    if *allow_zero { Irep::zero() } else { Irep::one() }
                )],
            },
            ExprValue::UnOp { op, e } => {
                Irep { id: op.to_irep_id(), sub: vec![e.to_irep(mm)], named_sub: linear_map![] }
            }
            ExprValue::Vector { elems } => Irep {
                id: IrepId::Vector,
                sub: elems.iter().map(|x| x.to_irep(mm)).collect(),
                named_sub: linear_map![],
            },
            ExprValue::Forall { variable, domain } => Irep {
                id: IrepId::Forall,
                sub: vec![
                    Irep {
                        id: IrepId::Tuple,
                        sub: vec![variable.to_irep(mm)],
                        named_sub: linear_map![],
                    },
                    domain.to_irep(mm),
                ],
                named_sub: linear_map![],
            },
            ExprValue::Exists { variable, domain } => Irep {
                id: IrepId::Exists,
                sub: vec![
                    Irep {
                        id: IrepId::Tuple,
                        sub: vec![variable.to_irep(mm)],
                        named_sub: linear_map![],
                    },
                    domain.to_irep(mm),
                ],
                named_sub: linear_map![],
            },
        }
    }
}

impl ToIrep for Location {
    fn to_irep(&self, _mm: &MachineModel) -> Irep {
        match self {
            Location::None => Irep::nil(),
            Location::BuiltinFunction { line, function_name } => Irep::just_named_sub(linear_map![
                (IrepId::File, Irep::just_string_id(format!("<builtin-library-{function_name}>")),),
                (IrepId::Function, Irep::just_string_id(function_name.to_string())),
            ])
            .with_named_sub_option(IrepId::Line, line.map(Irep::just_int_id)),
            Location::Loc {
                file,
                function,
                start_line,
                start_col,
                end_line: _,
                end_col: _,
                pragmas,
            } => Irep::just_named_sub(linear_map![
                (IrepId::File, Irep::just_string_id(file.to_string())),
                (IrepId::Line, Irep::just_int_id(*start_line)),
            ])
            .with_named_sub_option(IrepId::Column, start_col.map(Irep::just_int_id))
            .with_named_sub_option(IrepId::Function, function.map(Irep::just_string_id))
            .with_named_sub_option(
                IrepId::Pragma,
                Some(Irep::just_named_sub(
                    pragmas
                        .iter()
                        .map(|pragma| {
                            (IrepId::from_string(*pragma), Irep::just_id(IrepId::EmptyString))
                        })
                        .collect(),
                )),
            ),
            Location::Property { file, function, line, col, property_class, comment, pragmas } => {
                Irep::just_named_sub(linear_map![
                    (IrepId::File, Irep::just_string_id(file.to_string())),
                    (IrepId::Line, Irep::just_int_id(*line)),
                ])
                .with_named_sub_option(IrepId::Column, col.map(Irep::just_int_id))
                .with_named_sub_option(IrepId::Function, function.map(Irep::just_string_id))
                .with_named_sub(IrepId::Comment, Irep::just_string_id(comment.to_string()))
                .with_named_sub(
                    IrepId::PropertyClass,
                    Irep::just_string_id(property_class.to_string()),
                )
                .with_named_sub_option(
                    IrepId::Pragma,
                    Some(Irep::just_named_sub(
                        pragmas
                            .iter()
                            .map(|pragma| {
                                (IrepId::from_string(*pragma), Irep::just_id(IrepId::EmptyString))
                            })
                            .collect(),
                    )),
                )
            }
            Location::PropertyUnknownLocation { property_class, comment } => {
                Irep::just_named_sub(linear_map![
                    (IrepId::Comment, Irep::just_string_id(comment.to_string())),
                    (IrepId::PropertyClass, Irep::just_string_id(property_class.to_string()))
                ])
            }
        }
    }
}

impl ToIrep for Parameter {
    fn to_irep(&self, mm: &MachineModel) -> Irep {
        Irep {
            id: IrepId::Parameter,
            sub: vec![],
            named_sub: linear_map![(IrepId::Type, self.typ().to_irep(mm))],
        }
        .with_named_sub_option(IrepId::CIdentifier, self.identifier().map(Irep::just_string_id))
        .with_named_sub_option(IrepId::CBaseName, self.base_name().map(Irep::just_string_id))
    }
}

impl ToIrep for Stmt {
    fn to_irep(&self, mm: &MachineModel) -> Irep {
        self.body().to_irep(mm).with_location(self.location(), mm)
    }
}

impl ToIrep for StmtBody {
    fn to_irep(&self, mm: &MachineModel) -> Irep {
        match self {
            StmtBody::Assign { lhs, rhs } => {
                code_irep(IrepId::Assign, vec![lhs.to_irep(mm), rhs.to_irep(mm)])
            }
            StmtBody::Assert { cond, .. } => code_irep(IrepId::Assert, vec![cond.to_irep(mm)]),
            StmtBody::Assume { cond } => code_irep(IrepId::Assume, vec![cond.to_irep(mm)]),
            StmtBody::AtomicBlock(stmts) => {
                let mut irep_stmts = vec![code_irep(IrepId::AtomicBegin, vec![])];
                irep_stmts.append(&mut stmts.iter().map(|x| x.to_irep(mm)).collect());
                irep_stmts.push(code_irep(IrepId::AtomicEnd, vec![]));
                code_irep(IrepId::Block, irep_stmts)
            }
            StmtBody::Block(stmts) => {
                code_irep(IrepId::Block, stmts.iter().map(|x| x.to_irep(mm)).collect())
            }
            StmtBody::Break => code_irep(IrepId::Break, vec![]),
            StmtBody::Continue => code_irep(IrepId::Continue, vec![]),
            StmtBody::Dead(symbol) => code_irep(IrepId::Dead, vec![symbol.to_irep(mm)]),
            StmtBody::Decl { lhs, value } => {
                if value.is_some() {
                    code_irep(
                        IrepId::Decl,
                        vec![lhs.to_irep(mm), value.as_ref().unwrap().to_irep(mm)],
                    )
                } else {
                    code_irep(IrepId::Decl, vec![lhs.to_irep(mm)])
                }
            }
            StmtBody::Deinit(place) => {
                // CBMC doesn't yet have a notion of poison (https://github.com/diffblue/cbmc/issues/7014)
                // So we translate identically to `nondet` here, but add a comment noting we wish it were poison
                // potentially for other backends to pick up and treat specially.
                code_irep(IrepId::Assign, vec![place.to_irep(mm), place.typ().nondet().to_irep(mm)])
                    .with_comment("deinit")
            }
            StmtBody::Expression(e) => code_irep(IrepId::Expression, vec![e.to_irep(mm)]),
            StmtBody::For { init, cond, update, body } => code_irep(
                IrepId::For,
                vec![init.to_irep(mm), cond.to_irep(mm), update.to_irep(mm), body.to_irep(mm)],
            ),
            StmtBody::FunctionCall { lhs, function, arguments } => code_irep(
                IrepId::FunctionCall,
                vec![
                    lhs.as_ref().map_or(Irep::nil(), |x| x.to_irep(mm)),
                    function.to_irep(mm),
                    arguments_irep(arguments.iter(), mm),
                ],
            ),
<<<<<<< HEAD
            StmtBody::Goto { dest, loop_invariants } => {
                let stmt_goto = code_irep(IrepId::Goto, vec![])
                    .with_named_sub(IrepId::Destination, Irep::just_string_id(dest.to_string()));
                if let Some(inv) = loop_invariants {
                    stmt_goto.with_named_sub(
                        IrepId::CSpecLoopInvariant,
                        inv.clone().and(Expr::bool_true()).to_irep(mm),
                    )
                } else {
                    stmt_goto
                }
=======
            StmtBody::Goto { dest, loop_invariants, loop_modifies } => {
                let inv = loop_invariants
                    .clone()
                    .map(|inv| inv.clone().and(Expr::bool_true()).to_irep(mm));
                let assigns = loop_modifies.clone().map(|assigns| {
                    Irep::just_sub(vec![Irep::just_sub(
                        assigns.iter().map(|assign| assign.to_irep(mm)).collect(),
                    )])
                });
                code_irep(IrepId::Goto, vec![])
                    .with_named_sub(IrepId::Destination, Irep::just_string_id(dest.to_string()))
                    .with_named_sub_option(IrepId::CSpecLoopInvariant, inv)
                    .with_named_sub_option(IrepId::CSpecAssigns, assigns.clone())
>>>>>>> b705ac56
            }
            StmtBody::Ifthenelse { i, t, e } => code_irep(
                IrepId::Ifthenelse,
                vec![
                    i.to_irep(mm),
                    t.to_irep(mm),
                    e.as_ref().map_or(Irep::nil(), |x| x.to_irep(mm)),
                ],
            ),
            StmtBody::Label { label, body } => code_irep(IrepId::Label, vec![body.to_irep(mm)])
                .with_named_sub(IrepId::Label, Irep::just_string_id(label.to_string())),
            StmtBody::Return(e) => {
                code_irep(IrepId::Return, vec![e.as_ref().map_or(Irep::nil(), |x| x.to_irep(mm))])
            }
            StmtBody::Skip => code_irep(IrepId::Skip, vec![]),
            StmtBody::Switch { control, cases, default } => {
                let mut switch_arms: Vec<Irep> = cases.iter().map(|x| x.to_irep(mm)).collect();
                if default.is_some() {
                    switch_arms.push(switch_default_irep(default.as_ref().unwrap(), mm));
                }
                code_irep(
                    IrepId::Switch,
                    vec![control.to_irep(mm), code_irep(IrepId::Block, switch_arms)],
                )
            }
            StmtBody::While { cond, body } => {
                code_irep(IrepId::While, vec![cond.to_irep(mm), body.to_irep(mm)])
            }
        }
    }
}

impl ToIrep for SwitchCase {
    fn to_irep(&self, mm: &MachineModel) -> Irep {
        code_irep(IrepId::SwitchCase, vec![self.case().to_irep(mm), self.body().to_irep(mm)])
            .with_location(self.body().location(), mm)
    }
}

impl ToIrep for Lambda {
    /// At the moment this function assumes that this lambda is used for a
    /// `modifies` contract. It should work for any other lambda body, but
    /// the parameter names use "modifies" in their generated names.
    fn to_irep(&self, mm: &MachineModel) -> Irep {
        let (ops_ireps, types) = self
            .arguments
            .iter()
            .enumerate()
            .map(|(index, param)| {
                let ty_rep = param.typ().to_irep(mm);
                (
                    Irep::symbol(
                        param.identifier().unwrap_or_else(|| format!("_modifies_{index}").into()),
                    )
                    .with_named_sub(IrepId::Type, ty_rep.clone()),
                    ty_rep,
                )
            })
            .unzip();
        let typ = Irep {
            id: IrepId::MathematicalFunction,
            sub: vec![Irep::just_sub(types), self.body.typ().to_irep(mm)],
            named_sub: Default::default(),
        };
        Irep {
            id: IrepId::Lambda,
            sub: vec![Irep::tuple(ops_ireps), self.body.to_irep(mm)],
            named_sub: linear_map!((IrepId::Type, typ)),
        }
    }
}

impl goto_program::Symbol {
    pub fn to_irep(&self, mm: &MachineModel) -> super::Symbol {
        let mut typ = self.typ.to_irep(mm);
        if let Some(contract) = &self.contract {
            typ = typ.with_named_sub(
                IrepId::CSpecAssigns,
                Irep::just_sub(contract.assigns.iter().map(|req| req.to_irep(mm)).collect()),
            );
        }
        if self.is_static_const {
            // Add a `const` to the type.
            typ = typ.with_named_sub(IrepId::CConstant, Irep::just_id(IrepId::from_int(1)))
        }
        super::Symbol {
            typ,
            value: match &self.value {
                SymbolValues::Expr(e) => e.to_irep(mm),
                SymbolValues::Stmt(s) => s.to_irep(mm),
                SymbolValues::None => Irep::nil(),
            },
            location: self.location.to_irep(mm),
            // Unique identifier, same as key in symbol table `foo::x`
            name: self.name,
            // Only used by verilog
            module: self.module.unwrap_or("".into()),
            // Local identifier `x`
            base_name: self.base_name.unwrap_or("".into()),
            // Almost always the same as `base_name`, but with name mangling can be relevant
            pretty_name: self.pretty_name.unwrap_or("".into()),
            // Currently set to C. Consider creating a "rust" mode and using it in cbmc
            // https://github.com/model-checking/kani/issues/1
            mode: self.mode.to_string().into(),

            // global properties
            is_type: self.is_type,
            is_macro: self.is_macro,
            is_exported: self.is_exported,
            is_input: self.is_input,
            is_output: self.is_output,
            is_state_var: self.is_state_var,
            is_property: self.is_property,

            // ansi-C properties
            is_static_lifetime: self.is_static_lifetime,
            is_thread_local: self.is_thread_local,
            is_lvalue: self.is_lvalue,
            is_file_local: self.is_file_local,
            is_extern: self.is_extern,
            is_volatile: self.is_volatile,
            is_parameter: self.is_parameter,
            is_auxiliary: self.is_auxiliary,
            is_weak: self.is_weak,
        }
    }
}

impl goto_program::SymbolTable {
    pub fn to_irep(&self) -> super::SymbolTable {
        let mm = self.machine_model();
        let mut st = super::SymbolTable::new();
        for (_key, value) in self.iter() {
            st.insert(value.to_irep(mm))
        }
        st
    }
}

impl ToIrep for Type {
    fn to_irep(&self, mm: &MachineModel) -> Irep {
        match self {
            Type::Array { typ, size } => {
                //CBMC expects the size to be a signed int constant.
                let size = Expr::int_constant(*size, Type::ssize_t());
                Irep {
                    id: IrepId::Array,
                    sub: vec![typ.to_irep(mm)],
                    named_sub: linear_map![(IrepId::Size, size.to_irep(mm))],
                }
            }
            //TODO make from_irep that matches this.
            Type::CBitField { typ, width } => Irep {
                id: IrepId::CBitField,
                sub: vec![typ.to_irep(mm)],
                named_sub: linear_map![(IrepId::Width, Irep::just_int_id(*width))],
            },
            Type::Bool => Irep::just_id(IrepId::Bool),
            Type::CInteger(CIntType::Bool) => Irep {
                id: IrepId::CBool,
                sub: vec![],
                named_sub: linear_map![(IrepId::Width, Irep::just_int_id(mm.bool_width))],
            },
            Type::CInteger(CIntType::Char) => Irep {
                id: if mm.char_is_unsigned { IrepId::Unsignedbv } else { IrepId::Signedbv },
                sub: vec![],
                named_sub: linear_map![(IrepId::Width, Irep::just_int_id(mm.char_width),)],
            },
            Type::CInteger(CIntType::Int) => Irep {
                id: IrepId::Signedbv,
                sub: vec![],
                named_sub: linear_map![(IrepId::Width, Irep::just_int_id(mm.int_width),)],
            },
            Type::CInteger(CIntType::LongInt) => Irep {
                id: IrepId::Signedbv,
                sub: vec![],
                named_sub: linear_map![(IrepId::Width, Irep::just_int_id(mm.long_int_width),)],
            },
            Type::CInteger(CIntType::SizeT) => Irep {
                id: IrepId::Unsignedbv,
                sub: vec![],
                named_sub: linear_map![(IrepId::Width, Irep::just_int_id(mm.pointer_width),)],
            },
            Type::CInteger(CIntType::SSizeT) => Irep {
                id: IrepId::Signedbv,
                sub: vec![],
                named_sub: linear_map![(IrepId::Width, Irep::just_int_id(mm.pointer_width),)],
            },
            Type::Code { parameters, return_type } => Irep {
                id: IrepId::Code,
                sub: vec![],
                named_sub: linear_map![
                    (
                        IrepId::Parameters,
                        Irep::just_sub(parameters.iter().map(|x| x.to_irep(mm)).collect()),
                    ),
                    (IrepId::ReturnType, return_type.to_irep(mm)),
                ],
            },
            Type::Constructor => Irep::just_id(IrepId::Constructor),
            Type::Double => Irep {
                id: IrepId::Floatbv,
                sub: vec![],
                named_sub: linear_map![
                    (IrepId::F, Irep::just_int_id(52)),
                    (IrepId::Width, Irep::just_int_id(64)),
                    (IrepId::CCType, Irep::just_id(IrepId::Double)),
                ],
            },
            Type::Empty => Irep::just_id(IrepId::Empty),
            // CMBC currently represents these as 0 length arrays.
            Type::FlexibleArray { typ } => {
                //CBMC expects the size to be a signed int constant.
                let size = Type::ssize_t().zero();
                Irep {
                    id: IrepId::Array,
                    sub: vec![typ.to_irep(mm)],
                    named_sub: linear_map![(IrepId::Size, size.to_irep(mm))],
                }
            }
            Type::Float => Irep {
                id: IrepId::Floatbv,
                sub: vec![],
                named_sub: linear_map![
                    (IrepId::F, Irep::just_int_id(23)),
                    (IrepId::Width, Irep::just_int_id(32)),
                    (IrepId::CCType, Irep::just_id(IrepId::Float)),
                ],
            },
            Type::Float16 => Irep {
                id: IrepId::Floatbv,
                sub: vec![],
                // Fraction bits: 10
                // Exponent width bits: 5
                // Sign bit: 1
                named_sub: linear_map![
                    (IrepId::F, Irep::just_int_id(10)),
                    (IrepId::Width, Irep::just_int_id(16)),
                    (IrepId::CCType, Irep::just_id(IrepId::Float16)),
                ],
            },
            Type::Float128 => Irep {
                id: IrepId::Floatbv,
                sub: vec![],
                // Fraction bits: 112
                // Exponent width bits: 15
                // Sign bit: 1
                named_sub: linear_map![
                    (IrepId::F, Irep::just_int_id(112)),
                    (IrepId::Width, Irep::just_int_id(128)),
                    (IrepId::CCType, Irep::just_id(IrepId::Float128)),
                ],
            },
            Type::IncompleteStruct { tag } => Irep {
                id: IrepId::Struct,
                sub: vec![],
                named_sub: linear_map![
                    (IrepId::Tag, Irep::just_string_id(tag.to_string())),
                    (IrepId::Incomplete, Irep::one()),
                ],
            },
            Type::IncompleteUnion { tag } => Irep {
                id: IrepId::Union,
                sub: vec![],
                named_sub: linear_map![
                    (IrepId::Tag, Irep::just_string_id(tag.to_string())),
                    (IrepId::Incomplete, Irep::one()),
                ],
            },
            Type::InfiniteArray { typ } => {
                let infinity = Irep::just_id(IrepId::Infinity).with_type(&Type::ssize_t(), mm);
                Irep {
                    id: IrepId::Array,
                    sub: vec![typ.to_irep(mm)],
                    named_sub: linear_map![(IrepId::Size, infinity)],
                }
            }
            Type::Integer => Irep::just_id(IrepId::Integer),
            Type::Pointer { typ } => Irep {
                id: IrepId::Pointer,
                sub: vec![typ.to_irep(mm)],
                named_sub: linear_map![(IrepId::Width, Irep::just_int_id(mm.pointer_width),)],
            },
            Type::Signedbv { width } => Irep {
                id: IrepId::Signedbv,
                sub: vec![],
                named_sub: linear_map![(IrepId::Width, Irep::just_int_id(*width))],
            },
            Type::Struct { tag, components } => Irep {
                id: IrepId::Struct,
                sub: vec![],
                named_sub: linear_map![
                    (IrepId::Tag, Irep::just_string_id(tag.to_string())),
                    (
                        IrepId::Components,
                        Irep::just_sub(components.iter().map(|x| x.to_irep(mm)).collect()),
                    ),
                ],
            },
            Type::StructTag(name) => Irep {
                id: IrepId::StructTag,
                sub: vec![],
                named_sub: linear_map![(
                    IrepId::Identifier,
                    Irep::just_string_id(name.to_string()),
                )],
            },
            Type::TypeDef { name, typ } => typ
                .to_irep(mm)
                .with_named_sub(IrepId::CTypedef, Irep::just_string_id(name.to_string())),

            Type::Union { tag, components } => Irep {
                id: IrepId::Union,
                sub: vec![],
                named_sub: linear_map![
                    (IrepId::Tag, Irep::just_string_id(tag.to_string())),
                    (
                        IrepId::Components,
                        Irep::just_sub(components.iter().map(|x| x.to_irep(mm)).collect()),
                    ),
                ],
            },
            Type::UnionTag(name) => Irep {
                id: IrepId::UnionTag,
                sub: vec![],
                named_sub: linear_map![(
                    IrepId::Identifier,
                    Irep::just_string_id(name.to_string()),
                )],
            },
            Type::Unsignedbv { width } => Irep {
                id: IrepId::Unsignedbv,
                sub: Vec::new(),
                named_sub: linear_map![(IrepId::Width, Irep::just_int_id(*width))],
            },
            Type::VariadicCode { parameters, return_type } => Irep {
                id: IrepId::Code,
                sub: vec![],
                named_sub: linear_map![
                    (
                        IrepId::Parameters,
                        Irep::just_sub(parameters.iter().map(|x| x.to_irep(mm)).collect())
                            .with_named_sub(IrepId::Ellipsis, Irep::one()),
                    ),
                    (IrepId::ReturnType, return_type.to_irep(mm)),
                ],
            },
            Type::Vector { typ, size } => {
                let size = Expr::int_constant(*size, Type::ssize_t());
                Irep {
                    id: IrepId::Vector,
                    sub: vec![typ.to_irep(mm)],
                    named_sub: linear_map![(IrepId::Size, size.to_irep(mm))],
                }
            }
        }
    }
}<|MERGE_RESOLUTION|>--- conflicted
+++ resolved
@@ -548,19 +548,6 @@
                     arguments_irep(arguments.iter(), mm),
                 ],
             ),
-<<<<<<< HEAD
-            StmtBody::Goto { dest, loop_invariants } => {
-                let stmt_goto = code_irep(IrepId::Goto, vec![])
-                    .with_named_sub(IrepId::Destination, Irep::just_string_id(dest.to_string()));
-                if let Some(inv) = loop_invariants {
-                    stmt_goto.with_named_sub(
-                        IrepId::CSpecLoopInvariant,
-                        inv.clone().and(Expr::bool_true()).to_irep(mm),
-                    )
-                } else {
-                    stmt_goto
-                }
-=======
             StmtBody::Goto { dest, loop_invariants, loop_modifies } => {
                 let inv = loop_invariants
                     .clone()
@@ -574,7 +561,6 @@
                     .with_named_sub(IrepId::Destination, Irep::just_string_id(dest.to_string()))
                     .with_named_sub_option(IrepId::CSpecLoopInvariant, inv)
                     .with_named_sub_option(IrepId::CSpecAssigns, assigns.clone())
->>>>>>> b705ac56
             }
             StmtBody::Ifthenelse { i, t, e } => code_irep(
                 IrepId::Ifthenelse,
