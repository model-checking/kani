--- conflicted
+++ resolved
@@ -569,16 +569,11 @@
     #[test]
     fn format_two_concrete_vals() {
         let concrete_vals = [
-<<<<<<< HEAD
-            ConcreteVal { byte_arr: vec![0, 0], interp_val: "0".to_string() },
-            ConcreteVal { byte_arr: vec![0, 0, 0, 0, 0, 0, 0, 0], interp_val: "0l".to_string() },
-=======
             PrimitiveConcreteVal { byte_arr: vec![0, 0], interp_val: "0".to_string() },
             PrimitiveConcreteVal {
                 byte_arr: vec![0, 0, 0, 0, 0, 0, 0, 0],
                 interp_val: "0l".to_string(),
             },
->>>>>>> fe0d9d2a
         ];
         let actual: Vec<_> = format_concrete_vals(&concrete_vals).collect();
         let expected = vec![
