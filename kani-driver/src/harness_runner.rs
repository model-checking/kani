--- conflicted
+++ resolved
@@ -186,38 +186,7 @@
         } else {
             let mut result = self.with_timer(|| self.run_cbmc(binary, harness), "run_cbmc")?;
 
-<<<<<<< HEAD
             self.process_output(&result, harness);
-=======
-            // When quiet, we don't want to print anything at all.
-            // When output is old, we also don't have real results to print.
-            if !self.args.common_args.quiet && self.args.output_format != OutputFormat::Old {
-<<<<<<< HEAD
-                let file_name = String::from("./kani-harness-result/".to_owned() + &harness.pretty_name.clone()); 
-                let path = Path::new(&file_name);
-                let prefix = path.parent().unwrap();
-                std::fs::create_dir_all(prefix).unwrap();
-
-                let file = File::create(file_name.clone());
-
-                let output = result.render(
-                    &self.args.output_format,
-                    harness.attributes.should_panic,
-                    self.args.coverage,
-=======
-                println!(
-                    "{}",
-                    result.render(&self.args.output_format, harness.attributes.should_panic)
->>>>>>> 27cee8b71d8e82d86e04d315534d1677d2744716
-                );
-
-                if let Err(e) = writeln!(file.unwrap(), "{}", output) {
-                    eprintln!("Failed to write to file {}: {}", file_name, e);
-                }
-                println!("{}", output);
-
-            }
->>>>>>> 1f0a0fd6
             self.gen_and_add_concrete_playback(harness, &mut result)?;
             Ok(result)
         }
