// Copyright Kani Contributors
// SPDX-License-Identifier: Apache-2.0 OR MIT
use std::ffi::OsString;
use std::process::ExitCode;
use std::time::{Instant, SystemTime};
use time::format_description::well_known::Rfc3339;

use anyhow::Result;
use autoharness::{autoharness_cargo, autoharness_standalone};
use time::{OffsetDateTime, format_description};

use args::{CargoKaniSubcommand, check_is_valid};
use args_toml::join_args;

use crate::args::StandaloneSubcommand;
use crate::concrete_playback::playback::{playback_cargo, playback_standalone};
use crate::json_handler::JsonHandler;
use crate::list::collect_metadata::{list_cargo, list_standalone};
use crate::project::Project;
use crate::session::KaniSession;
use crate::version::print_kani_version;
use clap::Parser;
use serde_json::json;
use tracing::debug;

mod args;
mod args_toml;
mod autoharness;
mod call_cargo;
mod call_cbmc;
mod call_goto_cc;
mod call_goto_instrument;
mod call_goto_synthesizer;
mod call_single_file;
mod cbmc_output_parser;
mod cbmc_property_renderer;
mod concrete_playback;
mod coverage;
mod harness_runner;
mod list;
mod metadata;
mod project;

mod json_handler;
mod session;
mod util;
mod version;

/// The main function for the `kani-driver`.
/// The driver can be invoked via `cargo kani` and `kani` commands, which determines what kind of
/// project should be verified.
fn main() -> ExitCode {
    let invocation_type = determine_invocation_type(Vec::from_iter(std::env::args_os()));

    let result = match invocation_type {
        InvocationType::CargoKani(args) => cargokani_main(args),
        InvocationType::Standalone => standalone_main(),
    };

    if let Err(error) = result {
        // We are using the debug format for now to print the all the context.
        // We should consider creating a standard for error reporting.
        debug!(?error, "main_failure");
        util::error(&format!("{error:#}"));
        ExitCode::FAILURE
    } else {
        ExitCode::SUCCESS
    }
}

/// The main function for the `cargo kani` command.
fn cargokani_main(input_args: Vec<OsString>) -> Result<()> {
    let input_args = join_args(input_args)?;
    let args = args::CargoKaniArgs::parse_from(&input_args);
    check_is_valid(&args);

    let mut session = match args.command {
        Some(CargoKaniSubcommand::Autoharness(autoharness_args)) => {
            return autoharness_cargo(*autoharness_args);
        }
        Some(CargoKaniSubcommand::List(list_args)) => {
            return list_cargo(*list_args, args.verify_opts);
        }
        Some(CargoKaniSubcommand::Playback(args)) => {
            return playback_cargo(*args);
        }
        None => session::KaniSession::new(args.verify_opts)?,
    };

    if !session.args.common_args.quiet {
        print_kani_version(InvocationType::CargoKani(input_args));
    }

    let project = project::cargo_project(&mut session, false)?;
    if session.args.only_codegen { Ok(()) } else { verify_project(project, session) }
}

/// The main function for the `kani` command.
fn standalone_main() -> Result<()> {
    let args = args::StandaloneArgs::parse();
    check_is_valid(&args);

    let (session, project) = match args.command {
        Some(StandaloneSubcommand::Autoharness(args)) => {
            return autoharness_standalone(*args);
        }
        Some(StandaloneSubcommand::Playback(args)) => return playback_standalone(*args),
        Some(StandaloneSubcommand::List(list_args)) => {
            return list_standalone(*list_args, args.verify_opts);
        }
        Some(StandaloneSubcommand::VerifyStd(args)) => {
            let session = KaniSession::new(args.verify_opts)?;
            if !session.args.common_args.quiet {
                print_kani_version(InvocationType::Standalone);
            }

            let project = project::std_project(&args.std_path, &session)?;
            (session, project)
        }
        None => {
            let session = KaniSession::new(args.verify_opts)?;
            if !session.args.common_args.quiet {
                print_kani_version(InvocationType::Standalone);
            }

            let project =
                project::standalone_project(&args.input.unwrap(), args.crate_name, &session)?;
            (session, project)
        }
    };
    if session.args.only_codegen { Ok(()) } else { verify_project(project, session) }
}

/// Run verification on the given project.
fn verify_project(project: Project, session: KaniSession) -> Result<()> {
    let wall_start  = SystemTime::now();
    let cpu_start   = Instant::now();
    fn to_rfc3339(t: std::time::SystemTime) -> String {
        let dt: OffsetDateTime = t.into();
        dt.format(&Rfc3339).unwrap()
    }

    debug!(?project, "verify_project");
    let mut handler = JsonHandler::new(session.args.export_json.clone());
    // TODO: add session info
    let harnesses = session.determine_targets(project.get_all_harnesses())?;
    debug!(n = harnesses.len(), ?harnesses, "verify_project");
    handler.add_item("schema_version", json!("0.0.0"));
    handler.add_item(
        "run_time",
        json!({
        "started_at":  to_rfc3339(wall_start)
    }),
    );
    // Verification
    let runner = harness_runner::HarnessRunner { sess: &session, project: &project };

    let results = runner.check_all_harnesses(&harnesses, Some(&mut handler))?;
 
    for h in harnesses.clone() {
        let harness_result = results.iter().find(|r| r.harness.pretty_name == h.pretty_name);
<<<<<<< HEAD
        let arr = handler.data["verification_runner_results"]["individual_harnesses"]
            .as_array_mut()
            .expect("individual_harnesses must be an array");
        // locate matching entry by name and overwrite it
        let entry = arr.iter_mut().find(|v| {
            v.get("name").and_then(|s| s.as_str()) == Some(h.pretty_name.as_str())
        }).expect("matching individual_harness not found");

        *entry = json!({
        //  basic names
        "name":                      h.pretty_name,          // keep name in the record
        //original source location
        "original": {
            "file":       h.original_file,
            "start_line": h.original_start_line,
            "end_line":   h.original_end_line
        },


        // attributes
        "kind":                       format!("{:?}", h.attributes.kind),
        "should_panic":               h.attributes.should_panic,
        "has_loop_contracts":         h.has_loop_contracts,
        "is_automatically_generated": h.is_automatically_generated,
        "solver":        h.attributes.solver.as_ref().map(|s| format!("{:?}", s)),
        "unwind_value":  h.attributes.unwind_value, 
        "contract":      h.contract.as_ref().map(|c| format!("{:?}", c)),
        "stubs":          h.attributes.stubs.iter().map(|s| format!("{:?}", s)).collect::<Vec<_>>(),
        "verified_stubs": h.attributes.verified_stubs,

        "summary": harness_result.map_or(json!(null), |result| json!({
            "total": 1,
            "status": match result.result.status {
                crate::call_cbmc::VerificationStatus::Success => "completed",
                crate::call_cbmc::VerificationStatus::Failure => "failed",
            }
        })),
        "timing": harness_result.map_or(json!(null), |result| json!({
            "cbmc_runtime": format!("{:.3}s", result.result.runtime.as_secs_f64())
        }))
    });

=======

handler.add_harness_detail("harnesses", json!({
    // basic name for harnesses
    "pretty_name": h.pretty_name,
    "mangled_name":   h.mangled_name,
    "crate_name":           h.crate_name,

    // original location of the harnesses
    "original": {
      "file":       h.original_file,
      "start_line": h.original_start_line,
      "end_line":   h.original_end_line
    },

    // GOTO file generated
    "goto": h.goto_file.as_ref().map(|p| p.to_string_lossy().to_string()),

    // attributes
    "kind":                       format!("{:?}", h.attributes.kind),
    "should_panic":               h.attributes.should_panic,
    "has_loop_contracts":         h.has_loop_contracts,
    "is_automatically_generated": h.is_automatically_generated,
    "solver":        h.attributes.solver.as_ref().map(|s| format!("{:?}", s)),
    "unwind_value":  h.attributes.unwind_value,        // Option<u32>
    "contract":      h.contract.as_ref().map(|c| format!("{:?}", c)),
    "stubs":          h.attributes.stubs.iter().map(|s| format!("{:?}", s)).collect::<Vec<_>>(),
    "verified_stubs": h.attributes.verified_stubs,

    "summary": harness_result.map_or(json!(null), |result| json!({
        "total": 1,
        "status": match result.result.status {
            crate::call_cbmc::VerificationStatus::Success => "completed",
            crate::call_cbmc::VerificationStatus::Failure => "failed",
        }
    })),
    "timing": harness_result.map_or(json!(null), |result| json!({
        "cbmc_runtime": format!("{:.3}s", result.result.runtime.as_secs_f64())
    }))
}));
handler.add_item("error_details", harness_result.map_or(json!(null), |result| {
    match result.result.status {
        crate::call_cbmc::VerificationStatus::Failure => {
            json!({
                "has_errors": true,
                "error_type": match result.result.failed_properties {
                    crate::call_cbmc::FailedProperties::None => "unknown_failure",
                    crate::call_cbmc::FailedProperties::PanicsOnly => "assertion_failure",
                    crate::call_cbmc::FailedProperties::Other => "verification_failure",
                },
                "failed_properties_type": format!("{:?}", result.result.failed_properties),
                "exit_status": match &result.result.results {
                    Err(crate::call_cbmc::ExitStatus::Timeout) => "timeout".to_string(),
                    Err(crate::call_cbmc::ExitStatus::OutOfMemory) => "out_of_memory".to_string(),
                    Err(crate::call_cbmc::ExitStatus::Other(code)) => format!("exit_code_{}", code),
                    Ok(_) => "properties_failed".to_string()
                }
            })
        },
        crate::call_cbmc::VerificationStatus::Success => json!({
            "has_errors": false
        })
    }
}));
handler.add_harness_detail("property_details", json!({
    "property_details": harness_result.map_or(json!(null), |result| {
        match &result.result.results {
            Ok(properties) => {
                let total_properties = properties.len();
                let passed_properties = properties.iter().filter(|p| matches!(p.status, crate::cbmc_output_parser::CheckStatus::Success)).count();
                let failed_properties = properties.iter().filter(|p| matches!(p.status, crate::cbmc_output_parser::CheckStatus::Failure)).count();
                
                json!({
                    "total_properties": total_properties,
                    "passed": passed_properties,
                    "failed": failed_properties,
                    "unreachable": total_properties - passed_properties - failed_properties
                })
            },
            Err(_) => json!({
                "total_properties": 0,
                "error": "Could not extract property details due to verification failure"
            })
        }
    })
}));
>>>>>>> edc55507
    }

    if session.args.coverage {
        // We generate a timestamp to save the coverage data in a folder named
        // `kanicov_<date>` where `<date>` is the current date based on `format`
        // below. The purpose of adding timestamps to the folder name is to make
        // coverage results easily identifiable. Using a timestamp makes
        // coverage results not only distinguishable, but also easy to relate to
        // verification runs. We expect this to be particularly helpful for
        // users in a proof debugging session, who are usually interested in the
        // most recent results.
        let time_now = OffsetDateTime::now_utc();
        let format = format_description::parse("[year]-[month]-[day]_[hour]-[minute]").unwrap();
        let timestamp = time_now.format(&format).unwrap();

        session.save_coverage_metadata(&project, &timestamp)?;
        session.save_coverage_results(&project, &results, &timestamp)?;

        handler.add_item("coverage", json!({"enabled": true}));
    } else {
        handler.add_item("coverage", json!({"enabled": false}));
    }

    let wall_end    = SystemTime::now();
    let duration_ms = cpu_start.elapsed().as_millis() as u64;
    handler.add_item(
        "run_time",
        json!({
        "started_at":  to_rfc3339(wall_start),
        "finished_at": to_rfc3339(wall_end),
        "duration_ms": duration_ms,

    }),
    );
    handler.export()?;

    session.print_final_summary(&results)
}

#[derive(Debug, PartialEq, Eq)]
enum InvocationType {
    CargoKani(Vec<OsString>),
    Standalone,
}

/// Peeks at command line arguments to determine if we're being invoked as 'kani' or 'cargo-kani'
fn determine_invocation_type(mut args: Vec<OsString>) -> InvocationType {
    let exe = util::executable_basename(&args.first());

    // Case 1: if 'kani' is our first real argument, then we're being invoked as cargo-kani
    // 'cargo kani ...' will cause cargo to run 'cargo-kani kani ...' preserving argv1
    if Some(&OsString::from("kani")) == args.get(1) {
        // Recreate our command line, but with 'kani' skipped
        args.remove(1);
        InvocationType::CargoKani(args)
    }
    // Case 2: if 'kani' is the name we're invoked as, then we're being invoked standalone
    // Note: we care about argv0 here, NOT std::env::current_exe(), as the later will be resolved
    else if Some("kani".into()) == exe {
        InvocationType::Standalone
    }
    // Case 3: if 'cargo-kani' is the name we're invoked as, then the user is directly invoking
    // 'cargo-kani' instead of 'cargo kani', and we shouldn't alter arguments.
    else if Some("cargo-kani".into()) == exe {
        InvocationType::CargoKani(args)
    }
    // Case 4: default fallback, act like standalone
    else {
        InvocationType::Standalone
    }
}

#[cfg(test)]
mod tests {
    use super::*;

    #[test]
    fn check_invocation_type() {
        // conversions to/from OsString are rough, simplify the test code below
        fn x(args: Vec<&str>) -> Vec<OsString> {
            args.iter().map(|x| x.into()).collect()
        }

        // Case 1: 'cargo kani'
        assert_eq!(
            determine_invocation_type(x(vec!["bar", "kani", "foo"])),
            InvocationType::CargoKani(x(vec!["bar", "foo"]))
        );
        // Case 3: 'cargo-kani'
        assert_eq!(
            determine_invocation_type(x(vec!["cargo-kani", "foo"])),
            InvocationType::CargoKani(x(vec!["cargo-kani", "foo"]))
        );
        // Case 2: 'kani'
        assert_eq!(determine_invocation_type(x(vec!["kani", "foo"])), InvocationType::Standalone);
        // default
        assert_eq!(determine_invocation_type(x(vec!["foo"])), InvocationType::Standalone);
        // weird case can be handled
        assert_eq!(determine_invocation_type(x(vec![])), InvocationType::Standalone);
    }
}<|MERGE_RESOLUTION|>--- conflicted
+++ resolved
@@ -2,8 +2,6 @@
 // SPDX-License-Identifier: Apache-2.0 OR MIT
 use std::ffi::OsString;
 use std::process::ExitCode;
-use std::time::{Instant, SystemTime};
-use time::format_description::well_known::Rfc3339;
 
 use anyhow::Result;
 use autoharness::{autoharness_cargo, autoharness_standalone};
@@ -133,51 +131,33 @@
 
 /// Run verification on the given project.
 fn verify_project(project: Project, session: KaniSession) -> Result<()> {
-    let wall_start  = SystemTime::now();
-    let cpu_start   = Instant::now();
-    fn to_rfc3339(t: std::time::SystemTime) -> String {
-        let dt: OffsetDateTime = t.into();
-        dt.format(&Rfc3339).unwrap()
-    }
-
     debug!(?project, "verify_project");
     let mut handler = JsonHandler::new(session.args.export_json.clone());
     // TODO: add session info
     let harnesses = session.determine_targets(project.get_all_harnesses())?;
     debug!(n = harnesses.len(), ?harnesses, "verify_project");
-    handler.add_item("schema_version", json!("0.0.0"));
-    handler.add_item(
-        "run_time",
-        json!({
-        "started_at":  to_rfc3339(wall_start)
-    }),
-    );
+
     // Verification
     let runner = harness_runner::HarnessRunner { sess: &session, project: &project };
-
     let results = runner.check_all_harnesses(&harnesses, Some(&mut handler))?;
  
     for h in harnesses.clone() {
         let harness_result = results.iter().find(|r| r.harness.pretty_name == h.pretty_name);
-<<<<<<< HEAD
-        let arr = handler.data["verification_runner_results"]["individual_harnesses"]
-            .as_array_mut()
-            .expect("individual_harnesses must be an array");
-        // locate matching entry by name and overwrite it
-        let entry = arr.iter_mut().find(|v| {
-            v.get("name").and_then(|s| s.as_str()) == Some(h.pretty_name.as_str())
-        }).expect("matching individual_harness not found");
-
-        *entry = json!({
-        //  basic names
-        "name":                      h.pretty_name,          // keep name in the record
-        //original source location
+        handler.add_harness_detail("harnesses", json!({
+        // basic name for harnesses
+        "pretty_name": h.pretty_name,
+        "mangled_name":   h.mangled_name,
+        "crate_name":           h.crate_name,
+
+        // original location of the harnesses
         "original": {
-            "file":       h.original_file,
-            "start_line": h.original_start_line,
-            "end_line":   h.original_end_line
+          "file":       h.original_file,
+          "start_line": h.original_start_line,
+          "end_line":   h.original_end_line
         },
 
+        // GOTO file generated
+        "goto": h.goto_file.as_ref().map(|p| p.to_string_lossy().to_string()),
 
         // attributes
         "kind":                       format!("{:?}", h.attributes.kind),
@@ -185,7 +165,7 @@
         "has_loop_contracts":         h.has_loop_contracts,
         "is_automatically_generated": h.is_automatically_generated,
         "solver":        h.attributes.solver.as_ref().map(|s| format!("{:?}", s)),
-        "unwind_value":  h.attributes.unwind_value, 
+        "unwind_value":  h.attributes.unwind_value,        // Option<u32>
         "contract":      h.contract.as_ref().map(|c| format!("{:?}", c)),
         "stubs":          h.attributes.stubs.iter().map(|s| format!("{:?}", s)).collect::<Vec<_>>(),
         "verified_stubs": h.attributes.verified_stubs,
@@ -200,95 +180,7 @@
         "timing": harness_result.map_or(json!(null), |result| json!({
             "cbmc_runtime": format!("{:.3}s", result.result.runtime.as_secs_f64())
         }))
-    });
-
-=======
-
-handler.add_harness_detail("harnesses", json!({
-    // basic name for harnesses
-    "pretty_name": h.pretty_name,
-    "mangled_name":   h.mangled_name,
-    "crate_name":           h.crate_name,
-
-    // original location of the harnesses
-    "original": {
-      "file":       h.original_file,
-      "start_line": h.original_start_line,
-      "end_line":   h.original_end_line
-    },
-
-    // GOTO file generated
-    "goto": h.goto_file.as_ref().map(|p| p.to_string_lossy().to_string()),
-
-    // attributes
-    "kind":                       format!("{:?}", h.attributes.kind),
-    "should_panic":               h.attributes.should_panic,
-    "has_loop_contracts":         h.has_loop_contracts,
-    "is_automatically_generated": h.is_automatically_generated,
-    "solver":        h.attributes.solver.as_ref().map(|s| format!("{:?}", s)),
-    "unwind_value":  h.attributes.unwind_value,        // Option<u32>
-    "contract":      h.contract.as_ref().map(|c| format!("{:?}", c)),
-    "stubs":          h.attributes.stubs.iter().map(|s| format!("{:?}", s)).collect::<Vec<_>>(),
-    "verified_stubs": h.attributes.verified_stubs,
-
-    "summary": harness_result.map_or(json!(null), |result| json!({
-        "total": 1,
-        "status": match result.result.status {
-            crate::call_cbmc::VerificationStatus::Success => "completed",
-            crate::call_cbmc::VerificationStatus::Failure => "failed",
-        }
-    })),
-    "timing": harness_result.map_or(json!(null), |result| json!({
-        "cbmc_runtime": format!("{:.3}s", result.result.runtime.as_secs_f64())
-    }))
-}));
-handler.add_item("error_details", harness_result.map_or(json!(null), |result| {
-    match result.result.status {
-        crate::call_cbmc::VerificationStatus::Failure => {
-            json!({
-                "has_errors": true,
-                "error_type": match result.result.failed_properties {
-                    crate::call_cbmc::FailedProperties::None => "unknown_failure",
-                    crate::call_cbmc::FailedProperties::PanicsOnly => "assertion_failure",
-                    crate::call_cbmc::FailedProperties::Other => "verification_failure",
-                },
-                "failed_properties_type": format!("{:?}", result.result.failed_properties),
-                "exit_status": match &result.result.results {
-                    Err(crate::call_cbmc::ExitStatus::Timeout) => "timeout".to_string(),
-                    Err(crate::call_cbmc::ExitStatus::OutOfMemory) => "out_of_memory".to_string(),
-                    Err(crate::call_cbmc::ExitStatus::Other(code)) => format!("exit_code_{}", code),
-                    Ok(_) => "properties_failed".to_string()
-                }
-            })
-        },
-        crate::call_cbmc::VerificationStatus::Success => json!({
-            "has_errors": false
-        })
-    }
-}));
-handler.add_harness_detail("property_details", json!({
-    "property_details": harness_result.map_or(json!(null), |result| {
-        match &result.result.results {
-            Ok(properties) => {
-                let total_properties = properties.len();
-                let passed_properties = properties.iter().filter(|p| matches!(p.status, crate::cbmc_output_parser::CheckStatus::Success)).count();
-                let failed_properties = properties.iter().filter(|p| matches!(p.status, crate::cbmc_output_parser::CheckStatus::Failure)).count();
-                
-                json!({
-                    "total_properties": total_properties,
-                    "passed": passed_properties,
-                    "failed": failed_properties,
-                    "unreachable": total_properties - passed_properties - failed_properties
-                })
-            },
-            Err(_) => json!({
-                "total_properties": 0,
-                "error": "Could not extract property details due to verification failure"
-            })
-        }
-    })
-}));
->>>>>>> edc55507
+    }));
     }
 
     if session.args.coverage {
@@ -312,19 +204,7 @@
         handler.add_item("coverage", json!({"enabled": false}));
     }
 
-    let wall_end    = SystemTime::now();
-    let duration_ms = cpu_start.elapsed().as_millis() as u64;
-    handler.add_item(
-        "run_time",
-        json!({
-        "started_at":  to_rfc3339(wall_start),
-        "finished_at": to_rfc3339(wall_end),
-        "duration_ms": duration_ms,
-
-    }),
-    );
     handler.export()?;
-
     session.print_final_summary(&results)
 }
 
