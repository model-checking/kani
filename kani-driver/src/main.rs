// Copyright Kani Contributors
// SPDX-License-Identifier: Apache-2.0 OR MIT
#![feature(let_chains)]
use std::ffi::OsString;
use std::process::ExitCode;

use anyhow::Result;
use autoharness::{autoharness_cargo, autoharness_standalone};
use time::{OffsetDateTime, format_description};

use args::{CargoKaniSubcommand, check_is_valid};
use args_toml::join_args;

use crate::args::StandaloneSubcommand;
use crate::concrete_playback::playback::{playback_cargo, playback_standalone};
use crate::list::collect_metadata::{list_cargo, list_standalone};
use crate::project::Project;
use crate::session::KaniSession;
use crate::version::print_kani_version;
use clap::Parser;
use tracing::debug;

mod args;
mod args_toml;
<<<<<<< HEAD
mod assess;
=======
>>>>>>> b705ac56
mod autoharness;
mod call_cargo;
mod call_cbmc;
mod call_goto_cc;
mod call_goto_instrument;
mod call_goto_synthesizer;
mod call_single_file;
mod cbmc_output_parser;
mod cbmc_property_renderer;
mod concrete_playback;
mod coverage;
mod harness_runner;
mod list;
mod metadata;
mod project;
mod session;
mod util;
mod version;

/// The main function for the `kani-driver`.
/// The driver can be invoked via `cargo kani` and `kani` commands, which determines what kind of
/// project should be verified.
fn main() -> ExitCode {
    let invocation_type = determine_invocation_type(Vec::from_iter(std::env::args_os()));

    let result = match invocation_type {
        InvocationType::CargoKani(args) => cargokani_main(args),
        InvocationType::Standalone => standalone_main(),
    };

    if let Err(error) = result {
        // We are using the debug format for now to print the all the context.
        // We should consider creating a standard for error reporting.
        debug!(?error, "main_failure");
        util::error(&format!("{error:#}"));
        ExitCode::FAILURE
    } else {
        ExitCode::SUCCESS
    }
}

/// The main function for the `cargo kani` command.
fn cargokani_main(input_args: Vec<OsString>) -> Result<()> {
    let input_args = join_args(input_args)?;
    let args = args::CargoKaniArgs::parse_from(&input_args);
    check_is_valid(&args);

<<<<<<< HEAD
    if let Some(CargoKaniSubcommand::List(list_args)) = args.command {
        return list_cargo(*list_args, args.verify_opts);
    }

    if let Some(CargoKaniSubcommand::Autoharness(autoharness_args)) = args.command {
        return autoharness_cargo(*autoharness_args);
    }

    let mut session = match args.command {
        Some(CargoKaniSubcommand::Assess(assess_args)) => {
            let sess = session::KaniSession::new(args.verify_opts)?;
            return assess::run_assess(sess, *assess_args);
=======
    let mut session = match args.command {
        Some(CargoKaniSubcommand::Autoharness(autoharness_args)) => {
            return autoharness_cargo(*autoharness_args);
        }
        Some(CargoKaniSubcommand::List(list_args)) => {
            return list_cargo(*list_args, args.verify_opts);
>>>>>>> b705ac56
        }
        Some(CargoKaniSubcommand::Playback(args)) => {
            return playback_cargo(*args);
        }
<<<<<<< HEAD
        Some(CargoKaniSubcommand::Autoharness(_)) | Some(CargoKaniSubcommand::List(_)) => {
            unreachable!()
        }
        None => session::KaniSession::new(args.verify_opts)?,
    };

    if !session.args.common_args.quiet {
        print_kani_version(InvocationType::CargoKani(input_args));
    }
=======
        None => session::KaniSession::new(args.verify_opts)?,
    };
>>>>>>> b705ac56

    if !session.args.common_args.quiet {
        print_kani_version(InvocationType::CargoKani(input_args));
    }

    let project = project::cargo_project(&mut session, false)?;
    if session.args.only_codegen { Ok(()) } else { verify_project(project, session) }
}

/// The main function for the `kani` command.
fn standalone_main() -> Result<()> {
    let args = args::StandaloneArgs::parse();
    check_is_valid(&args);

    let (session, project) = match args.command {
        Some(StandaloneSubcommand::Autoharness(args)) => {
            return autoharness_standalone(*args);
        }
        Some(StandaloneSubcommand::Playback(args)) => return playback_standalone(*args),
        Some(StandaloneSubcommand::List(list_args)) => {
            return list_standalone(*list_args, args.verify_opts);
        }
        Some(StandaloneSubcommand::VerifyStd(args)) => {
            let session = KaniSession::new(args.verify_opts)?;
            if !session.args.common_args.quiet {
                print_kani_version(InvocationType::Standalone);
            }

            let project = project::std_project(&args.std_path, &session)?;
            (session, project)
        }
        None => {
            let session = KaniSession::new(args.verify_opts)?;
            if !session.args.common_args.quiet {
                print_kani_version(InvocationType::Standalone);
            }

            let project =
                project::standalone_project(&args.input.unwrap(), args.crate_name, &session)?;
            (session, project)
        }
    };
    if session.args.only_codegen { Ok(()) } else { verify_project(project, session) }
}

/// Run verification on the given project.
fn verify_project(project: Project, session: KaniSession) -> Result<()> {
    debug!(?project, "verify_project");
    let harnesses = session.determine_targets(&project.get_all_harnesses())?;
    debug!(n = harnesses.len(), ?harnesses, "verify_project");

    // Verification
    let runner = harness_runner::HarnessRunner { sess: &session, project: &project };
    let results = runner.check_all_harnesses(&harnesses)?;

    if session.args.coverage {
        // We generate a timestamp to save the coverage data in a folder named
        // `kanicov_<date>` where `<date>` is the current date based on `format`
        // below. The purpose of adding timestamps to the folder name is to make
        // coverage results easily identifiable. Using a timestamp makes
        // coverage results not only distinguishable, but also easy to relate to
        // verification runs. We expect this to be particularly helpful for
        // users in a proof debugging session, who are usually interested in the
        // most recent results.
        let time_now = OffsetDateTime::now_utc();
        let format = format_description::parse("[year]-[month]-[day]_[hour]-[minute]").unwrap();
        let timestamp = time_now.format(&format).unwrap();

        session.save_coverage_metadata(&project, &timestamp)?;
        session.save_coverage_results(&project, &results, &timestamp)?;
    }

    session.print_final_summary(&results)
}

#[derive(Debug, PartialEq, Eq)]
enum InvocationType {
    CargoKani(Vec<OsString>),
    Standalone,
}

/// Peeks at command line arguments to determine if we're being invoked as 'kani' or 'cargo-kani'
fn determine_invocation_type(mut args: Vec<OsString>) -> InvocationType {
    let exe = util::executable_basename(&args.first());

    // Case 1: if 'kani' is our first real argument, then we're being invoked as cargo-kani
    // 'cargo kani ...' will cause cargo to run 'cargo-kani kani ...' preserving argv1
    if Some(&OsString::from("kani")) == args.get(1) {
        // Recreate our command line, but with 'kani' skipped
        args.remove(1);
        InvocationType::CargoKani(args)
    }
    // Case 2: if 'kani' is the name we're invoked as, then we're being invoked standalone
    // Note: we care about argv0 here, NOT std::env::current_exe(), as the later will be resolved
    else if Some("kani".into()) == exe {
        InvocationType::Standalone
    }
    // Case 3: if 'cargo-kani' is the name we're invoked as, then the user is directly invoking
    // 'cargo-kani' instead of 'cargo kani', and we shouldn't alter arguments.
    else if Some("cargo-kani".into()) == exe {
        InvocationType::CargoKani(args)
    }
    // Case 4: default fallback, act like standalone
    else {
        InvocationType::Standalone
    }
}

#[cfg(test)]
mod tests {
    use super::*;

    #[test]
    fn check_invocation_type() {
        // conversions to/from OsString are rough, simplify the test code below
        fn x(args: Vec<&str>) -> Vec<OsString> {
            args.iter().map(|x| x.into()).collect()
        }

        // Case 1: 'cargo kani'
        assert_eq!(
            determine_invocation_type(x(vec!["bar", "kani", "foo"])),
            InvocationType::CargoKani(x(vec!["bar", "foo"]))
        );
        // Case 3: 'cargo-kani'
        assert_eq!(
            determine_invocation_type(x(vec!["cargo-kani", "foo"])),
            InvocationType::CargoKani(x(vec!["cargo-kani", "foo"]))
        );
        // Case 2: 'kani'
        assert_eq!(determine_invocation_type(x(vec!["kani", "foo"])), InvocationType::Standalone);
        // default
        assert_eq!(determine_invocation_type(x(vec!["foo"])), InvocationType::Standalone);
        // weird case can be handled
        assert_eq!(determine_invocation_type(x(vec![])), InvocationType::Standalone);
    }
}<|MERGE_RESOLUTION|>--- conflicted
+++ resolved
@@ -22,10 +22,6 @@
 
 mod args;
 mod args_toml;
-<<<<<<< HEAD
-mod assess;
-=======
->>>>>>> b705ac56
 mod autoharness;
 mod call_cargo;
 mod call_cbmc;
@@ -73,45 +69,18 @@
     let args = args::CargoKaniArgs::parse_from(&input_args);
     check_is_valid(&args);
 
-<<<<<<< HEAD
-    if let Some(CargoKaniSubcommand::List(list_args)) = args.command {
-        return list_cargo(*list_args, args.verify_opts);
-    }
-
-    if let Some(CargoKaniSubcommand::Autoharness(autoharness_args)) = args.command {
-        return autoharness_cargo(*autoharness_args);
-    }
-
-    let mut session = match args.command {
-        Some(CargoKaniSubcommand::Assess(assess_args)) => {
-            let sess = session::KaniSession::new(args.verify_opts)?;
-            return assess::run_assess(sess, *assess_args);
-=======
     let mut session = match args.command {
         Some(CargoKaniSubcommand::Autoharness(autoharness_args)) => {
             return autoharness_cargo(*autoharness_args);
         }
         Some(CargoKaniSubcommand::List(list_args)) => {
             return list_cargo(*list_args, args.verify_opts);
->>>>>>> b705ac56
         }
         Some(CargoKaniSubcommand::Playback(args)) => {
             return playback_cargo(*args);
         }
-<<<<<<< HEAD
-        Some(CargoKaniSubcommand::Autoharness(_)) | Some(CargoKaniSubcommand::List(_)) => {
-            unreachable!()
-        }
         None => session::KaniSession::new(args.verify_opts)?,
     };
-
-    if !session.args.common_args.quiet {
-        print_kani_version(InvocationType::CargoKani(input_args));
-    }
-=======
-        None => session::KaniSession::new(args.verify_opts)?,
-    };
->>>>>>> b705ac56
 
     if !session.args.common_args.quiet {
         print_kani_version(InvocationType::CargoKani(input_args));
