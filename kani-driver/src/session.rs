// Copyright Kani Contributors
// SPDX-License-Identifier: Apache-2.0 OR MIT

use crate::args::Timeout;
use crate::args::VerificationArgs;
use crate::args::common::Verbosity;
use crate::util::render_command;
use anyhow::{Context, Result, bail};
use std::io::IsTerminal;
use std::io::Write;
use std::path::{Path, PathBuf};
use std::process::{Child, Command, Stdio};
use std::sync::Mutex;
use std::time::Instant;
use strum_macros::Display;
use tokio::process::Command as TokioCommand;
use tracing::level_filters::LevelFilter;
use tracing_subscriber::{EnvFilter, Registry, layer::SubscriberExt};

pub const BUG_REPORT_URL: &str =
    "https://github.com/model-checking/kani/issues/new?labels=bug&template=bug_report.md";

/// Environment variable used to control this session log tracing.
/// This is the same variable used to control `kani-compiler` logs. Note that you can still control
/// the driver logs separately, by using the logger directives to  select the kani-driver crate.
/// `export KANI_LOG=kani_driver=debug`.
const LOG_ENV_VAR: &str = "KANI_LOG";
// Constants related to the option to create flamegraphs to debug compiler performance. See our mdbook's developer documentation for details.
const FLAMEGRAPH_ENV_VAR: &str = "FLAMEGRAPH";
const FLAMEGRAPH_DIR: &str = "flamegraphs";
const FLAMEGRAPH_SAMPLING_RATE: &str = "8000"; // in Hz

/// Contains information about the execution environment and arguments that affect operations
pub struct KaniSession {
    /// The common command-line arguments
    pub args: VerificationArgs,

    /// The autoharness-specific compiler arguments.
    /// Invariant: this field is_some() iff the autoharness subcommand is enabled.
    pub autoharness_compiler_flags: Option<Vec<String>>,
<<<<<<< HEAD

    /// Include all publicly-visible symbols in the generated goto binary, not just those reachable from
    /// a proof harness. Useful when attempting to verify things that were not annotated with kani
    /// proof attributes.
    pub codegen_tests: bool,
=======
>>>>>>> b705ac56

    /// The location we found the 'kani_rustc' command
    pub kani_compiler: PathBuf,
    /// The location we found 'kani_lib.c'
    pub kani_lib_c: PathBuf,

    /// The temporary files we littered that need to be cleaned up at the end of execution
    pub temporaries: Mutex<Vec<PathBuf>>,

    /// The tokio runtime
    pub runtime: tokio::runtime::Runtime,
}

/// Represents where we detected Kani, with helper methods for using that information to find critical paths
pub enum InstallType {
    /// We're operating in a a checked out repo that's been built locally.
    /// The path here is to the root of the repo.
    DevRepo(PathBuf),
    /// We're operating from a release bundle (made with `build-kani release`).
    /// The path here to where this release bundle has been unpacked.
    Release(PathBuf),
}

impl KaniSession {
    pub fn new(args: VerificationArgs) -> Result<Self> {
        init_logger(&args);
        let install = InstallType::new()?;

        Ok(KaniSession {
            args,
            autoharness_compiler_flags: None,
<<<<<<< HEAD
            codegen_tests: false,
=======
>>>>>>> b705ac56
            kani_compiler: install.kani_compiler()?,
            kani_lib_c: install.kani_lib_c()?,
            temporaries: Mutex::new(vec![]),
            runtime: tokio::runtime::Builder::new_current_thread().enable_all().build().unwrap(),
        })
    }

    /// Record a temporary file so we can cleanup after ourselves at the end.
    /// Note that there will be no failure if the file does not exist.
    pub fn record_temporary_file<T: AsRef<Path>>(&self, temp: &T) {
        self.record_temporary_files(&[temp])
    }

    /// Record temporary files so we can cleanup after ourselves at the end.
    /// Note that there will be no failure if the file does not exist.
    pub fn record_temporary_files<T: AsRef<Path>>(&self, temps: &[T]) {
        // unwrap safety: will panic this thread if another thread panicked *while holding the lock.*
        // This is vanishingly unlikely, and even then probably the right thing to do
        let mut t = self.temporaries.lock().unwrap();
        t.extend(temps.iter().map(|p| p.as_ref().to_owned()));
    }

    /// Determine which symbols Kani should codegen (i.e. by slicing away symbols
    /// that are considered unreachable.)
    pub fn reachability_mode(&self) -> ReachabilityMode {
<<<<<<< HEAD
        if self.codegen_tests {
            ReachabilityMode::Tests
        } else if self.autoharness_compiler_flags.is_some() {
=======
        if self.autoharness_compiler_flags.is_some() {
>>>>>>> b705ac56
            ReachabilityMode::AllFns
        } else {
            ReachabilityMode::ProofHarnesses
        }
    }
}

#[derive(Debug, Copy, Clone, Display)]
#[strum(serialize_all = "snake_case")]
pub enum ReachabilityMode {
    AllFns,
    #[strum(to_string = "harnesses")]
    ProofHarnesses,
}

impl Drop for KaniSession {
    fn drop(&mut self) {
        if !self.args.keep_temps {
            let temporaries = self.temporaries.lock().unwrap();

            for file in temporaries.iter() {
                // If it fails, we don't care, skip it
                let _result = std::fs::remove_file(file);
            }
        }
    }
}

impl KaniSession {
    /// Call [run_terminal] with the verbosity configured by the user.
    pub fn run_terminal(&self, cmd: Command) -> Result<()> {
        run_terminal(&self.args.common_args, cmd)
    }

    /// Call [run_terminal_timeout] with the verbosity configured by the user.
    /// The `bool` value indicates whether the command timed out
    pub fn run_terminal_timeout(&self, cmd: TokioCommand) -> Result<bool> {
        self.runtime.block_on(run_terminal_timeout(
            &self.args.common_args,
            cmd,
            self.args.harness_timeout,
        ))
    }

    /// Call [run_suppress] with the verbosity configured by the user.
    pub fn run_suppress(&self, cmd: Command) -> Result<()> {
        run_suppress(&self.args.common_args, cmd)
    }

    /// Call [run_piped] with the verbosity configured by the user.
    pub fn run_piped(&self, cmd: Command) -> Result<Child> {
        run_piped(&self.args.common_args, cmd)
    }

    /// Call [with_timer] with the verbosity configured by the user.
    pub fn with_timer<T, F>(&self, func: F, description: &str) -> T
    where
        F: FnOnce() -> T,
    {
        with_timer(&self.args.common_args, func, description)
    }
}

// The below suite of helper functions for executing Commands are meant to be a common handler
// for various cmdline flags like 'verbose' and 'quiet'. These functions are temporary: in the
// longer run we'll switch to a graph-interpreter style of constructing and executing jobs.
// (In other words: higher-level data structures, rather than passing around Commands.)
// (e.g. to support emitting Litani build graphs, or to better parallelize our work)

// We basically have three different output policies:
//               No error                  Error                     Notes
//               Default  Quiet  Verbose   Default  Quiet  Verbose
// run_terminal  Y        N      Y         Y        N      Y         (inherits terminal)
// run_suppress  N        N      Y         Y        N      Y         (buffered text only)

/// Run a job, leave it outputting to terminal (unless --quiet), and fail if there's a problem.
pub fn run_terminal(verbosity: &impl Verbosity, mut cmd: Command) -> Result<()> {
    if verbosity.quiet() {
        cmd.stdout(std::process::Stdio::null());
        cmd.stderr(std::process::Stdio::null());
    }
    if verbosity.verbose() {
        println!("[Kani] Running: `{}`", render_command(&cmd).to_string_lossy());
    }
    let program = cmd.get_program().to_string_lossy().to_string();
    let result = with_timer(
        verbosity,
        || {
            cmd.status()
                .context(format!("Failed to invoke {}", cmd.get_program().to_string_lossy()))
        },
        &program,
    )?;
    if !result.success() {
        bail!("{} exited with status {}", cmd.get_program().to_string_lossy(), result);
    }
    Ok(())
}

/// The `bool` value indicates whether the command timed out
async fn run_terminal_timeout(
    verbosity: &impl Verbosity,
    mut cmd: TokioCommand,
    timeout: Option<Timeout>,
) -> Result<bool> {
    if verbosity.quiet() {
        cmd.stdout(std::process::Stdio::null());
        cmd.stderr(std::process::Stdio::null());
    }
    if verbosity.verbose() {
        println!("[Kani] Running: `{}`", render_command(cmd.as_std()).to_string_lossy());
    }
    let program = cmd.as_std().get_program().to_string_lossy().to_string();
    let result = with_timer(
        verbosity,
        || async {
            if let Some(timeout) = timeout {
                let mut child = cmd.spawn().unwrap();
                let res = tokio::time::timeout(timeout.into(), child.wait()).await;
                if res.is_err() {
                    // Kill the process
                    child.kill().await.unwrap();
                }
                res
            } else {
                Ok(cmd.status().await)
            }
        },
        &program,
    )
    .await;
    // outer result indicates whether the command timed out
    if result.is_err() {
        return Ok(true);
    }
    let result = result.unwrap().context(format!("Failed to invoke {program}"))?;
    if !result.success() {
        bail!("{} exited with status {}", cmd.as_std().get_program().to_string_lossy(), result);
    }
    Ok(false)
}

/// Run a job, but only output (unless --quiet) if it fails, and fail if there's a problem.
pub fn run_suppress(verbosity: &impl Verbosity, mut cmd: Command) -> Result<()> {
    if verbosity.is_set() {
        return run_terminal(verbosity, cmd);
    }
    let result = cmd
        .output()
        .context(format!("Failed to invoke {}", cmd.get_program().to_string_lossy()))?;
    if !result.status.success() {
        // Don't suppress the output. There doesn't seem to be a way to easily get Command
        // to give one output stream of both out/err with interleaving correct, it seems
        // you'd have to resort to some lower-level interface.
        let stdout = std::io::stdout();
        let mut handle = stdout.lock();
        handle.write_all(&result.stdout)?;
        handle.write_all(&result.stderr)?;
        bail!("{} exited with status {}", cmd.get_program().to_string_lossy(), result.status);
    }
    Ok(())
}

/// Run a job and pipe its output to this process.
/// Returns an error if the process could not be spawned.
///
/// NOTE: Unlike other `run_` functions, this function does not attempt to indicate
/// the process exit code, you need to remember to check this yourself.
pub fn run_piped(verbosity: &impl Verbosity, mut cmd: Command) -> Result<Child> {
    if verbosity.verbose() {
        println!("[Kani] Running: `{}`", render_command(&cmd).to_string_lossy());
    }
    // Run the process as a child process
    let process = cmd
        .stdout(Stdio::piped())
        .spawn()
        .context(format!("Failed to invoke {}", cmd.get_program().to_string_lossy()))?;

    Ok(process)
}

/// Execute the provided function and measure the clock time it took for its execution.
/// Print the time with the given description if we are on verbose or debug mode.
fn with_timer<T, F>(verbosity: &impl Verbosity, func: F, description: &str) -> T
where
    F: FnOnce() -> T,
{
    let start = Instant::now();
    let ret = func();
    if verbosity.verbose() {
        let elapsed = start.elapsed();
        println!("Finished {description} in {}s", elapsed.as_secs_f32())
    }
    ret
}

/// Return the path for the folder where the current executable is located.
fn bin_folder() -> Result<PathBuf> {
    let exe = std::env::current_exe().context("Cannot determine current executable location")?;
    let dir = exe.parent().context("Executable isn't in a directory")?.to_owned();
    Ok(dir)
}

/// Return the path for the folder where the pre-compiled rust libraries are located.
pub fn lib_folder() -> Result<PathBuf> {
    Ok(base_folder()?.join("lib"))
}

/// Return the path for the folder where the pre-compiled rust libraries are located.
pub fn lib_playback_folder() -> Result<PathBuf> {
    Ok(base_folder()?.join("playback/lib"))
}

/// Return the path for the folder where the pre-compiled rust libraries with no_core.
pub fn lib_no_core_folder() -> Result<PathBuf> {
    Ok(base_folder()?.join("no_core/lib"))
}

/// Return the base folder for the entire kani installation.
pub fn base_folder() -> Result<PathBuf> {
    Ok(bin_folder()?
        .parent()
        .context("Failed to find Kani's base installation folder.")?
        .to_path_buf())
}

/// Return the shorthand for the toolchain used by this Kani version.
///
/// This shorthand can be used to select the exact toolchain version that matches the one used to
/// build the current Kani version.
pub fn toolchain_shorthand() -> String {
    format!("+{}", env!("RUSTUP_TOOLCHAIN"))
}

impl InstallType {
    pub fn new() -> Result<Self> {
        // Case 1: We've checked out the development repo and we're built under `target/kani`
        let mut path = bin_folder()?;
        if path.ends_with("target/kani/bin") {
            path.pop();
            path.pop();
            path.pop();

            Ok(InstallType::DevRepo(path))
        } else if path.ends_with("bin") {
            path.pop();

            Ok(InstallType::Release(path))
        } else {
            bail!(
                "Unable to determine installation location. {} doesn't look typical",
                path.display()
            )
        }
    }

    pub fn kani_compiler(&self) -> Result<PathBuf> {
        match self {
            Self::DevRepo(_) => {
                // Use bin_folder to hide debug/release differences.
                let path = bin_folder()?.join("kani-compiler");
                expect_path(path)
            }
            Self::Release(release) => {
                let path = release.join("bin/kani-compiler");
                expect_path(path)
            }
        }
    }

    pub fn kani_lib_c(&self) -> Result<PathBuf> {
        self.base_path_with("library/kani/kani_lib.c")
    }

    /// A common case is that our repo and release bundle have the same `subpath`
    fn base_path_with(&self, subpath: &str) -> Result<PathBuf> {
        let path = match self {
            Self::DevRepo(r) => r,
            Self::Release(r) => r,
        };
        expect_path(path.join(subpath))
    }
}

/// A quick helper to say "hey, we expected this thing to be here but it's not!"
fn expect_path(path: PathBuf) -> Result<PathBuf> {
    if path.exists() {
        Ok(path)
    } else {
        bail!(
            "Unable to find {}. Looked for {}",
            path.file_name().unwrap().to_string_lossy(),
            path.display()
        );
    }
}

/// Initialize the logger using the KANI_LOG environment variable and `--debug` argument.
fn init_logger(args: &VerificationArgs) {
    let filter = EnvFilter::from_env(LOG_ENV_VAR);
    let filter = if args.common_args.debug {
        filter.add_directive(LevelFilter::DEBUG.into())
    } else {
        filter
    };

    // Use a hierarchical view for now.
    let use_colors = std::io::stdout().is_terminal();
    let subscriber = Registry::default().with(filter);
    let subscriber = subscriber.with(
        tracing_subscriber::fmt::layer()
            .with_writer(std::io::stderr)
            .with_ansi(use_colors)
            .with_target(true),
    );
    tracing::subscriber::set_global_default(subscriber).unwrap();
}

pub fn setup_cargo_command() -> Result<Command> {
    setup_cargo_command_inner(None)
}

// Setup the default version of cargo being run, based on the type/mode of installation for kani.
// Optionally takes a path to output compiler profiling info to.
// If kani is being run in developer mode, then we use the one provided by rustup as we can assume that the developer will have rustup installed.
// For release versions of Kani, we use a version of cargo that's in the toolchain that's been symlinked during `cargo-kani` setup. This will allow
// Kani to remove the runtime dependency on rustup later on.
pub fn setup_cargo_command_inner(profiling_out_path: Option<String>) -> Result<Command> {
    let install_type = InstallType::new()?;

    let cmd = match install_type {
        InstallType::DevRepo(_) => {
            // check if we should instrument the compiler for a flamegraph
            let instrument_compiler = matches!(
                std::env::var(FLAMEGRAPH_ENV_VAR),
                Ok(ref s) if s == "compiler"
            );

            if let Some(profiler_out_path) = profiling_out_path
                && instrument_compiler
            {
                // create temporary flamegraph directory
                std::fs::create_dir_all(FLAMEGRAPH_DIR)?;
                let time_postfix = chrono::Local::now().format("%Y-%m-%dT%H:%M:%S");

                let mut cmd = Command::new("samply");
                cmd.arg("record");

                // adjust the sampling rate (in Hz)
                cmd.arg("-r").arg(FLAMEGRAPH_SAMPLING_RATE);
                cmd.arg("-o").arg(format!(
                    "{FLAMEGRAPH_DIR}/compiler-{profiler_out_path}-{time_postfix}.json.gz",
                ));

                // just save the output and don't open the interactive UI.
                cmd.arg("--save-only");
                cmd.arg("cargo").arg(self::toolchain_shorthand());
                cmd
            } else {
                let mut cmd = Command::new("cargo");
                cmd.arg(self::toolchain_shorthand());
                cmd
            }
        }
        InstallType::Release(kani_dir) => {
            let cargo_path = kani_dir.join("toolchain").join("bin").join("cargo");
            Command::new(cargo_path)
        }
    };

    Ok(cmd)
}

// Get the cargo path corresponding to the toolchain version in rust-toolchain.toml.
// If kani is being run in developer mode, then we use the compile-time toolchain, i.e. the one used during cargo build-dev.
// For release versions of Kani, we use a version of cargo that's in the toolchain that's been symlinked during `cargo-kani` setup.
pub fn get_cargo_path() -> Result<PathBuf> {
    let install_type = InstallType::new()?;

    let cargo_path = match install_type {
        InstallType::DevRepo(_) => env!("CARGO").into(),
        InstallType::Release(kani_dir) => kani_dir.join("toolchain").join("bin").join("cargo"),
    };

    Ok(cargo_path)
}<|MERGE_RESOLUTION|>--- conflicted
+++ resolved
@@ -38,14 +38,6 @@
     /// The autoharness-specific compiler arguments.
     /// Invariant: this field is_some() iff the autoharness subcommand is enabled.
     pub autoharness_compiler_flags: Option<Vec<String>>,
-<<<<<<< HEAD
-
-    /// Include all publicly-visible symbols in the generated goto binary, not just those reachable from
-    /// a proof harness. Useful when attempting to verify things that were not annotated with kani
-    /// proof attributes.
-    pub codegen_tests: bool,
-=======
->>>>>>> b705ac56
 
     /// The location we found the 'kani_rustc' command
     pub kani_compiler: PathBuf,
@@ -77,10 +69,6 @@
         Ok(KaniSession {
             args,
             autoharness_compiler_flags: None,
-<<<<<<< HEAD
-            codegen_tests: false,
-=======
->>>>>>> b705ac56
             kani_compiler: install.kani_compiler()?,
             kani_lib_c: install.kani_lib_c()?,
             temporaries: Mutex::new(vec![]),
@@ -106,13 +94,7 @@
     /// Determine which symbols Kani should codegen (i.e. by slicing away symbols
     /// that are considered unreachable.)
     pub fn reachability_mode(&self) -> ReachabilityMode {
-<<<<<<< HEAD
-        if self.codegen_tests {
-            ReachabilityMode::Tests
-        } else if self.autoharness_compiler_flags.is_some() {
-=======
         if self.autoharness_compiler_flags.is_some() {
->>>>>>> b705ac56
             ReachabilityMode::AllFns
         } else {
             ReachabilityMode::ProofHarnesses
