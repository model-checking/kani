--- conflicted
+++ resolved
@@ -182,16 +182,6 @@
             cargo_args.push("-v".into());
         }
 
-<<<<<<< HEAD
-        // Arguments that will only be passed to the target package.
-        self.pkg_args.push(self.reachability_arg());
-        if let Some(backend_arg) = self.backend_arg() {
-            self.pkg_args.push(backend_arg);
-        }
-        if self.args.no_assert_contracts {
-            self.pkg_args.push("--no-assert-contracts".into());
-        }
-=======
         // Arguments that will only be passed to the target package (the package under verification)
         // and not its dependencies, c.f. https://doc.rust-lang.org/cargo/commands/cargo-rustc.html.
         // The difference between pkg_args and rustc_args is that rustc_args are also provided when
@@ -205,7 +195,6 @@
         // unless there a reason it shouldn't be passed to dependencies.
         // (Note that at the time of writing, passing the other compiler args to dependencies is a no-op, since `--reachability=None` skips codegen anyway.)
         self.pkg_args.push(self.reachability_arg());
->>>>>>> 7a126c2b
 
         let mut found_target = false;
         let packages = self.packages_to_verify(&self.args, &metadata)?;
