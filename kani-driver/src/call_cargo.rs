// Copyright Kani Contributors
// SPDX-License-Identifier: Apache-2.0 OR MIT

use crate::args::VerificationArgs;
use crate::call_single_file::{to_rustc_arg, LibConfig};
use crate::project::Artifact;
use crate::session::{lib_folder, lib_no_core_folder, setup_cargo_command, KaniSession};
use crate::util;
use anyhow::{bail, Context, Result};
use cargo_metadata::diagnostic::{Diagnostic, DiagnosticLevel};
use cargo_metadata::{
    Artifact as RustcArtifact, Message, Metadata, MetadataCommand, Package, Target,
};
use kani_metadata::{ArtifactType, CompilerArtifactStub};
use std::ffi::{OsStr, OsString};
use std::fmt::{self, Display};
use std::fs::{self, File};
use std::io::BufReader;
use std::io::IsTerminal;
use std::path::{Path, PathBuf};
use std::process::Command;
use tracing::{debug, trace};

//---- Crate types identifier used by cargo.
const CRATE_TYPE_BIN: &str = "bin";
const CRATE_TYPE_CDYLIB: &str = "cdylib";
const CRATE_TYPE_DYLIB: &str = "dylib";
const CRATE_TYPE_LIB: &str = "lib";
const CRATE_TYPE_PROC_MACRO: &str = "proc-macro";
const CRATE_TYPE_RLIB: &str = "rlib";
const CRATE_TYPE_STATICLIB: &str = "staticlib";
const CRATE_TYPE_TEST: &str = "test";

/// The outputs of kani-compiler being invoked via cargo on a project.
pub struct CargoOutputs {
    /// The directory where compiler outputs should be directed.
    /// Usually 'target/BUILD_TRIPLE/debug/deps/'
    pub outdir: PathBuf,
    /// The kani-metadata.json files written by kani-compiler.
    pub metadata: Vec<Artifact>,
    /// Recording the cargo metadata from the build
    pub cargo_metadata: Metadata,
    /// For build `keep_going` mode, we collect the targets that we failed to compile.
    pub failed_targets: Option<Vec<String>>,
}

impl KaniSession {
    /// Create a new cargo library in the given path.
    pub fn cargo_init_lib(&self, path: &Path) -> Result<()> {
        let mut cmd = setup_cargo_command()?;
        cmd.args(["init", "--lib", path.to_string_lossy().as_ref()]);
        self.run_terminal(cmd)
    }

    pub fn cargo_build_std(&self, std_path: &Path, krate_path: &Path) -> Result<Vec<Artifact>> {
        let lib_path = lib_no_core_folder().unwrap();
        let mut rustc_args = self.kani_rustc_flags(LibConfig::new_no_core(lib_path));
        rustc_args.push(to_rustc_arg(self.kani_compiler_flags()).into());
        rustc_args.push(self.reachability_arg().into());
<<<<<<< HEAD
        rustc_args.push(to_rustc_arg(vec!["--ignore-global-asm".to_string()]).into());
        rustc_args.push(to_rustc_arg(vec!["-Zfunction-contracts".to_string()]).into());
=======
        // Ignore global assembly, since `compiler_builtins` has some.
        rustc_args.push(to_rustc_arg(vec!["--ignore-global-asm".to_string()]).into());
        rustc_args.push(to_rustc_arg(vec!["-Zfunction-contracts".to_string()]).into());
        rustc_args.push(to_rustc_arg(vec!["--enable-stubbing".to_string()]).into());
>>>>>>> 3566f9ef

        let mut cargo_args: Vec<OsString> = vec!["rustc".into()];
        cargo_args.append(&mut cargo_config_args());

        // Configuration needed to parse cargo compilation status.
        cargo_args.push("--message-format".into());
        cargo_args.push("json-diagnostic-rendered-ansi".into());
        cargo_args.push("-Z".into());
        cargo_args.push("build-std=panic_abort,core,std".into());

        if self.args.common_args.verbose {
            cargo_args.push("-v".into());
        }

        // cargo_args.push("--".into());
        // cargo_args.push("-Zunpretty=expanded".into());

        // Since we are verifying the standard library, we set the reachability to all crates.
        let mut cmd = setup_cargo_command()?;
        cmd.args(&cargo_args)
            .current_dir(krate_path)
            .env("RUSTC", &self.kani_compiler)
            // Use CARGO_ENCODED_RUSTFLAGS instead of RUSTFLAGS is preferred. See
            // https://doc.rust-lang.org/cargo/reference/environment-variables.html
            .env("CARGO_ENCODED_RUSTFLAGS", rustc_args.join(OsStr::new("\x1f")))
            .env("CARGO_TERM_PROGRESS_WHEN", "never")
            .env("__CARGO_TESTS_ONLY_SRC_ROOT", std_path.as_os_str());

        let build_artifacts = self.run_build(cmd)?;
        Ok(build_artifacts.into_iter().filter_map(map_kani_artifact).collect())
    }

    /// Calls `cargo_build` to generate `*.symtab.json` files in `target_dir`
    pub fn cargo_build(&self, keep_going: bool) -> Result<CargoOutputs> {
        let build_target = env!("TARGET"); // see build.rs
        let metadata = self.cargo_metadata(build_target)?;
        let target_dir = self
            .args
            .target_dir
            .as_ref()
            .unwrap_or(&metadata.target_directory.clone().into())
            .clone()
            .join("kani");
        let outdir = target_dir.join(build_target).join("debug/deps");

        if self.args.force_build && target_dir.exists() {
            fs::remove_dir_all(&target_dir)?;
        }

        let lib_path = lib_no_core_folder().unwrap();
        let mut rustc_args = self.kani_rustc_flags(LibConfig::new_no_core(lib_path));
        rustc_args.push(to_rustc_arg(self.kani_compiler_flags()).into());

        let mut cargo_args: Vec<OsString> = vec!["rustc".into()];
        if let Some(path) = &self.args.cargo.manifest_path {
            cargo_args.push("--manifest-path".into());
            cargo_args.push(path.into());
        }
        if self.args.cargo.all_features {
            cargo_args.push("--all-features".into());
        }
        if self.args.cargo.no_default_features {
            cargo_args.push("--no-default-features".into());
        }
        let features = self.args.cargo.features();
        if !features.is_empty() {
            cargo_args.push(format!("--features={}", features.join(",")).into());
        }

        cargo_args.append(&mut cargo_config_args());

        cargo_args.push("--target-dir".into());
        cargo_args.push(target_dir.into());

        // Configuration needed to parse cargo compilation status.
        cargo_args.push("--message-format".into());
        cargo_args.push("json-diagnostic-rendered-ansi".into());

        if self.args.tests {
            // Use test profile in order to pull dev-dependencies and compile using `--test`.
            // Initially the plan was to use `--tests` but that brings in multiple targets.
            cargo_args.push("--profile".into());
            cargo_args.push("test".into());
        }

        if self.args.common_args.verbose {
            cargo_args.push("-v".into());
        }

        // Arguments that will only be passed to the target package.
        let mut pkg_args: Vec<String> = vec![];
        pkg_args.extend(["--".to_string(), self.reachability_arg()]);

        let mut found_target = false;
        let packages = packages_to_verify(&self.args, &metadata)?;
        let mut artifacts = vec![];
        let mut failed_targets = vec![];
        for package in packages {
            for verification_target in package_targets(&self.args, package) {
                let mut cmd = setup_cargo_command()?;
                cmd.args(&cargo_args)
                    .args(vec!["-p", &package.name])
                    .args(verification_target.to_args())
                    .args(&pkg_args)
                    .env("RUSTC", &self.kani_compiler)
                    // Use CARGO_ENCODED_RUSTFLAGS instead of RUSTFLAGS is preferred. See
                    // https://doc.rust-lang.org/cargo/reference/environment-variables.html
                    .env("CARGO_ENCODED_RUSTFLAGS", rustc_args.join(OsStr::new("\x1f")))
                    .env("CARGO_TERM_PROGRESS_WHEN", "never");

                match self.run_build_target(cmd, verification_target.target()) {
                    Err(err) => {
                        if keep_going {
                            let target_str = format!("{verification_target}");
                            util::error(&format!("Failed to compile {target_str}"));
                            failed_targets.push(target_str);
                        } else {
                            return Err(err);
                        }
                    }
                    Ok(Some(artifact)) => artifacts.push(artifact),
                    Ok(None) => {}
                }
                found_target = true;
            }
        }

        if !found_target {
            bail!("No supported targets were found.");
        }

        Ok(CargoOutputs {
            outdir,
            metadata: artifacts,
            cargo_metadata: metadata,
            failed_targets: keep_going.then_some(failed_targets),
        })
    }

    fn cargo_metadata(&self, build_target: &str) -> Result<Metadata> {
        let mut cmd = MetadataCommand::new();

        // restrict metadata command to host platform. References:
        // https://github.com/rust-lang/rust-analyzer/issues/6908
        // https://github.com/rust-lang/rust-analyzer/pull/6912
        cmd.other_options(vec![String::from("--filter-platform"), build_target.to_owned()]);

        // Set a --manifest-path if we're given one
        if let Some(path) = &self.args.cargo.manifest_path {
            cmd.manifest_path(path);
        }
        // Pass down features enables, which may affect dependencies or build metadata
        // (multiple calls to features are ok with cargo_metadata:)
        if self.args.cargo.all_features {
            cmd.features(cargo_metadata::CargoOpt::AllFeatures);
        }
        if self.args.cargo.no_default_features {
            cmd.features(cargo_metadata::CargoOpt::NoDefaultFeatures);
        }
        let features = self.args.cargo.features();
        if !features.is_empty() {
            cmd.features(cargo_metadata::CargoOpt::SomeFeatures(features));
        }

        cmd.exec().context("Failed to get cargo metadata.")
    }

    /// Run cargo and collect any error found.
    /// We also collect the metadata file generated during compilation if any.
    fn run_build(&self, cargo_cmd: Command) -> Result<Vec<RustcArtifact>> {
        let support_color = std::io::stdout().is_terminal();
        let mut artifacts = vec![];
        if let Some(mut cargo_process) = self.run_piped(cargo_cmd)? {
            let reader = BufReader::new(cargo_process.stdout.take().unwrap());
            let mut error_count = 0;
            for message in Message::parse_stream(reader) {
                let message = message.unwrap();
                match message {
                    Message::CompilerMessage(msg) => match msg.message.level {
                        DiagnosticLevel::FailureNote => {
                            print_msg(&msg.message, support_color)?;
                        }
                        DiagnosticLevel::Error => {
                            error_count += 1;
                            print_msg(&msg.message, support_color)?;
                        }
                        DiagnosticLevel::Ice => {
                            print_msg(&msg.message, support_color)?;
                            let _ = cargo_process.wait();
                            return Err(anyhow::Error::msg(msg.message).context(format!(
                                "Failed to compile `{}` due to an internal compiler error.",
                                msg.target.name
                            )));
                        }
                        _ => {
                            if !self.args.common_args.quiet {
                                print_msg(&msg.message, support_color)?;
                            }
                        }
                    },
                    Message::CompilerArtifact(rustc_artifact) => {
                        // Compares two targets, and falls back to a weaker
                        // comparison where we avoid dashes in their names.
                        artifacts.push(rustc_artifact)
                    }
                    Message::BuildScriptExecuted(_) | Message::BuildFinished(_) => {
                        // do nothing
                    }
                    Message::TextLine(msg) => {
                        if !self.args.common_args.quiet {
                            println!("{msg}");
                        }
                    }

                    // Non-exhaustive enum.
                    _ => {
                        if !self.args.common_args.quiet {
                            println!("{message:?}");
                        }
                    }
                }
            }
            let status = cargo_process.wait()?;
            if !status.success() {
                bail!(
                    "Failed to execute cargo ({status}). Found {error_count} compilation errors."
                );
            }
        }
        Ok(artifacts)
    }

    /// Run cargo and collect any error found.
    /// We also collect the metadata file generated during compilation if any for the given target.
    fn run_build_target(&self, cargo_cmd: Command, target: &Target) -> Result<Option<Artifact>> {
        /// This used to be `rustc_artifact == *target`, but it
        /// started to fail after the `cargo` change in
        /// <https://github.com/rust-lang/cargo/pull/12783>
        ///
        /// We should revisit this check after a while to see if
        /// it's not needed anymore or it can be restricted to
        /// certain cases.
        /// TODO: <https://github.com/model-checking/kani/issues/3111>
        fn same_target(t1: &Target, t2: &Target) -> bool {
            (t1 == t2)
                || (t1.name.replace('-', "_") == t2.name.replace('-', "_")
                    && t1.kind == t2.kind
                    && t1.src_path == t2.src_path
                    && t1.edition == t2.edition
                    && t1.doctest == t2.doctest
                    && t1.test == t2.test
                    && t1.doc == t2.doc)
        }

        let artifacts = self.run_build(cargo_cmd)?;
        debug!(?artifacts, "run_build_target");

        // We generate kani specific artifacts only for the build target. The build target is
        // always the last artifact generated in a build, and all the other artifacts are related
        // to dependencies or build scripts.
        Ok(artifacts.into_iter().rev().find_map(|artifact| {
            if same_target(&artifact.target, target) { map_kani_artifact(artifact) } else { None }
        }))
    }
}

pub fn cargo_config_args() -> Vec<OsString> {
    [
        "--target",
        env!("TARGET"),
        // Propagate `--cfg=kani` to build scripts.
        "-Zhost-config",
        "-Ztarget-applies-to-host",
        "--config=host.rustflags=[\"--cfg=kani\"]",
    ]
    .map(OsString::from)
    .to_vec()
}

/// Print the compiler message following the coloring schema.
fn print_msg(diagnostic: &Diagnostic, use_rendered: bool) -> Result<()> {
    if use_rendered {
        print!("{diagnostic}");
    } else {
        print!("{}", console::strip_ansi_codes(diagnostic.rendered.as_ref().unwrap()));
    }
    Ok(())
}

/// Check that all package names are present in the workspace, otherwise return which aren't.
fn validate_package_names(package_names: &[String], packages: &[Package]) -> Result<()> {
    let package_list: Vec<String> = packages.iter().map(|pkg| pkg.name.clone()).collect();
    let unknown_packages: Vec<&String> =
        package_names.iter().filter(|pkg_name| !package_list.contains(pkg_name)).collect();

    // Some packages aren't in the workspace. Return an error which includes their names.
    if !unknown_packages.is_empty() {
        let fmt_packages: Vec<String> =
            unknown_packages.iter().map(|pkg| format!("`{pkg}`")).collect();
        let error_msg = if unknown_packages.len() == 1 {
            format!("couldn't find package {}", fmt_packages[0])
        } else {
            format!("couldn't find packages {}", fmt_packages.join(", "))
        };
        bail!(error_msg);
    };
    Ok(())
}

/// Extract the packages that should be verified.
///
/// The result is build following these rules:
/// - If `--package <pkg>` is given, return the list of packages selected.
/// - If `--exclude <pkg>` is given, return the list of packages not excluded.
/// - If `--workspace` is given, return the list of workspace members.
/// - If no argument provided, return the root package if there's one or all members.
///   - I.e.: Do whatever cargo does when there's no `default_members`.
///   - This is because `default_members` is not available in cargo metadata.
///     See <https://github.com/rust-lang/cargo/issues/8033>.
///
/// In addition, if either `--package <pkg>` or `--exclude <pkg>` is given,
/// validate that `<pkg>` is a package name in the workspace, or return an error
/// otherwise.
fn packages_to_verify<'b>(
    args: &VerificationArgs,
    metadata: &'b Metadata,
) -> Result<Vec<&'b Package>> {
    debug!(package_selection=?args.cargo.package, package_exclusion=?args.cargo.exclude, workspace=args.cargo.workspace, "packages_to_verify args");
    let packages = if !args.cargo.package.is_empty() {
        validate_package_names(&args.cargo.package, &metadata.packages)?;
        args.cargo
            .package
            .iter()
            .map(|pkg_name| metadata.packages.iter().find(|pkg| pkg.name == *pkg_name).unwrap())
            .collect()
    } else if !args.cargo.exclude.is_empty() {
        // should be ensured by argument validation
        assert!(args.cargo.workspace);
        validate_package_names(&args.cargo.exclude, &metadata.packages)?;
        metadata
            .workspace_packages()
            .into_iter()
            .filter(|pkg| !args.cargo.exclude.contains(&pkg.name))
            .collect()
    } else {
        match (args.cargo.workspace, metadata.root_package()) {
            (true, _) | (_, None) => metadata.workspace_packages(),
            (_, Some(root_pkg)) => vec![root_pkg],
        }
    };
    trace!(?packages, "packages_to_verify result");
    Ok(packages)
}

/// Extract Kani artifact that might've been generated from a given rustc artifact.
/// Not every rustc artifact will map to a kani artifact, hence the `Option<>`.
///
/// Unfortunately, we cannot always rely on the messages to get the path for the original artifact
/// that `rustc` produces. So we hack the content of the output path to point to the original
/// metadata file. See <https://github.com/model-checking/kani/issues/2234> for more details.
fn map_kani_artifact(rustc_artifact: cargo_metadata::Artifact) -> Option<Artifact> {
    debug!(?rustc_artifact, "map_kani_artifact");
    if rustc_artifact.target.is_custom_build() {
        // We don't verify custom builds.
        return None;
    }
    let result = rustc_artifact.filenames.iter().find_map(|path| {
        if path.extension() == Some("rmeta") {
            let file_stem = path.file_stem()?.strip_prefix("lib")?;
            let parent = path.parent().map(|p| p.as_std_path().to_path_buf()).unwrap_or_default();
            let mut meta_path = parent.join(file_stem);
            meta_path.set_extension(ArtifactType::Metadata);
            trace!(rmeta=?path, kani_meta=?meta_path.display(), "map_kani_artifact");

            // This will check if the file exists and we just skip if it doesn't.
            Artifact::try_new(&meta_path, ArtifactType::Metadata).ok()
        } else if path.extension() == Some("rlib") {
            // We skip `rlib` files since we should also generate a `rmeta`.
            trace!(rlib=?path, "map_kani_artifact");
            None
        } else {
            // For all the other cases we write the path of the metadata into the output file.
            // The compiler should always write a valid stub into the artifact file, however the
            // kani-metadata file only exists if there were valid targets.
            trace!(artifact=?path, "map_kani_artifact");
            let input_file = File::open(path).ok()?;
            let stub: CompilerArtifactStub = serde_json::from_reader(input_file).unwrap();
            Artifact::try_new(&stub.metadata_path, ArtifactType::Metadata).ok()
        }
    });
    debug!(?result, "map_kani_artifact");
    result
}

/// Possible verification targets.
#[derive(Debug)]
enum VerificationTarget {
    Bin(Target),
    Lib(Target),
    Test(Target),
}

impl VerificationTarget {
    /// Convert to cargo argument that select the specific target.
    fn to_args(&self) -> Vec<String> {
        match self {
            VerificationTarget::Test(target) => vec![String::from("--test"), target.name.clone()],
            VerificationTarget::Bin(target) => vec![String::from("--bin"), target.name.clone()],
            VerificationTarget::Lib(_) => vec![String::from("--lib")],
        }
    }

    fn target(&self) -> &Target {
        match self {
            VerificationTarget::Test(target)
            | VerificationTarget::Bin(target)
            | VerificationTarget::Lib(target) => target,
        }
    }
}

impl Display for VerificationTarget {
    fn fmt(&self, f: &mut fmt::Formatter<'_>) -> fmt::Result {
        match self {
            VerificationTarget::Test(target) => write!(f, "test `{}`", target.name),
            VerificationTarget::Bin(target) => write!(f, "binary `{}`", target.name),
            VerificationTarget::Lib(target) => write!(f, "lib `{}`", target.name),
        }
    }
}

/// Extract the targets inside a package.
///
/// If `--tests` is given, the list of targets will include any integration tests.
///
/// We use the `target.kind` as documented here. Note that `kind` for library will
/// match the `crate-type`, despite them not being explicitly listed in the documentation:
/// <https://docs.rs/cargo_metadata/0.15.0/cargo_metadata/struct.Target.html#structfield.kind>
///
/// The documentation for `crate-type` explicitly states that the only time `kind` and
/// `crate-type` differs is for examples.
/// <https://docs.rs/cargo_metadata/0.15.0/cargo_metadata/struct.Target.html#structfield.crate_types>
fn package_targets(args: &VerificationArgs, package: &Package) -> Vec<VerificationTarget> {
    let mut ignored_tests = vec![];
    let mut ignored_unsupported = vec![];
    let mut verification_targets = vec![];
    for target in &package.targets {
        debug!(name=?package.name, target=?target.name, kind=?target.kind, crate_type=?target
                .crate_types,
                "package_targets");
        let (mut supported_lib, mut unsupported_lib) = (false, false);
        for kind in &target.kind {
            match kind.as_str() {
                CRATE_TYPE_BIN => {
                    if args.target.include_bin(&target.name) {
                        // Binary targets.
                        verification_targets.push(VerificationTarget::Bin(target.clone()));
                    }
                }
                CRATE_TYPE_LIB | CRATE_TYPE_RLIB | CRATE_TYPE_CDYLIB | CRATE_TYPE_DYLIB
                | CRATE_TYPE_STATICLIB => {
                    if args.target.include_lib() {
                        supported_lib = true;
                    }
                }
                CRATE_TYPE_PROC_MACRO => {
                    if args.target.include_lib() {
                        unsupported_lib = true;
                        ignored_unsupported.push(target.name.as_str());
                    }
                }
                CRATE_TYPE_TEST => {
                    // Test target.
                    if args.target.include_tests() {
                        if args.tests {
                            verification_targets.push(VerificationTarget::Test(target.clone()));
                        } else {
                            ignored_tests.push(target.name.as_str());
                        }
                    }
                }
                _ => {
                    ignored_unsupported.push(target.name.as_str());
                }
            }
        }
        match (supported_lib, unsupported_lib) {
            (true, true) => println!(
                "warning: Skipped verification of `{}` due to unsupported crate-type: \
                        `proc-macro`.",
                target.name,
            ),
            (true, false) => verification_targets.push(VerificationTarget::Lib(target.clone())),
            (_, _) => {}
        }
    }

    if args.common_args.verbose {
        // Print targets that were skipped only on verbose mode.
        if !ignored_tests.is_empty() {
            println!("Skipped the following test targets: '{}'.", ignored_tests.join("', '"));
            println!("    -> Use '--tests' to verify harnesses inside a 'test' crate.");
        }
        if !ignored_unsupported.is_empty() {
            println!(
                "Skipped the following unsupported targets: '{}'.",
                ignored_unsupported.join("', '")
            );
        }
    }
    verification_targets
}<|MERGE_RESOLUTION|>--- conflicted
+++ resolved
@@ -57,15 +57,12 @@
         let mut rustc_args = self.kani_rustc_flags(LibConfig::new_no_core(lib_path));
         rustc_args.push(to_rustc_arg(self.kani_compiler_flags()).into());
         rustc_args.push(self.reachability_arg().into());
-<<<<<<< HEAD
-        rustc_args.push(to_rustc_arg(vec!["--ignore-global-asm".to_string()]).into());
-        rustc_args.push(to_rustc_arg(vec!["-Zfunction-contracts".to_string()]).into());
-=======
         // Ignore global assembly, since `compiler_builtins` has some.
         rustc_args.push(to_rustc_arg(vec!["--ignore-global-asm".to_string()]).into());
         rustc_args.push(to_rustc_arg(vec!["-Zfunction-contracts".to_string()]).into());
         rustc_args.push(to_rustc_arg(vec!["--enable-stubbing".to_string()]).into());
->>>>>>> 3566f9ef
+        rustc_args.push(to_rustc_arg(vec!["--ignore-global-asm".to_string()]).into());
+        rustc_args.push(to_rustc_arg(vec!["-Zfunction-contracts".to_string()]).into());
 
         let mut cargo_args: Vec<OsString> = vec!["rustc".into()];
         cargo_args.append(&mut cargo_config_args());
