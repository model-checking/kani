// Copyright Kani Contributors
// SPDX-License-Identifier: Apache-2.0 OR MIT

//! Module that provides functions which are convenient for different purposes.
//!
//! In particular, the `warning` and `error` functions must be used for
//! diagnostic output across the `kani-driver` components. Please follow the
//! recommendations in <https://model-checking.github.io/kani/conventions.html>
//! when reporting any kind of diagnostic for users. Note that it's recommended
//! to use the Rust compiler's error message utilities if you're working on the
//! `kani-compiler`.

use std::ffi::OsString;
use std::path::{Path, PathBuf};
use std::process::Command;

<<<<<<< HEAD
pub mod tempfile {
    use std::{
        env,
        fs::{self, rename, File},
        io::{BufWriter, Error, Write},
        path::PathBuf,
    };

    use crate::util;
    use ::rand;
    use anyhow::Context;
    use rand::Rng;

    /// Handle a writable temporary file which will be deleted when the object is dropped.
    /// To save the contents of the file, users can invoke `rename` which will move the file to
    /// its new location and no further deletion will be performed.
    pub struct TempFile {
        pub file: File,
        pub temp_path: PathBuf,
        pub writer: Option<BufWriter<File>>,
        renamed: bool,
    }

    impl TempFile {
        /// Create a temp file
        pub fn try_new(suffix_name: &str) -> Result<Self, Error> {
            let mut temp_path = env::temp_dir();

            // Generate a unique name for the temporary directory
            let hash: u32 = rand::thread_rng().gen();
            let file_name: &str = &format!("kani_tmp_{hash}_{suffix_name}");

            temp_path.push(file_name);
            let temp_file = File::create(&temp_path)?;
            let writer = BufWriter::new(temp_file.try_clone()?);

            Ok(Self { file: temp_file, temp_path, writer: Some(writer), renamed: false })
        }

        /// Rename the temporary file to the new path, replacing the original file if the path points to a file that already exists.
        pub fn rename(mut self, source_path: &str) -> Result<(), String> {
            // flush here
            self.writer.as_mut().unwrap().flush().unwrap();
            self.writer = None;
            // Renames are usually automic, so we won't corrupt the user's source file during a crash.
            rename(&self.temp_path, source_path)
                .with_context(|| format!("Error renaming file {}", self.temp_path.display()))
                .unwrap();
            self.renamed = true;
            Ok(())
        }
    }

    /// Ensure that the bufwriter is flushed and temp variables are dropped
    /// everytime the tempfile is out of scope
    /// note: the fields for the struct are dropped automatically by destructor
    impl Drop for TempFile {
        fn drop(&mut self) {
            // if writer is not flushed, flush it
            if self.writer.as_ref().is_some() {
                // couldn't use ? as drop does not handle returns
                if let Err(e) = self.writer.as_mut().unwrap().flush() {
                    util::warning(
                        format!("failed to flush {}: {e}", self.temp_path.display()).as_str(),
                    );
                }
                self.writer = None;
            }

            if !self.renamed {
                if let Err(_e) = fs::remove_file(self.temp_path.clone()) {
                    util::warning(&format!("Error removing file {}", self.temp_path.display()));
                }
            }
        }
    }
}

=======
>>>>>>> fb08f3e1
/// Replace an extension with another one, in a new PathBuf. (See tests for examples)
pub fn alter_extension(path: &Path, ext: &str) -> PathBuf {
    path.with_extension(ext)
}

/// Generate a valid crate name from the input file.
/// Note that this method will replace invalid characters from the crate name.
pub fn crate_name(path: &Path) -> String {
    let stem = path.file_stem().unwrap().to_str().expect("utf-8 filename");
    stem.replace(['-', '.'], "_")
}

/// Attempt to guess the rlib name for rust source file.
/// This is only used by 'kani', never 'cargo-kani', so we hopefully don't have too many corner
/// cases to deal with.
/// In rustc, you can find some code dealing this this naming in:
///      compiler/rustc_codegen_ssa/src/back/link.rs
pub fn guess_rlib_name(path: &Path) -> PathBuf {
    let basedir = path.parent().unwrap_or(Path::new("."));
    let rlib_name = format!("lib{}.rlib", crate_name(path));

    basedir.join(rlib_name)
}

/// Given a path of some sort (usually from argv0), this attempts to extract the basename / stem
/// of the executable. e.g. "/path/foo -> foo" "./foo.exe -> foo" "foo -> foo"
pub fn executable_basename(argv0: &Option<&OsString>) -> Option<OsString> {
    if let Some(path) = argv0 {
        let basename = Path::new(&path).file_stem();
        if let Some(stem) = basename {
            return Some(stem.to_os_string());
        }
    }
    None
}

/// Render a Command as a string, to log it (e.g. in dry runs)
pub fn render_command(cmd: &Command) -> OsString {
    let mut str = OsString::new();

    for (k, v) in cmd.get_envs() {
        if let Some(v) = v {
            str.push(k);
            str.push("=\"");
            str.push(v);
            str.push("\" ");
        }
    }

    str.push(cmd.get_program());

    for a in cmd.get_args() {
        str.push(" ");
        if a.to_string_lossy().contains(' ') {
            str.push("\"");
            str.push(a);
            str.push("\"");
        } else {
            str.push(a);
        }
    }

    str
}

/// Print a warning message. This will add a "warning:" tag before the message and style accordingly.
pub fn warning(msg: &str) {
    let warning = console::style("warning:").bold().yellow();
    let msg_fmt = console::style(msg).bold();
    println!("{warning} {msg_fmt}")
}

/// Print an error message. This will add an "error:" tag before the message and style accordingly.
pub fn error(msg: &str) {
    let error = console::style("error:").bold().red();
    let msg_fmt = console::style(msg).bold();
    println!("{error} {msg_fmt}")
}

/// Print an info message. This will print the stage in bold green and the rest in regular style.
pub fn info_operation(op: &str, msg: &str) {
    let op_fmt = console::style(op).bold().green();
    let msg_fmt = console::style(msg);
    println!("{op_fmt} {msg_fmt}")
}

#[cfg(test)]
mod tests {
    use super::*;

    #[test]
    fn check_alter_extension() {
        let p = PathBuf::from("./path/file.rs");
        assert_eq!(alter_extension(&p, "symtab.json"), PathBuf::from("./path/file.symtab.json"));
        assert_eq!(
            alter_extension(&p, "kani-metadata.json"),
            PathBuf::from("./path/file.kani-metadata.json")
        );

        let q = PathBuf::from("file.more.rs");
        assert_eq!(alter_extension(&q, "symtab.json"), PathBuf::from("file.more.symtab.json"));
    }

    #[test]
    fn check_guess_rlib_name() {
        assert_eq!(guess_rlib_name(Path::new("mycrate.rs")), PathBuf::from("libmycrate.rlib"));
        assert_eq!(guess_rlib_name(Path::new("my-crate.rs")), PathBuf::from("libmy_crate.rlib"));
        assert_eq!(guess_rlib_name(Path::new("./foo.rs")), PathBuf::from("./libfoo.rlib"));
        assert_eq!(guess_rlib_name(Path::new("a/b/foo.rs")), PathBuf::from("a/b/libfoo.rlib"));
    }

    #[test]
    fn check_exe_basename() {
        assert_eq!(
            executable_basename(&Some(&OsString::from("/path/slash/foo"))),
            Some("foo".into())
        );
        assert_eq!(executable_basename(&Some(&OsString::from("./foo.exe"))), Some("foo".into()));
        assert_eq!(executable_basename(&Some(&OsString::from("foo.exe"))), Some("foo".into()));
        assert_eq!(executable_basename(&Some(&OsString::from("foo"))), Some("foo".into()));
    }

    #[test]
    fn check_render_command() {
        let mut c1 = Command::new("a");
        c1.arg("b");
        assert_eq!(render_command(&c1), OsString::from("a b"));
        c1.arg("/c d/");
        assert_eq!(render_command(&c1), OsString::from("a b \"/c d/\""));
        c1.env("PARAM", "VALUE");
        assert_eq!(render_command(&c1), OsString::from("PARAM=\"VALUE\" a b \"/c d/\""));
    }
}<|MERGE_RESOLUTION|>--- conflicted
+++ resolved
@@ -14,87 +14,6 @@
 use std::path::{Path, PathBuf};
 use std::process::Command;
 
-<<<<<<< HEAD
-pub mod tempfile {
-    use std::{
-        env,
-        fs::{self, rename, File},
-        io::{BufWriter, Error, Write},
-        path::PathBuf,
-    };
-
-    use crate::util;
-    use ::rand;
-    use anyhow::Context;
-    use rand::Rng;
-
-    /// Handle a writable temporary file which will be deleted when the object is dropped.
-    /// To save the contents of the file, users can invoke `rename` which will move the file to
-    /// its new location and no further deletion will be performed.
-    pub struct TempFile {
-        pub file: File,
-        pub temp_path: PathBuf,
-        pub writer: Option<BufWriter<File>>,
-        renamed: bool,
-    }
-
-    impl TempFile {
-        /// Create a temp file
-        pub fn try_new(suffix_name: &str) -> Result<Self, Error> {
-            let mut temp_path = env::temp_dir();
-
-            // Generate a unique name for the temporary directory
-            let hash: u32 = rand::thread_rng().gen();
-            let file_name: &str = &format!("kani_tmp_{hash}_{suffix_name}");
-
-            temp_path.push(file_name);
-            let temp_file = File::create(&temp_path)?;
-            let writer = BufWriter::new(temp_file.try_clone()?);
-
-            Ok(Self { file: temp_file, temp_path, writer: Some(writer), renamed: false })
-        }
-
-        /// Rename the temporary file to the new path, replacing the original file if the path points to a file that already exists.
-        pub fn rename(mut self, source_path: &str) -> Result<(), String> {
-            // flush here
-            self.writer.as_mut().unwrap().flush().unwrap();
-            self.writer = None;
-            // Renames are usually automic, so we won't corrupt the user's source file during a crash.
-            rename(&self.temp_path, source_path)
-                .with_context(|| format!("Error renaming file {}", self.temp_path.display()))
-                .unwrap();
-            self.renamed = true;
-            Ok(())
-        }
-    }
-
-    /// Ensure that the bufwriter is flushed and temp variables are dropped
-    /// everytime the tempfile is out of scope
-    /// note: the fields for the struct are dropped automatically by destructor
-    impl Drop for TempFile {
-        fn drop(&mut self) {
-            // if writer is not flushed, flush it
-            if self.writer.as_ref().is_some() {
-                // couldn't use ? as drop does not handle returns
-                if let Err(e) = self.writer.as_mut().unwrap().flush() {
-                    util::warning(
-                        format!("failed to flush {}: {e}", self.temp_path.display()).as_str(),
-                    );
-                }
-                self.writer = None;
-            }
-
-            if !self.renamed {
-                if let Err(_e) = fs::remove_file(self.temp_path.clone()) {
-                    util::warning(&format!("Error removing file {}", self.temp_path.display()));
-                }
-            }
-        }
-    }
-}
-
-=======
->>>>>>> fb08f3e1
 /// Replace an extension with another one, in a new PathBuf. (See tests for examples)
 pub fn alter_extension(path: &Path, ext: &str) -> PathBuf {
     path.with_extension(ext)
