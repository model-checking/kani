// Copyright Kani Contributors
// SPDX-License-Identifier: Apache-2.0 OR MIT

use anyhow::{Result, bail};
use std::path::Path;
use tracing::{debug, trace};

use kani_metadata::{HarnessMetadata, InternedString, TraitDefinedMethod, VtableCtxResults};
use std::collections::{BTreeSet, HashMap};
use std::fs::File;
use std::io::{BufReader, BufWriter};

use crate::session::KaniSession;
use serde::Deserialize;

/// From either a file or a path with multiple files, output the CBMC restrictions file we should use.
pub fn collect_and_link_function_pointer_restrictions(
    path: &Path,
    output_filename: &Path,
) -> Result<()> {
    let md = std::fs::metadata(path)?;

    // Fill with data from all files in that path with the expected suffix
    let mut per_crate_restrictions = Vec::new();

    if md.is_dir() {
        for element in path.read_dir()? {
            let path = element?.path();
            if path.as_os_str().to_str().unwrap().ends_with(".restrictions.json") {
                let restrictions = from_json(&path)?;
                per_crate_restrictions.push(restrictions);
            }
        }
    } else if md.is_file() {
        assert!(path.as_os_str().to_str().unwrap().ends_with(".restrictions.json"));
        let restrictions = from_json(path)?;
        per_crate_restrictions.push(restrictions);
    } else {
        unreachable!("Path must be restrcitions file or directory containing restrictions files")
    }

    link_function_pointer_restrictions(per_crate_restrictions, output_filename)
}

/// Collect all vtable restriction metadata together, and write one combined output in CBMC's format
fn link_function_pointer_restrictions(
    data_per_crate: Vec<VtableCtxResults>,
    output_filename: &Path,
) -> Result<()> {
    // Combine all method possibilities into one global mapping
    let mut combined_possible_methods: HashMap<TraitDefinedMethod, Vec<InternedString>> =
        HashMap::new();
    for crate_data in &data_per_crate {
        for entry in &crate_data.possible_methods {
            combined_possible_methods
                .insert(entry.trait_method.clone(), entry.possibilities.clone());
        }
    }

    // Emit a restriction for every call site
    let mut output = HashMap::new();
    for crate_data in data_per_crate {
        for call_site in crate_data.call_sites {
            // CBMC Now supports referencing callsites by label:
            // https://github.com/diffblue/cbmc/pull/6508
            let cbmc_call_site_name = format!("{}.{}", call_site.function_name, call_site.label);
            let trait_def = call_site.trait_method;

            // Look up all possibilities, defaulting to the empty set
            let possibilities =
                combined_possible_methods.get(&trait_def).unwrap_or(&vec![]).clone();
            output.insert(cbmc_call_site_name, possibilities);
        }
    }

    let f = File::create(output_filename)?;
    let f = BufWriter::new(f);
    serde_json::to_writer(f, &output)?;
    Ok(())
}

/// Deserialize a json file into a given structure
pub fn from_json<T: for<'a> Deserialize<'a>>(path: &Path) -> Result<T> {
    let file = File::open(path)?;
    let reader = BufReader::new(file);
    let obj = serde_json::from_reader(reader)?;
    Ok(obj)
}

<<<<<<< HEAD
/// Consumes a vector of parsed metadata, and produces a combined structure
pub fn merge_kani_metadata(files: Vec<KaniMetadata>) -> KaniMetadata {
    let mut result = KaniMetadata {
        crate_name: "cbmc-linked".to_string(),
        proof_harnesses: vec![],
        unsupported_features: vec![],
        test_harnesses: vec![],
        contracted_functions: vec![],
        autoharness_md: None,
    };
    for md in files {
        // Note that we're taking ownership of the original vec, and so we can move the data into the new data structure.
        result.proof_harnesses.extend(md.proof_harnesses);
        // TODO: these should be merged via a map to aggregate them all
        // https://github.com/model-checking/kani/issues/1758
        result.unsupported_features.extend(md.unsupported_features);
        result.test_harnesses.extend(md.test_harnesses);
        result.contracted_functions.extend(md.contracted_functions);
        // We do not handle autoharness metadata here, since this function is not reachable from the autoharness subcommand.
    }
    result
}

=======
>>>>>>> b705ac56
impl KaniSession {
    /// Determine which function to use as entry point, based on command-line arguments and kani-metadata.
    pub fn determine_targets<'a>(
        &self,
        all_harnesses: &[&'a HarnessMetadata],
    ) -> Result<Vec<&'a HarnessMetadata>> {
        let harnesses = BTreeSet::from_iter(self.args.harnesses.iter());
        let total_harnesses = harnesses.len();
        let all_targets = &harnesses;

        if harnesses.is_empty() {
            Ok(Vec::from(all_harnesses))
        } else {
            let harnesses_found: Vec<&HarnessMetadata> =
                find_proof_harnesses(&harnesses, all_harnesses, self.args.exact);

            // If even one harness was not found with --exact, return an error to user
            if self.args.exact && harnesses_found.len() < total_harnesses {
                let harness_found_names: BTreeSet<&String> =
                    harnesses_found.iter().map(|&h| &h.pretty_name).collect();

                // Check which harnesses are missing from the difference of targets and harnesses_found
                let harnesses_missing: Vec<&String> =
                    all_targets.difference(&harness_found_names).cloned().collect();
                let joined_string = harnesses_missing
                    .iter()
                    .map(|&s| (*s).clone())
                    .collect::<Vec<String>>()
                    .join("`, `");

                bail!(
                    "Failed to match the following harness(es):\n{joined_string}\nPlease specify the fully-qualified name of a harness.",
                );
            }

            Ok(harnesses_found)
        }
    }
}

/// Sort harnesses such that for two harnesses in the same file, it is guaranteed that later
/// appearing harnesses get processed earlier.
/// This is necessary for the concrete playback feature (with in-place unit test modification)
/// because it guarantees that injected unit tests will not change the location of to-be-processed harnesses.
pub fn sort_harnesses_by_loc<'a>(harnesses: &[&'a HarnessMetadata]) -> Vec<&'a HarnessMetadata> {
    let mut harnesses_clone = harnesses.to_vec();
    harnesses_clone.sort_unstable_by(|harness1, harness2| {
        harness1
            .original_file
            .cmp(&harness2.original_file)
            .then(harness1.original_start_line.cmp(&harness2.original_start_line).reverse())
    });
    harnesses_clone
}

/// Search for a proof harness with a particular name.
/// At the present time, we use `no_mangle` so collisions shouldn't happen,
/// but this function is written to be robust against that changing in the future.
fn find_proof_harnesses<'a>(
    targets: &BTreeSet<&String>,
    all_harnesses: &[&'a HarnessMetadata],
    exact_filter: bool,
) -> Vec<&'a HarnessMetadata> {
    debug!(?targets, "find_proof_harness");
    let mut result = vec![];
    for md in all_harnesses.iter() {
        // --harnesses should not select automatic harnesses
        if md.is_automatically_generated {
            continue;
        }
        if exact_filter {
            // Check for exact match only
            if targets.contains(&md.pretty_name) {
                // if exact match found, stop searching
                result.push(*md);
            } else {
                trace!(skip = md.pretty_name, "find_proof_harnesses");
            }
        } else {
            // Either an exact match, or a substring match. We check the exact first since it's cheaper.
            if targets.contains(&md.pretty_name)
                || targets.contains(&md.get_harness_name_unqualified().to_string())
                || targets.iter().any(|target| md.pretty_name.contains(*target))
            {
                result.push(*md);
            } else {
                trace!(skip = md.pretty_name, "find_proof_harnesses");
            }
        }
    }
    result
}

#[cfg(test)]
pub mod tests {
    use super::*;
    use kani_metadata::{HarnessAttributes, HarnessKind};
    use std::path::PathBuf;

    pub fn mock_proof_harness(
        name: &str,
        unwind_value: Option<u32>,
        krate: Option<&str>,
        model_file: Option<PathBuf>,
    ) -> HarnessMetadata {
        let mut attributes = HarnessAttributes::new(HarnessKind::Proof);
        attributes.unwind_value = unwind_value;
        HarnessMetadata {
            pretty_name: name.into(),
            mangled_name: name.into(),
            crate_name: krate.unwrap_or("<unknown>").into(),
            original_file: "<unknown>".into(),
            original_start_line: 0,
            original_end_line: 0,
            attributes,
            goto_file: model_file,
            contract: Default::default(),
            has_loop_contracts: false,
            is_automatically_generated: false,
        }
    }

    #[test]
    fn check_find_proof_harness_without_exact() {
        let harnesses = vec![
            mock_proof_harness("check_one", None, None, None),
            mock_proof_harness("module::check_two", None, None, None),
            mock_proof_harness("module::not_check_three", None, None, None),
        ];
        let ref_harnesses = harnesses.iter().collect::<Vec<_>>();

        // Check with harness filtering
        assert_eq!(
            find_proof_harnesses(
                &BTreeSet::from([&"check_three".to_string()]),
                &ref_harnesses,
                false,
            )
            .len(),
            1
        );
        assert!(
            find_proof_harnesses(
                &BTreeSet::from([&"check_two".to_string()]),
                &ref_harnesses,
                false,
            )
            .first()
            .unwrap()
            .mangled_name
                == "module::check_two"
        );
        assert!(
            find_proof_harnesses(
                &BTreeSet::from([&"check_one".to_string()]),
                &ref_harnesses,
                false,
            )
            .first()
            .unwrap()
            .mangled_name
                == "check_one"
        );
    }

    #[test]
    fn check_find_proof_harness_with_exact() {
        // Check with exact match

        let harnesses = vec![
            mock_proof_harness("check_one", None, None, None),
            mock_proof_harness("module::check_two", None, None, None),
            mock_proof_harness("module::not_check_three", None, None, None),
        ];
        let ref_harnesses = harnesses.iter().collect::<Vec<_>>();

        assert!(
            find_proof_harnesses(
                &BTreeSet::from([&"check_three".to_string()]),
                &ref_harnesses,
                true,
            )
            .is_empty()
        );
        assert!(
            find_proof_harnesses(&BTreeSet::from([&"check_two".to_string()]), &ref_harnesses, true)
                .is_empty()
        );
        assert_eq!(
            find_proof_harnesses(&BTreeSet::from([&"check_one".to_string()]), &ref_harnesses, true)
                .first()
                .unwrap()
                .mangled_name,
            "check_one"
        );
        assert_eq!(
            find_proof_harnesses(
                &BTreeSet::from([&"module::not_check_three".to_string()]),
                &ref_harnesses,
                true,
            )
            .first()
            .unwrap()
            .mangled_name,
            "module::not_check_three"
        );
    }
}<|MERGE_RESOLUTION|>--- conflicted
+++ resolved
@@ -87,32 +87,6 @@
     Ok(obj)
 }
 
-<<<<<<< HEAD
-/// Consumes a vector of parsed metadata, and produces a combined structure
-pub fn merge_kani_metadata(files: Vec<KaniMetadata>) -> KaniMetadata {
-    let mut result = KaniMetadata {
-        crate_name: "cbmc-linked".to_string(),
-        proof_harnesses: vec![],
-        unsupported_features: vec![],
-        test_harnesses: vec![],
-        contracted_functions: vec![],
-        autoharness_md: None,
-    };
-    for md in files {
-        // Note that we're taking ownership of the original vec, and so we can move the data into the new data structure.
-        result.proof_harnesses.extend(md.proof_harnesses);
-        // TODO: these should be merged via a map to aggregate them all
-        // https://github.com/model-checking/kani/issues/1758
-        result.unsupported_features.extend(md.unsupported_features);
-        result.test_harnesses.extend(md.test_harnesses);
-        result.contracted_functions.extend(md.contracted_functions);
-        // We do not handle autoharness metadata here, since this function is not reachable from the autoharness subcommand.
-    }
-    result
-}
-
-=======
->>>>>>> b705ac56
 impl KaniSession {
     /// Determine which function to use as entry point, based on command-line arguments and kani-metadata.
     pub fn determine_targets<'a>(
