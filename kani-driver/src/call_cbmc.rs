// Copyright Kani Contributors
// SPDX-License-Identifier: Apache-2.0 OR MIT

use anyhow::{bail, Result};
use kani_metadata::HarnessMetadata;
use std::ffi::OsString;
use std::path::Path;
use std::process::Command;
use std::time::Instant;

use crate::args::KaniArgs;
use crate::cbmc_output_parser::process_cbmc_output;
use crate::session::KaniSession;

#[derive(PartialEq, Eq)]
pub enum VerificationStatus {
    Success,
    Failure,
}

impl KaniSession {
    /// Verify a goto binary that's been prepared with goto-instrument
    pub fn run_cbmc(&self, file: &Path, harness: &HarnessMetadata) -> Result<VerificationStatus> {
        let output_filename = crate::util::append_path(file, "cbmc_output");
        {
            let mut temps = self.temporaries.borrow_mut();
            temps.push(output_filename);
        }

        let args: Vec<OsString> = self.cbmc_flags(file, harness)?;

        // TODO get cbmc path from self
        let mut cmd = Command::new("cbmc");
        cmd.args(args);

        let now = Instant::now();

        let verification_result = if self.args.output_format == crate::args::OutputFormat::Old {
            if self.run_terminal(cmd).is_err() {
                Ok(VerificationStatus::Failure)
            } else {
                Ok(VerificationStatus::Success)
            }
        } else {
            // Add extra argument to receive the output in JSON format.
            // Done here because `--visualize` uses the XML format instead.
            cmd.arg("--json-ui");

<<<<<<< HEAD
            let now = Instant::now();
            let _cbmc_result = self.run_redirect(cmd, &output_filename)?;
            let elapsed = now.elapsed().as_secs_f32();
            let format_result = self.format_cbmc_output(&output_filename);

            if format_result.is_err() {
                self.gen_and_add_exe_trace(&output_filename, harness);
                // Because of things like --assertion-reach-checks and other future features,
                // we now decide if we fail or not based solely on the output of the formatter.
                return Ok(VerificationStatus::Failure);
                // todo: this is imperfect, since we don't know why failure happened.
                // the best possible fix is port to rust instead of using python, or getting more
                // feedback than just exit status (or using a particular magic exit code?)
=======
            // Spawn the CBMC process and process its output below
            let cbmc_process_opt = self.run_piped(cmd)?;
            if let Some(cbmc_process) = cbmc_process_opt {
                // The introduction of reachability checks forces us to decide
                // the verification result based on the postprocessing of CBMC results.
                let processed_result = process_cbmc_output(
                    cbmc_process,
                    self.args.extra_pointer_checks,
                    &self.args.output_format,
                );
                Ok(processed_result)
            } else {
                Ok(VerificationStatus::Failure)
>>>>>>> eae6460c
            }
        };
        // TODO: We should print this even the verification fails but not if it crashes.
        if !self.args.dry_run {
            let elapsed = now.elapsed().as_secs_f32();
            println!("Verification Time: {}s", elapsed);
        }

        verification_result
    }

    /// used by call_cbmc_viewer, invokes different variants of CBMC.
    // TODO: this could use some cleanup and refactoring.
    pub fn call_cbmc(&self, args: Vec<OsString>, output: &Path) -> Result<()> {
        // TODO get cbmc path from self
        let mut cmd = Command::new("cbmc");
        cmd.args(args);

        let result = self.run_redirect(cmd, output)?;

        if !result.success() {
            bail!("cbmc exited with status {}", result);
        }
        // TODO: We 'bail' above, but then ignore it in 'call_cbmc_viewer' ...

        Ok(())
    }

    /// "Internal," but also used by call_cbmc_viewer
    pub fn cbmc_flags(
        &self,
        file: &Path,
        harness_metadata: &HarnessMetadata,
    ) -> Result<Vec<OsString>> {
        let mut args = self.cbmc_check_flags();

        if let Some(object_bits) = self.args.cbmc_object_bits() {
            args.push("--object-bits".into());
            args.push(object_bits.to_string().into());
        }

        if let Some(unwind_value) = resolve_unwind_value(&self.args, harness_metadata) {
            args.push("--unwind".into());
            args.push(unwind_value.to_string().into());
        }

        if self.args.run_sanity_checks {
            args.push("--validate-goto-model".into());
            args.push("--validate-ssa-equation".into());
        }

        if !self.args.visualize && !self.args.no_slice_formula {
            args.push("--slice-formula".into());
        }

        if self.args.gen_exe_trace {
            args.push("--trace".into());
        }

        args.extend(self.args.cbmc_args.iter().cloned());

        args.push(file.to_owned().into_os_string());

        Ok(args)
    }

    /// Just the flags to CBMC that enable property checking of any sort.
    pub fn cbmc_check_flags(&self) -> Vec<OsString> {
        let mut args = Vec::new();

        if self.args.checks.memory_safety_on() {
            args.push("--bounds-check".into());
            args.push("--pointer-check".into());
        }
        if self.args.checks.overflow_on() {
            args.push("--div-by-zero-check".into());
            args.push("--float-overflow-check".into());
            args.push("--nan-check".into());
            args.push("--undefined-shift-check".into());
            // With PR #647 we use Rust's `-C overflow-checks=on` instead of:
            // --unsigned-overflow-check
            // --signed-overflow-check
            // So these options are deliberately skipped to avoid erroneously re-checking operations.

            // TODO: Implement conversion checks as an optional check.
            // They are a well defined operation in rust, but they may yield unexpected results to
            // many users. https://github.com/model-checking/kani/issues/840
            // We might want to create a transformation pass instead of enabling CBMC since Kani
            // compiler sometimes rely on the bitwise conversion of signed <-> unsigned.
            // args.push("--conversion-check".into());
        }

        if self.args.checks.unwinding_on() {
            args.push("--unwinding-assertions".into());
        }

        if self.args.extra_pointer_checks {
            // This was adding a lot of false positives with std dangling pointer. We should
            // still catch any invalid dereference with --pointer-check. Thus, only enable them
            // if the user explicitly request them.
            args.push("--pointer-overflow-check".into());
            args.push("--pointer-primitive-check".into());
        }

        args
    }
}

/// Solve Unwind Value from conflicting inputs of unwind values. (--default-unwind, annotation-unwind, --unwind)
pub fn resolve_unwind_value(args: &KaniArgs, harness_metadata: &HarnessMetadata) -> Option<u32> {
    // Check for which flag is being passed and prioritize extracting unwind from the
    // respective flag/annotation.
    args.unwind.or(harness_metadata.unwind_value).or(args.default_unwind)
}

#[cfg(test)]
mod tests {
    use crate::args;
    use crate::metadata::mock_proof_harness;
    use structopt::StructOpt;

    use super::*;

    #[test]
    fn check_resolve_unwind_value() {
        // Command line unwind value for specific harnesses take precedence over default annotation value
        let args_empty = ["kani"];
        let args_only_default = ["kani", "--default-unwind", "2"];
        let args_only_harness = ["kani", "--unwind", "1", "--harness", "check_one"];
        let args_both =
            ["kani", "--default-unwind", "2", "--unwind", "1", "--harness", "check_one"];

        let harness_none = mock_proof_harness("check_one", None);
        let harness_some = mock_proof_harness("check_one", Some(3));

        // test against no unwind annotation
        assert_eq!(
            resolve_unwind_value(&args::KaniArgs::from_iter(args_empty), &harness_none),
            None
        );
        assert_eq!(
            resolve_unwind_value(&args::KaniArgs::from_iter(args_only_default), &harness_none),
            Some(2)
        );
        assert_eq!(
            resolve_unwind_value(&args::KaniArgs::from_iter(args_only_harness), &harness_none),
            Some(1)
        );
        assert_eq!(
            resolve_unwind_value(&args::KaniArgs::from_iter(args_both), &harness_none),
            Some(1)
        );

        // test against unwind annotation
        assert_eq!(
            resolve_unwind_value(&args::KaniArgs::from_iter(args_empty), &harness_some),
            Some(3)
        );
        assert_eq!(
            resolve_unwind_value(&args::KaniArgs::from_iter(args_only_default), &harness_some),
            Some(3)
        );
        assert_eq!(
            resolve_unwind_value(&args::KaniArgs::from_iter(args_only_harness), &harness_some),
            Some(1)
        );
        assert_eq!(
            resolve_unwind_value(&args::KaniArgs::from_iter(args_both), &harness_some),
            Some(1)
        );
    }
}<|MERGE_RESOLUTION|>--- conflicted
+++ resolved
@@ -24,7 +24,7 @@
         let output_filename = crate::util::append_path(file, "cbmc_output");
         {
             let mut temps = self.temporaries.borrow_mut();
-            temps.push(output_filename);
+            temps.push(output_filename.clone());
         }
 
         let args: Vec<OsString> = self.cbmc_flags(file, harness)?;
@@ -46,21 +46,6 @@
             // Done here because `--visualize` uses the XML format instead.
             cmd.arg("--json-ui");
 
-<<<<<<< HEAD
-            let now = Instant::now();
-            let _cbmc_result = self.run_redirect(cmd, &output_filename)?;
-            let elapsed = now.elapsed().as_secs_f32();
-            let format_result = self.format_cbmc_output(&output_filename);
-
-            if format_result.is_err() {
-                self.gen_and_add_exe_trace(&output_filename, harness);
-                // Because of things like --assertion-reach-checks and other future features,
-                // we now decide if we fail or not based solely on the output of the formatter.
-                return Ok(VerificationStatus::Failure);
-                // todo: this is imperfect, since we don't know why failure happened.
-                // the best possible fix is port to rust instead of using python, or getting more
-                // feedback than just exit status (or using a particular magic exit code?)
-=======
             // Spawn the CBMC process and process its output below
             let cbmc_process_opt = self.run_piped(cmd)?;
             if let Some(cbmc_process) = cbmc_process_opt {
@@ -74,13 +59,16 @@
                 Ok(processed_result)
             } else {
                 Ok(VerificationStatus::Failure)
->>>>>>> eae6460c
             }
         };
         // TODO: We should print this even the verification fails but not if it crashes.
         if !self.args.dry_run {
             let elapsed = now.elapsed().as_secs_f32();
             println!("Verification Time: {}s", elapsed);
+        }
+
+        if let Ok(VerificationStatus::Failure) = verification_result {
+            self.gen_and_add_exe_trace(&output_filename, harness);
         }
 
         verification_result
