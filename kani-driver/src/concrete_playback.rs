// Copyright Kani Contributors
// SPDX-License-Identifier: Apache-2.0 OR MIT

//! Module for parsing concrete values from CBMC output traces,
//! generating concrete playback unit tests, and adding them to the user's source code.

use crate::args::ConcretePlaybackMode;
use crate::call_cbmc::VerificationStatus;
use crate::cbmc_output_parser::VerificationOutput;
use crate::session::KaniSession;
use anyhow::{Context, Result};
use concrete_vals_extractor::{extract_harness_values, ConcreteVal};
use kani_metadata::HarnessMetadata;
use std::collections::hash_map::DefaultHasher;
use std::ffi::OsString;
use std::fs::{self, File};
use std::hash::{Hash, Hasher};
use std::io::{Read, Write};
use std::path::Path;
use std::process::Command;

impl KaniSession {
    /// The main driver for generating concrete playback unit tests and adding them to source code.
    pub fn gen_and_add_concrete_playback(
        &self,
        harness: &HarnessMetadata,
        verification_output: &VerificationOutput,
    ) -> Result<()> {
        let playback_mode = match self.args.concrete_playback {
            Some(playback_mode) => playback_mode,
            None => return Ok(()),
        };

        if verification_output.status == VerificationStatus::Success {
            return Ok(());
        }

        if let Some(processed_items) = &verification_output.processed_items {
            match extract_harness_values(processed_items) {
                None => println!(
                    "WARNING: Kani could not produce a concrete playback for `{}` because there \
                    were no failing panic checks.",
                    harness.pretty_name
                ),
                Some(concrete_vals) => {
                    let concrete_playback = format_unit_test(
                        &harness.mangled_name,
                        &concrete_vals,
                        self.args.randomize_layout,
                    );
                    match playback_mode {
                        ConcretePlaybackMode::Print => {
                            println!(
                                "Concrete playback unit test for `{}`:\n```\n{}\n```",
                                &harness.pretty_name, &concrete_playback.unit_test_str
                            );
                            println!(
                                "INFO: To automatically add the concrete playback unit test `{}` to the \
                        src code, run Kani with `--concrete-playback=inplace`.",
                                &concrete_playback.unit_test_name
                            );
                        }
                        ConcretePlaybackMode::InPlace => {
                            if !self.args.quiet {
                                println!(
                                    "INFO: Now modifying the source code to include the concrete playback unit test `{}`.",
                                    &concrete_playback.unit_test_name
                                );
                            }
                            self.modify_src_code(
                                &harness.original_file,
                                harness.original_end_line,
                                &concrete_playback,
                            )
                            .expect("Failed to modify source code");
                        }
                    }
                }
            }
        }
        Ok(())
    }

    /// Add the unit test to the user's source code, format it, and short circuit if code already present.
    fn modify_src_code(
        &self,
        src_path: &str,
        proof_harness_end_line: usize,
        concrete_playback: &UnitTest,
    ) -> Result<()> {
        let mut src_file = File::open(src_path)
            .with_context(|| format!("Couldn't open user's source code file `{src_path}`"))?;
        let mut src_as_str = String::new();
        src_file.read_to_string(&mut src_as_str).with_context(|| {
            format!("Couldn't read user's source code file `{src_path}` as a string")
        })?;

        // Short circuit if unit test already in source code.
        if src_as_str.contains(&concrete_playback.unit_test_name) {
            if !self.args.quiet {
                println!(
                    "Concrete playback unit test `{}/{}` already found in source code, so skipping modification.",
                    src_path, concrete_playback.unit_test_name,
                );
            }
            return Ok(());
        }

        // Split the code into two different parts around the insertion point.
        let src_newline_matches: Vec<_> = src_as_str.match_indices('\n').collect();
        // If the proof harness ends on the last line of source code, there won't be a newline.
        let insertion_pt = if proof_harness_end_line == src_newline_matches.len() + 1 {
            src_as_str.len()
        } else {
            // Existing newline goes with 2nd src half. We also manually add newline before unit test.
            src_newline_matches[proof_harness_end_line - 1].0
        };
        let src_before_concrete_playback = &src_as_str[..insertion_pt];
        let src_after_concrete_playback = &src_as_str[insertion_pt..];

        // Write new source lines to a tmp file, and then rename it to the actual user's source file.
        // Renames are usually automic, so we won't corrupt the user's source file during a crash.
        let tmp_src_path = src_path.to_string() + ".concrete_playback_overwrite";
        let mut tmp_src_file = File::create(&tmp_src_path)
            .with_context(|| format!("Couldn't create tmp source code file `{}`", tmp_src_path))?;
        write!(
            tmp_src_file,
            "{}\n{}{}",
            src_before_concrete_playback,
            concrete_playback.unit_test_str,
            src_after_concrete_playback
        )
        .with_context(|| {
            format!("Couldn't write new src str into tmp src file `{tmp_src_path}`")
        })?;
        fs::rename(&tmp_src_path, src_path).with_context(|| {
            format!("Couldn't rename tmp src file `{tmp_src_path}` to actual src file `{src_path}`")
        })?;

        // Run rustfmt on just the inserted lines.
        let source_path = Path::new(src_path);
        let parent_dir_as_path = source_path.parent().with_context(|| {
            format!("Expected source file `{}` to be in a directory", source_path.display())
        })?;
        let parent_dir_as_str = parent_dir_as_path.to_str().with_context(|| {
            format!(
                "Couldn't convert source file parent directory `{}` from  str",
                parent_dir_as_path.display()
            )
        })?;
        let src_file_name_as_osstr = source_path.file_name().with_context(|| {
            format!("Couldn't get the file name from the source file `{}`", source_path.display())
        })?;
        let src_file_name_as_str = src_file_name_as_osstr.to_str().with_context(|| {
            format!(
                "Couldn't convert source code file name `{:?}` from OsStr to str",
                src_file_name_as_osstr
            )
        })?;

        let concrete_playback_num_lines = concrete_playback.unit_test_str.matches('\n').count() + 1;
        let unit_test_start_line = proof_harness_end_line + 1;
        let unit_test_end_line = unit_test_start_line + concrete_playback_num_lines - 1;
        let file_line_ranges = vec![FileLineRange {
            file: src_file_name_as_str.to_string(),
            line_range: Some((unit_test_start_line, unit_test_end_line)),
        }];
        self.run_rustfmt(&file_line_ranges, Some(parent_dir_as_str))?;
        Ok(())
    }

    /// Run rustfmt on the given src file, and optionally on only the specific lines.
    fn run_rustfmt(
        &self,
        file_line_ranges: &[FileLineRange],
        current_dir_opt: Option<&str>,
    ) -> Result<()> {
        let mut cmd = Command::new("rustfmt");
        let mut args: Vec<OsString> = Vec::new();

        // Deal with file line ranges.
        let mut line_range_dicts: Vec<String> = Vec::new();
        for file_line_range in file_line_ranges {
            if let Some((start_line, end_line)) = file_line_range.line_range {
                let src_file = &file_line_range.file;
                let line_range_dict =
                    format!("{{\"file\":\"{src_file}\",\"range\":[{start_line},{end_line}]}}");
                line_range_dicts.push(line_range_dict);
            }
        }
        if !line_range_dicts.is_empty() {
            // `--file-lines` arg is currently unstable.
            args.push("--unstable-features".into());
            args.push("--file-lines".into());
            let line_range_dicts_combined = format!("[{}]", line_range_dicts.join(","));
            args.push(line_range_dicts_combined.into());
        }

        for file_line_range in file_line_ranges {
            args.push((&file_line_range.file).into());
        }

        cmd.args(args);

        if let Some(current_dir) = current_dir_opt {
            cmd.current_dir(current_dir);
        }

        if self.args.quiet {
            self.run_suppress(cmd).context("Failed to rustfmt modified source code.")?;
        } else {
            self.run_terminal(cmd).context("Failed to rustfmt modified source code")?;
        }
        Ok(())
    }

    /// Helper function to inform the user that they tried to generate concrete playback unit tests when there were no failing harnesses.
    pub fn inform_if_no_failed(&self, failed_harnesses: &[&HarnessMetadata]) {
        if self.args.concrete_playback.is_some() && !self.args.quiet && failed_harnesses.is_empty()
        {
            println!(
                "INFO: The concrete playback feature never generated unit tests because there were no failing harnesses."
            )
        }
    }
}

/// Generate a unit test from a list of concrete values.
/// `randomize_layout_seed` is `None` when layout is not randomized,
/// `Some(None)` when layout is randomized without seed, and
/// `Some(Some(seed))` when layout is randomized with the seed `seed`.
fn format_unit_test(
    harness_name: &str,
    concrete_vals: &[ConcreteVal],
    randomize_layout_seed: Option<Option<u64>>,
) -> UnitTest {
    /*
    Given a number of byte vectors, format them as:
    // interp_concrete_val_1
    vec![concrete_val_1],
    // interp_concrete_val_2
    vec![concrete_val_2], ...
    */
    let vec_whitespace = " ".repeat(8);
    let vecs_as_str = concrete_vals
        .iter()
        .map(|concrete_val| {
            format!(
                "{vec_whitespace}// {}\n{vec_whitespace}vec!{:?}",
                concrete_val.interp_val, concrete_val.byte_arr
            )
        })
        .collect::<Vec<String>>()
        .join(",\n");

    // Hash the generated det val string along with the proof harness name.
    let mut hasher = DefaultHasher::new();
    harness_name.hash(&mut hasher);
    vecs_as_str.hash(&mut hasher);
    let hash = hasher.finish();

    let concrete_playback_func_name = format!("kani_concrete_playback_{harness_name}_{hash}");

    let randomize_layout_message = match randomize_layout_seed {
        None => String::new(),
        Some(None) => {
            "// This test has to be run with rustc option: -Z randomize-layout\n    ".to_string()
        }
        Some(Some(seed)) => format!(
            "// This test has to be run with rust options: -Z randomize-layout -Z layout-seed={}\n    ",
            seed,
        ),
    };

    #[rustfmt::skip]
    let concrete_playback = format!(
"#[test]
fn {concrete_playback_func_name}() {{
    {randomize_layout_message}\
    let concrete_vals: Vec<Vec<u8>> = vec![
{vecs_as_str}
    ];
    kani::concrete_playback_run(concrete_vals, {harness_name});
}}"
    );

    UnitTest { unit_test_str: concrete_playback, unit_test_name: concrete_playback_func_name }
}

struct FileLineRange {
    file: String,
    line_range: Option<(usize, usize)>,
}

struct UnitTest {
    unit_test_str: String,
    unit_test_name: String,
}

/// Extract concrete values from the CBMC output processed items.
/// Note: we extract items that roughly look like the following:
/// ```json
/// ...
/// { "result": [
///     ...,
///     { "description": "assertion failed: x", "status": "FAILURE", "trace": [
///         ...,
///         { "assignmentType": "variable", "lhs": "goto_symex$$return_value...",
///           "sourceLocation": { "function": "kani::any_raw_internal::<u8, 1_usize>" },
///           "stepType": "assignment", "value": { "binary": "00000001", "data": "101", "width": 8 } }
///         ..., ] }
///     ..., ] }
/// ```
mod concrete_vals_extractor {
<<<<<<< HEAD
    use crate::cbmc_output_parser::{CheckStatus, ParserItem, Property, TraceItem};
    use anyhow::{bail, ensure, Context, Result};
=======
    use crate::cbmc_output_parser::{extract_property_class, CheckStatus, ParserItem, TraceItem};
>>>>>>> 1eb9643d

    pub struct ConcreteVal {
        pub byte_arr: Vec<u8>,
        pub interp_val: String,
    }

<<<<<<< HEAD
    /// The first-level extractor. Traverses processed items to find properties.
    pub fn extract_from_processed_items(
        processed_items: &[ParserItem],
    ) -> Result<Vec<ConcreteVal>> {
        let mut concrete_vals: Vec<ConcreteVal> = Vec::new();
        let mut extracted_assert_fail = false;
        let result_item = extract_result_from_processed_items(processed_items)?;
        for property in result_item {
            // Even after extracting an assert fail, we continue to call extract on more properties to provide
            // better diagnostics to the user in case they expected even future checks to be extracted.
            let old_extracted_assert_fail = extracted_assert_fail;
            let new_concrete_vals = extract_from_property(property, &mut extracted_assert_fail)?;
            if !old_extracted_assert_fail && extracted_assert_fail {
                concrete_vals = new_concrete_vals;
            }
        }
        Ok(concrete_vals)
    }

    /// Extracts the result item from all the processed items. No result item means that there is an error.
    fn extract_result_from_processed_items(processed_items: &[ParserItem]) -> Result<&[Property]> {
        for processed_item in processed_items {
            if let ParserItem::Result { result } = processed_item {
                return Ok(result);
            }
        }
        bail!("No result item found in processed items.")
    }

    /// The second-level extractor. Traverses properties to find trace items.
    fn extract_from_property(
        property: &Property,
        extracted_assert_fail: &mut bool,
    ) -> Result<Vec<ConcreteVal>> {
        let mut concrete_vals: Vec<ConcreteVal> = Vec::new();
        let property_class = property.property_class();
        let property_is_assert = property_class == "assertion";
        let status_is_failure = property.status == CheckStatus::Failure;

        if property_is_assert && status_is_failure {
            if *extracted_assert_fail {
                println!(
                    "WARNING: Unable to extract concrete values from multiple failing assertions. Skipping property `{}` with description `{}`.",
                    property.property_name().unwrap(),
                    property.description,
                );
            } else {
                *extracted_assert_fail = true;
                println!(
                    "INFO: Parsing concrete values from property `{}` with description `{}`.",
                    property.property_name().unwrap(),
                    property.description,
                );
                if let Some(trace) = &property.trace {
                    for trace_item in trace {
                        let concrete_val_opt = extract_from_trace_item(trace_item)
                            .context("Failure in trace assignment expression:")?;
                        if let Some(concrete_val) = concrete_val_opt {
                            concrete_vals.push(concrete_val);
                        }
                    }
                }
            }
        } else if !property_is_assert && status_is_failure {
            println!(
                "WARNING: Unable to extract concrete values from failing non-assertion checks. Skipping property `{}` with description `{}`.",
                property.property_name().unwrap(),
                property.description,
            );
=======
    /// Extract a set of concrete values that trigger one assertion failure.
    /// This will return None if the failure is not related to a user assertion.
    pub fn extract_harness_values(processed_items: &[ParserItem]) -> Option<Vec<ConcreteVal>> {
        let result_item =
            processed_items
                .iter()
                .find_map(|item| {
                    if let ParserItem::Result { result } = item { Some(result) } else { None }
                })
                .expect("Missing CBMC result.");

        let mut failures = result_item.iter().filter(|prop| {
            extract_property_class(prop).expect("Unexpected property class.") == "assertion"
                && prop.status == CheckStatus::Failure
        });

        // Process the first assertion failure.
        let first_failure = failures.next();
        if let Some(property) = first_failure {
            // Extract values for the first assertion that has failed.
            let trace =
                property.trace.as_ref().expect(&format!("Missing trace for {}", property.property));
            let concrete_vals = trace.iter().filter_map(&extract_from_trace_item).collect();

            // Print warnings for all the other failures that were not handled in case they expected
            // even future checks to be extracted.
            for unhandled in failures {
                println!(
                    "WARNING: Unable to extract concrete values from multiple failing assertions. Skipping property `{}` with description `{}`.",
                    unhandled.property, unhandled.description,
                );
            }
            Some(concrete_vals)
        } else {
            None
>>>>>>> 1eb9643d
        }
    }

    /// Extracts individual bytes returned by kani::any() calls.
    fn extract_from_trace_item(trace_item: &TraceItem) -> Option<ConcreteVal> {
        if let (Some(lhs), Some(source_location), Some(value)) =
            (&trace_item.lhs, &trace_item.source_location, &trace_item.value)
        {
            if let (
                Some(func),
                Some(width_u64),
                Some(bit_concrete_val),
                Some(interp_concrete_val),
            ) = (&source_location.function, value.width, &value.binary, &value.data)
            {
                if trace_item.step_type == "assignment"
                    && lhs.starts_with("goto_symex$$return_value")
                    && func.starts_with("kani::any_raw_internal")
                {
                    let declared_width = width_u64 as usize;
                    let actual_width = bit_concrete_val.len();
                    assert_eq!(
                        declared_width, actual_width,
                        "Declared width of {declared_width} doesn't equal actual width of {actual_width}"
                    );
                    let mut next_num: Vec<u8> = Vec::new();

                    // Reverse because of endianess of CBMC trace.
                    for i in (0..declared_width).step_by(8).rev() {
                        let str_chunk = &bit_concrete_val[i..i + 8];
                        let str_chunk_len = str_chunk.len();
                        assert_eq!(
                            str_chunk_len, 8,
                            "Tried to read a chunk of 8 bits of actually read {str_chunk_len} bits"
                        );
                        let next_byte = u8::from_str_radix(str_chunk, 2).expect(&format!(
                            "Couldn't convert the string chunk `{str_chunk}` to u8"
                        ));
                        next_num.push(next_byte);
                    }

                    return Some(ConcreteVal {
                        byte_arr: next_num,
                        interp_val: interp_concrete_val.to_string(),
                    });
                }
            }
        }
        None
    }
}<|MERGE_RESOLUTION|>--- conflicted
+++ resolved
@@ -312,89 +312,13 @@
 ///     ..., ] }
 /// ```
 mod concrete_vals_extractor {
-<<<<<<< HEAD
-    use crate::cbmc_output_parser::{CheckStatus, ParserItem, Property, TraceItem};
-    use anyhow::{bail, ensure, Context, Result};
-=======
-    use crate::cbmc_output_parser::{extract_property_class, CheckStatus, ParserItem, TraceItem};
->>>>>>> 1eb9643d
+    use crate::cbmc_output_parser::{CheckStatus, ParserItem, TraceItem};
 
     pub struct ConcreteVal {
         pub byte_arr: Vec<u8>,
         pub interp_val: String,
     }
 
-<<<<<<< HEAD
-    /// The first-level extractor. Traverses processed items to find properties.
-    pub fn extract_from_processed_items(
-        processed_items: &[ParserItem],
-    ) -> Result<Vec<ConcreteVal>> {
-        let mut concrete_vals: Vec<ConcreteVal> = Vec::new();
-        let mut extracted_assert_fail = false;
-        let result_item = extract_result_from_processed_items(processed_items)?;
-        for property in result_item {
-            // Even after extracting an assert fail, we continue to call extract on more properties to provide
-            // better diagnostics to the user in case they expected even future checks to be extracted.
-            let old_extracted_assert_fail = extracted_assert_fail;
-            let new_concrete_vals = extract_from_property(property, &mut extracted_assert_fail)?;
-            if !old_extracted_assert_fail && extracted_assert_fail {
-                concrete_vals = new_concrete_vals;
-            }
-        }
-        Ok(concrete_vals)
-    }
-
-    /// Extracts the result item from all the processed items. No result item means that there is an error.
-    fn extract_result_from_processed_items(processed_items: &[ParserItem]) -> Result<&[Property]> {
-        for processed_item in processed_items {
-            if let ParserItem::Result { result } = processed_item {
-                return Ok(result);
-            }
-        }
-        bail!("No result item found in processed items.")
-    }
-
-    /// The second-level extractor. Traverses properties to find trace items.
-    fn extract_from_property(
-        property: &Property,
-        extracted_assert_fail: &mut bool,
-    ) -> Result<Vec<ConcreteVal>> {
-        let mut concrete_vals: Vec<ConcreteVal> = Vec::new();
-        let property_class = property.property_class();
-        let property_is_assert = property_class == "assertion";
-        let status_is_failure = property.status == CheckStatus::Failure;
-
-        if property_is_assert && status_is_failure {
-            if *extracted_assert_fail {
-                println!(
-                    "WARNING: Unable to extract concrete values from multiple failing assertions. Skipping property `{}` with description `{}`.",
-                    property.property_name().unwrap(),
-                    property.description,
-                );
-            } else {
-                *extracted_assert_fail = true;
-                println!(
-                    "INFO: Parsing concrete values from property `{}` with description `{}`.",
-                    property.property_name().unwrap(),
-                    property.description,
-                );
-                if let Some(trace) = &property.trace {
-                    for trace_item in trace {
-                        let concrete_val_opt = extract_from_trace_item(trace_item)
-                            .context("Failure in trace assignment expression:")?;
-                        if let Some(concrete_val) = concrete_val_opt {
-                            concrete_vals.push(concrete_val);
-                        }
-                    }
-                }
-            }
-        } else if !property_is_assert && status_is_failure {
-            println!(
-                "WARNING: Unable to extract concrete values from failing non-assertion checks. Skipping property `{}` with description `{}`.",
-                property.property_name().unwrap(),
-                property.description,
-            );
-=======
     /// Extract a set of concrete values that trigger one assertion failure.
     /// This will return None if the failure is not related to a user assertion.
     pub fn extract_harness_values(processed_items: &[ParserItem]) -> Option<Vec<ConcreteVal>> {
@@ -407,16 +331,17 @@
                 .expect("Missing CBMC result.");
 
         let mut failures = result_item.iter().filter(|prop| {
-            extract_property_class(prop).expect("Unexpected property class.") == "assertion"
-                && prop.status == CheckStatus::Failure
+            prop.property_class() == "assertion" && prop.status == CheckStatus::Failure
         });
 
         // Process the first assertion failure.
         let first_failure = failures.next();
         if let Some(property) = first_failure {
             // Extract values for the first assertion that has failed.
-            let trace =
-                property.trace.as_ref().expect(&format!("Missing trace for {}", property.property));
+            let trace = property
+                .trace
+                .as_ref()
+                .expect(&format!("Missing trace for {}", property.property_name().unwrap()));
             let concrete_vals = trace.iter().filter_map(&extract_from_trace_item).collect();
 
             // Print warnings for all the other failures that were not handled in case they expected
@@ -424,13 +349,13 @@
             for unhandled in failures {
                 println!(
                     "WARNING: Unable to extract concrete values from multiple failing assertions. Skipping property `{}` with description `{}`.",
-                    unhandled.property, unhandled.description,
+                    unhandled.property_name().unwrap(),
+                    unhandled.description,
                 );
             }
             Some(concrete_vals)
         } else {
             None
->>>>>>> 1eb9643d
         }
     }
 
