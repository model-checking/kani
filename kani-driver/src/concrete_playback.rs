// Copyright Kani Contributors
// SPDX-License-Identifier: Apache-2.0 OR MIT

//! Module for parsing concrete values from CBMC output traces,
//! generating concrete playback unit tests, and adding them to the user's source code.

use crate::args::ConcretePlaybackMode;
use crate::call_cbmc::VerificationResult;
use crate::session::KaniSession;
use crate::util::tempfile::TempFile;
use anyhow::{Context, Result};
use concrete_vals_extractor::{extract_harness_values, ConcreteVal};
use kani_metadata::HarnessMetadata;
use std::collections::hash_map::DefaultHasher;
use std::ffi::OsString;
use std::fs::File;
use std::hash::{Hash, Hasher};
<<<<<<< HEAD
use std::io::{BufRead, BufReader, BufWriter, Write};
=======
use std::io::{BufRead, BufReader, Write};
>>>>>>> a7580847
use std::path::Path;
use std::process::Command;
use tempfile::NamedTempFile;

impl KaniSession {
    /// The main driver for generating concrete playback unit tests and adding them to source code.
    pub fn gen_and_add_concrete_playback(
        &self,
        harness: &HarnessMetadata,
        verification_result: &mut VerificationResult,
    ) -> Result<()> {
        let playback_mode = match self.args.concrete_playback {
            Some(playback_mode) => playback_mode,
            None => return Ok(()),
        };

        if let Ok(result_items) = &verification_result.results {
            match extract_harness_values(result_items) {
                None => println!(
                    "WARNING: Kani could not produce a concrete playback for `{}` because there \
                    were no failing panic checks.",
                    harness.pretty_name
                ),
                Some(concrete_vals) => {
                    let pretty_name = harness.get_harness_name_unqualified();
                    let generated_unit_test = format_unit_test(&pretty_name, &concrete_vals);
                    match playback_mode {
                        ConcretePlaybackMode::Print => {
                            println!(
                                "Concrete playback unit test for `{}`:\n```\n{}\n```",
                                &harness.pretty_name,
                                &generated_unit_test.code.join("\n")
                            );
                            println!(
                                "INFO: To automatically add the concrete playback unit test `{}` to the \
                        src code, run Kani with `--concrete-playback=inplace`.",
                                &generated_unit_test.name
                            );
                        }
                        ConcretePlaybackMode::InPlace => {
                            if !self.args.quiet {
                                println!(
                                    "INFO: Now modifying the source code to include the concrete playback unit test `{}`.",
                                    &generated_unit_test.name
                                );
                            }
                            self.modify_src_code(
                                &harness.original_file,
                                harness.original_end_line,
                                &generated_unit_test,
                            )
                            .expect(&format!(
                                "Failed to modify source code for the file `{}`",
                                &harness.original_file
                            ));
                        }
                    }
                    verification_result.generated_concrete_test = true;
                }
            }
        }
        Ok(())
    }

    /// Add the unit test to the user's source code, format it, and short circuit if code already present.
    fn modify_src_code(
        &self,
        src_path: &str,
        proof_harness_end_line: usize,
        unit_test: &UnitTest,
    ) -> Result<()> {
        let unit_test_already_in_src =
            self.add_test_inplace(src_path, proof_harness_end_line, unit_test)?;

        if unit_test_already_in_src {
            return Ok(());
        }

        // Run rustfmt on just the inserted lines.
        let concrete_playback_num_lines = unit_test.code.len();
        let unit_test_start_line = proof_harness_end_line + 1;
        let unit_test_end_line = unit_test_start_line + concrete_playback_num_lines - 1;
        let src_path = Path::new(src_path);
        let (path, file_name) = extract_parent_dir_and_src_file(src_path)?;
        let file_line_ranges = vec![FileLineRange {
            file: file_name,
            line_range: Some((unit_test_start_line, unit_test_end_line)),
        }];
        self.run_rustfmt(&file_line_ranges, Some(&path))?;
        Ok(())
    }

<<<<<<< HEAD
    /// Writes the new source code to a temporary file. Returns whether the unit test was already in the old source code.
=======
    /// Writes the new source code to a user's source file using a tempfile as the means.
    /// Returns whether the unit test was already in the old source code.
>>>>>>> a7580847
    fn add_test_inplace(
        &self,
        source_path: &str,
        proof_harness_end_line: usize,
        unit_test: &UnitTest,
    ) -> Result<bool> {
<<<<<<< HEAD
        let source_file = File::open(source_path)?;
        let source_reader = BufReader::new(source_file);
        let mut temp_file = NamedTempFile::new()?;
        let mut temp_writer = BufWriter::new(&mut temp_file);
=======
        // Read from source
        let source_file = File::open(source_path).unwrap();
        let source_reader = BufReader::new(source_file);

        // Create temp file
        let mut temp_file = TempFile::try_new("concrete_playback.tmp")?;
>>>>>>> a7580847
        let mut curr_line_num = 0;

        // Use a buffered reader/writer to generate the unit test line by line
        for line in source_reader.lines().flatten() {
            if line.contains(&unit_test.name) {
                if !self.args.quiet {
                    println!(
                        "Concrete playback unit test `{}/{}` already found in source code, so skipping modification.",
                        source_path, unit_test.name,
                    );
                }
<<<<<<< HEAD
                // temp file gets deleted automatically when function goes out of scope
                return Ok(true);
            }
            curr_line_num += 1;
            writeln!(temp_writer, "{line}")?;
            if curr_line_num == proof_harness_end_line {
                for unit_test_line in unit_test.code.iter() {
                    curr_line_num += 1;
                    writeln!(temp_writer, "{unit_test_line}")?;
                }
            }
        }

        // Flush before we remove/rename the file.
        temp_writer.flush()?;

        // Have to drop the bufreader to be able to reuse and rename the moved temp file
        drop(temp_writer);

        // Renames are usually automic, so we won't corrupt the user's source file during a crash.
        fs::rename(temp_file.path(), source_path).with_context(|| {
            format!("Couldn't rename tmp source file to actual src file `{source_path}`.")
        })?;

        // temp file gets deleted automatically by the NamedTempFile handler
=======
                // the drop impl will take care of flushing and resetting
                return Ok(true);
            }
            curr_line_num += 1;
            if let Some(temp_writer) = temp_file.writer.as_mut() {
                writeln!(temp_writer, "{line}")?;
                if curr_line_num == proof_harness_end_line {
                    for unit_test_line in unit_test.code.iter() {
                        curr_line_num += 1;
                        writeln!(temp_writer, "{unit_test_line}")?;
                    }
                }
            }
        }

        temp_file.rename(source_path).expect("Could not rename file");
>>>>>>> a7580847
        Ok(false)
    }

    /// Run rustfmt on the given src file, and optionally on only the specific lines.
    fn run_rustfmt(
        &self,
        file_line_ranges: &[FileLineRange],
        current_dir_opt: Option<&str>,
    ) -> Result<()> {
        let mut cmd = Command::new("rustfmt");
        let mut args: Vec<OsString> = Vec::new();

        // Deal with file line ranges.
        let mut line_range_dicts: Vec<String> = Vec::new();
        for file_line_range in file_line_ranges {
            if let Some((start_line, end_line)) = file_line_range.line_range {
                let src_file = &file_line_range.file;
                let line_range_dict =
                    format!("{{\"file\":\"{src_file}\",\"range\":[{start_line},{end_line}]}}");
                line_range_dicts.push(line_range_dict);
            }
        }
        if !line_range_dicts.is_empty() {
            // `--file-lines` arg is currently unstable.
            args.push("--unstable-features".into());
            args.push("--file-lines".into());
            let line_range_dicts_combined = format!("[{}]", line_range_dicts.join(","));
            args.push(line_range_dicts_combined.into());
        }

        for file_line_range in file_line_ranges {
            args.push((&file_line_range.file).into());
        }

        cmd.args(args);

        if let Some(current_dir) = current_dir_opt {
            cmd.current_dir(current_dir);
        }

        if self.args.quiet {
            self.run_suppress(cmd).context("Failed to rustfmt modified source code.")?;
        } else {
            self.run_terminal(cmd).context("Failed to rustfmt modified source code")?;
        }
        Ok(())
    }
}

struct UnitTest {
    code: Vec<String>,
    name: String,
}

/// Generate a formatted unit test from a list of concrete values.
fn format_unit_test(harness_name: &str, concrete_vals: &[ConcreteVal]) -> UnitTest {
    // Hash the concrete values along with the proof harness name.
    let mut hasher = DefaultHasher::new();
    harness_name.hash(&mut hasher);
    concrete_vals.hash(&mut hasher);
    let hash = hasher.finish();
    let func_name = format!("kani_concrete_playback_{harness_name}_{hash}");

    let func_before_concrete_vals = [
        "#[test]".to_string(),
        format!("fn {func_name}() {{"),
        format!("{:<4}let concrete_vals: Vec<Vec<u8>> = vec![", " "),
    ]
    .into_iter();
    let formatted_concrete_vals = format_concrete_vals(concrete_vals);
    let func_after_concrete_vals = [
        format!("{:<4}];", " "),
        format!("{:<4}kani::concrete_playback_run(concrete_vals, {harness_name});", " "),
        "}".to_string(),
    ]
    .into_iter();

    let full_func: Vec<_> = func_before_concrete_vals
        .chain(formatted_concrete_vals)
        .chain(func_after_concrete_vals)
        .collect();

    UnitTest { code: full_func, name: func_name }
}

/// Format an initializer expression for a number of concrete values.
fn format_concrete_vals(concrete_vals: &[ConcreteVal]) -> impl Iterator<Item = String> + '_ {
    /*
    Given a number of byte vectors, format them as:
    // interp_concrete_val_1
    vec![concrete_val_1],
    // interp_concrete_val_2
    vec![concrete_val_2], ...
    */
    concrete_vals.iter().flat_map(|concrete_val| {
        [
            format!("{:<8}// {}", " ", concrete_val.interp_val),
            format!("{:<8}vec!{:?},", " ", concrete_val.byte_arr),
        ]
    })
}

/// Suppose `src_path` was `/path/to/file.txt`. This function extracts this into `/path/to` and `file.txt`.
fn extract_parent_dir_and_src_file(src_path: &Path) -> Result<(String, String)> {
    let parent_dir_as_path = src_path.parent().unwrap();
    let parent_dir = parent_dir_as_path.to_string_lossy().to_string();
    let src_file_name_as_osstr = src_path.file_name();
    let src_file = src_file_name_as_osstr.unwrap().to_string_lossy().to_string();
    Ok((parent_dir, src_file))
}

struct FileLineRange {
    file: String,
    line_range: Option<(usize, usize)>,
}

<<<<<<< HEAD
=======
struct UnitTest {
    code: Vec<String>,
    name: String,
}

>>>>>>> a7580847
/// Extract concrete values from the CBMC output processed items.
/// Note: we extract items that roughly look like the following:
/// ```json
/// ...
/// { "result": [
///     ...,
///     { "description": "assertion failed: x", "status": "FAILURE", "trace": [
///         ...,
///         { "assignmentType": "variable", "lhs": "goto_symex$$return_value...",
///           "sourceLocation": { "function": "kani::any_raw_internal::<u8, 1_usize>" },
///           "stepType": "assignment", "value": { "binary": "00000001", "data": "101", "width": 8 } }
///         ..., ] }
///     ..., ] }
/// ```
mod concrete_vals_extractor {
    use crate::cbmc_output_parser::{CheckStatus, Property, TraceItem};

    #[derive(Hash)]
    pub struct ConcreteVal {
        pub byte_arr: Vec<u8>,
        pub interp_val: String,
    }

    /// Extract a set of concrete values that trigger one assertion failure.
    /// This will return None if the failure is not related to a user assertion.
    pub fn extract_harness_values(result_items: &[Property]) -> Option<Vec<ConcreteVal>> {
        let mut failures = result_items.iter().filter(|prop| {
            (prop.property_class() == "assertion" && prop.status == CheckStatus::Failure)
                || (prop.property_class() == "cover" && prop.status == CheckStatus::Satisfied)
        });

        // Process the first assertion failure.
        let first_failure = failures.next();
        if let Some(property) = first_failure {
            // Extract values for the first assertion that has failed.
            let trace = property
                .trace
                .as_ref()
                .expect(&format!("Missing trace for {}", property.property_name()));
            let concrete_vals = trace.iter().filter_map(&extract_from_trace_item).collect();

            // Print warnings for all the other failures that were not handled in case they expected
            // even future checks to be extracted.
            for unhandled in failures {
                println!(
                    "WARNING: Unable to extract concrete values from multiple failing assertions. Skipping property `{}` with description `{}`.",
                    unhandled.property_name(),
                    unhandled.description,
                );
            }
            Some(concrete_vals)
        } else {
            None
        }
    }

    /// Extracts individual bytes returned by kani::any() calls.
    fn extract_from_trace_item(trace_item: &TraceItem) -> Option<ConcreteVal> {
        if let (Some(lhs), Some(source_location), Some(value)) =
            (&trace_item.lhs, &trace_item.source_location, &trace_item.value)
        {
            if let (
                Some(func),
                Some(width_u64),
                Some(bit_concrete_val),
                Some(interp_concrete_val),
            ) = (&source_location.function, value.width, &value.binary, &value.data)
            {
                if trace_item.step_type == "assignment"
                    && lhs.starts_with("goto_symex$$return_value")
                    && func.starts_with("kani::any_raw_internal")
                {
                    let declared_width = width_u64 as usize;
                    let actual_width = bit_concrete_val.len();
                    assert_eq!(
                        declared_width, actual_width,
                        "Declared width of {declared_width} doesn't equal actual width of {actual_width}"
                    );
                    let mut next_num: Vec<u8> = Vec::new();

                    // Reverse because of endianess of CBMC trace.
                    for i in (0..declared_width).step_by(8).rev() {
                        let str_chunk = &bit_concrete_val[i..i + 8];
                        let str_chunk_len = str_chunk.len();
                        assert_eq!(
                            str_chunk_len, 8,
                            "Tried to read a chunk of 8 bits of actually read {str_chunk_len} bits"
                        );
                        let next_byte = u8::from_str_radix(str_chunk, 2).expect(&format!(
                            "Couldn't convert the string chunk `{str_chunk}` to u8"
                        ));
                        next_num.push(next_byte);
                    }

                    return Some(ConcreteVal {
                        byte_arr: next_num,
                        interp_val: interp_concrete_val.to_string(),
                    });
                }
            }
        }
        None
    }
}

#[cfg(test)]
mod tests {
    use super::concrete_vals_extractor::*;
    use super::*;
    use crate::cbmc_output_parser::{
        CheckStatus, Property, PropertyId, SourceLocation, TraceData, TraceItem, TraceValue,
    };

    /// util function for unit tests taht generates the rustfmt args used for formatting specific lines inside specific files.
    /// note - adding this within the test mod because it gives a lint warning without it.
    fn rustfmt_args(file_line_ranges: &[FileLineRange]) -> Vec<OsString> {
        let mut args: Vec<OsString> = Vec::new();
        let mut line_range_dicts: Vec<String> = Vec::new();
        for file_line_range in file_line_ranges {
            if let Some((start_line, end_line)) = file_line_range.line_range {
                let src_file = &file_line_range.file;
                let line_range_dict =
                    format!("{{\"file\":\"{src_file}\",\"range\":[{start_line},{end_line}]}}");
                line_range_dicts.push(line_range_dict);
            }
        }
        if !line_range_dicts.is_empty() {
            // `--file-lines` arg is currently unstable.
            args.push("--unstable-features".into());
            args.push("--file-lines".into());
            let line_range_dicts_combined = format!("[{}]", line_range_dicts.join(","));
            args.push(line_range_dicts_combined.into());
        }
        for file_line_range in file_line_ranges {
            args.push((&file_line_range.file).into());
        }
        args
    }

    #[test]
    fn format_zero_concrete_vals() {
        let concrete_vals: [ConcreteVal; 0] = [];
        let actual: Vec<_> = format_concrete_vals(&concrete_vals).collect();
        let expected: Vec<String> = Vec::new();
        assert_eq!(actual, expected);
    }

    /// Check that the generated unit tests have the right formatting and indentation
    #[test]
    fn format_two_concrete_vals() {
        let concrete_vals = [
            ConcreteVal { byte_arr: vec![0, 0], interp_val: "0".to_string() },
            ConcreteVal { byte_arr: vec![0, 0, 0, 0, 0, 0, 0, 0], interp_val: "0l".to_string() },
        ];
        let actual: Vec<_> = format_concrete_vals(&concrete_vals).collect();
        let expected = vec![
            format!("{:<8}// 0", " "),
            format!("{:<8}vec![0, 0],", " "),
            format!("{:<8}// 0l", " "),
            format!("{:<8}vec![0, 0, 0, 0, 0, 0, 0, 0],", " "),
        ];
        assert_eq!(actual, expected);
    }

    struct SplitUnitTestName {
        before_hash: String,
        hash: String,
    }

    /// Unit test names are formatted as "kani_concrete_playback_{harness_name}_{hash}".
    /// This function splits the name into "kani_concrete_playback_{harness_name}" and "{hash}".
    fn split_unit_test_name(unit_test_name: &str) -> SplitUnitTestName {
        let underscore_locs: Vec<_> = unit_test_name.match_indices('_').collect();
        let last_underscore_idx = underscore_locs.last().unwrap().0;
        SplitUnitTestName {
            before_hash: unit_test_name[..last_underscore_idx].to_string(),
            hash: unit_test_name[last_underscore_idx + 1..].to_string(),
        }
    }

    /// Since hashes can not be relied on in tests, this compares all parts of a unit test except the hash.
    #[test]
    fn format_unit_test_full_func() {
        let harness_name = "test_proof_harness";
        let concrete_vals = [ConcreteVal { byte_arr: vec![0, 0], interp_val: "0".to_string() }];
        let unit_test = format_unit_test(harness_name, &concrete_vals);
        let full_func = unit_test.code;
        let split_unit_test_name = split_unit_test_name(&unit_test.name);
        let expected_after_func_name = vec![
            format!("{:<4}let concrete_vals: Vec<Vec<u8>> = vec![", " "),
            format!("{:<8}// 0", " "),
            format!("{:<8}vec![0, 0],", " "),
            format!("{:<4}];", " "),
            format!("{:<4}kani::concrete_playback_run(concrete_vals, {harness_name});", " "),
            "}".to_string(),
        ];

        assert_eq!(full_func[0], "#[test]");
        assert_eq!(
            split_unit_test_name.before_hash,
            format!("kani_concrete_playback_{harness_name}")
        );
        assert_eq!(full_func[1], format!("fn {}() {{", unit_test.name));
        assert_eq!(full_func[2..], expected_after_func_name);
    }

    /// Generates a unit test and returns its hash.
    fn extract_hash_from_unit_test(harness_name: &str, concrete_vals: &[ConcreteVal]) -> String {
        let unit_test = format_unit_test(harness_name, concrete_vals);
        split_unit_test_name(&unit_test.name).hash
    }

    /// Two hashes should not be the same if either the harness_name or the concrete_vals changes.
    #[test]
    fn check_hashes_are_unique() {
        let harness_name_1 = "test_proof_harness1";
        let harness_name_2 = "test_proof_harness2";
        let concrete_vals_1 = [ConcreteVal { byte_arr: vec![0, 0], interp_val: "0".to_string() }];
        let concrete_vals_2 = [ConcreteVal { byte_arr: vec![1, 0], interp_val: "0".to_string() }];
        let concrete_vals_3 = [ConcreteVal { byte_arr: vec![0, 0], interp_val: "1".to_string() }];

        let hash_base = extract_hash_from_unit_test(harness_name_1, &concrete_vals_1);
        let hash_diff_harness_name = extract_hash_from_unit_test(harness_name_2, &concrete_vals_1);
        let hash_diff_concrete_byte = extract_hash_from_unit_test(harness_name_1, &concrete_vals_2);
        let hash_diff_interp_val = extract_hash_from_unit_test(harness_name_1, &concrete_vals_3);

        assert_ne!(hash_base, hash_diff_harness_name);
        assert_ne!(hash_base, hash_diff_concrete_byte);
        assert_ne!(hash_base, hash_diff_interp_val);
    }

    #[test]
    fn check_rustfmt_args_no_line_ranges() {
        let file_line_ranges = [FileLineRange { file: "file1".to_string(), line_range: None }];
        let args = rustfmt_args(&file_line_ranges);
        let expected: Vec<OsString> = vec!["file1".into()];
        assert_eq!(args, expected);
    }

    #[test]
    fn check_rustfmt_args_some_line_ranges() {
        let file_line_ranges = [
            FileLineRange { file: "file1".to_string(), line_range: None },
            FileLineRange { file: "path/to/file2".to_string(), line_range: Some((1, 3)) },
        ];
        let args = rustfmt_args(&file_line_ranges);
        let expected: Vec<OsString> = [
            "--unstable-features",
            "--file-lines",
            "[{\"file\":\"path/to/file2\",\"range\":[1,3]}]",
            "file1",
            "path/to/file2",
        ]
        .into_iter()
        .map(|arg| arg.into())
        .collect();
        assert_eq!(args, expected);
    }

    #[test]
    fn check_extract_parent_dir_and_src_file() {
        let src_path = "/path/to/file.txt";
        let src_path = Path::new(src_path);
        let (path, file_name) = extract_parent_dir_and_src_file(src_path).unwrap();
        assert_eq!(path, "/path/to");
        assert_eq!(file_name, "file.txt");
    }

    /// Test util functions which extract the counter example values from a property.
    #[test]
    fn check_concrete_vals_extractor() {
        let processed_items = [Property {
            description: "".to_string(),
            property_id: PropertyId {
                fn_name: Some("".to_string()),
                class: "assertion".to_string(),
                id: 1,
            },
            status: CheckStatus::Failure,
            reach: None,
            source_location: SourceLocation {
                column: None,
                file: None,
                function: None,
                line: None,
            },
            trace: Some(vec![TraceItem {
                thread: 0,
                step_type: "assignment".to_string(),
                hidden: false,
                lhs: Some("goto_symex$$return_value".to_string()),
                source_location: Some(SourceLocation {
                    column: None,
                    file: None,
                    function: Some("kani::any_raw_internal::<u8>".to_string()),
                    line: None,
                }),
                value: Some(TraceValue {
                    name: "".to_string(),
                    binary: Some("0000001100000001".to_string()),
                    data: Some(TraceData::NonBool("385".to_string())),
                    width: Some(16),
                }),
            }]),
        }];
        let concrete_vals = extract_harness_values(&processed_items).unwrap();
        let concrete_val = &concrete_vals[0];

        assert_eq!(concrete_val.byte_arr, vec![1, 3]);
        assert_eq!(concrete_val.interp_val, "385");
    }
}<|MERGE_RESOLUTION|>--- conflicted
+++ resolved
@@ -15,11 +15,7 @@
 use std::ffi::OsString;
 use std::fs::File;
 use std::hash::{Hash, Hasher};
-<<<<<<< HEAD
-use std::io::{BufRead, BufReader, BufWriter, Write};
-=======
 use std::io::{BufRead, BufReader, Write};
->>>>>>> a7580847
 use std::path::Path;
 use std::process::Command;
 use tempfile::NamedTempFile;
@@ -112,31 +108,20 @@
         Ok(())
     }
 
-<<<<<<< HEAD
-    /// Writes the new source code to a temporary file. Returns whether the unit test was already in the old source code.
-=======
     /// Writes the new source code to a user's source file using a tempfile as the means.
     /// Returns whether the unit test was already in the old source code.
->>>>>>> a7580847
     fn add_test_inplace(
         &self,
         source_path: &str,
         proof_harness_end_line: usize,
         unit_test: &UnitTest,
     ) -> Result<bool> {
-<<<<<<< HEAD
-        let source_file = File::open(source_path)?;
-        let source_reader = BufReader::new(source_file);
-        let mut temp_file = NamedTempFile::new()?;
-        let mut temp_writer = BufWriter::new(&mut temp_file);
-=======
         // Read from source
         let source_file = File::open(source_path).unwrap();
         let source_reader = BufReader::new(source_file);
 
         // Create temp file
         let mut temp_file = TempFile::try_new("concrete_playback.tmp")?;
->>>>>>> a7580847
         let mut curr_line_num = 0;
 
         // Use a buffered reader/writer to generate the unit test line by line
@@ -148,33 +133,6 @@
                         source_path, unit_test.name,
                     );
                 }
-<<<<<<< HEAD
-                // temp file gets deleted automatically when function goes out of scope
-                return Ok(true);
-            }
-            curr_line_num += 1;
-            writeln!(temp_writer, "{line}")?;
-            if curr_line_num == proof_harness_end_line {
-                for unit_test_line in unit_test.code.iter() {
-                    curr_line_num += 1;
-                    writeln!(temp_writer, "{unit_test_line}")?;
-                }
-            }
-        }
-
-        // Flush before we remove/rename the file.
-        temp_writer.flush()?;
-
-        // Have to drop the bufreader to be able to reuse and rename the moved temp file
-        drop(temp_writer);
-
-        // Renames are usually automic, so we won't corrupt the user's source file during a crash.
-        fs::rename(temp_file.path(), source_path).with_context(|| {
-            format!("Couldn't rename tmp source file to actual src file `{source_path}`.")
-        })?;
-
-        // temp file gets deleted automatically by the NamedTempFile handler
-=======
                 // the drop impl will take care of flushing and resetting
                 return Ok(true);
             }
@@ -191,7 +149,6 @@
         }
 
         temp_file.rename(source_path).expect("Could not rename file");
->>>>>>> a7580847
         Ok(false)
     }
 
@@ -308,14 +265,11 @@
     line_range: Option<(usize, usize)>,
 }
 
-<<<<<<< HEAD
-=======
 struct UnitTest {
     code: Vec<String>,
     name: String,
 }
 
->>>>>>> a7580847
 /// Extract concrete values from the CBMC output processed items.
 /// Note: we extract items that roughly look like the following:
 /// ```json
