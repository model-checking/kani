--- conflicted
+++ resolved
@@ -346,21 +346,16 @@
         }
     }
 
-<<<<<<< HEAD
     /// Are experimental function contracts enabled?
     pub fn is_function_contracts_enabled(&self) -> bool {
         self.common_args.unstable_features.contains(&UnstableFeatures::FunctionContracts)
     }
 
-    /// Is experimental stubing enabled? Implied if function contracts are enabled.
-    pub fn is_stubbing_enabled(&self) -> bool {
-        self.enable_stubbing || self.is_function_contracts_enabled()
-=======
     /// Is experimental stubbing enabled?
     pub fn is_stubbing_enabled(&self) -> bool {
         self.enable_stubbing
             || self.common_args.unstable_features.contains(&UnstableFeatures::Stubbing)
->>>>>>> dd2003b4
+            || self.is_function_contracts_enabled()
     }
 }
 
