// Copyright Kani Contributors
// SPDX-License-Identifier: Apache-2.0 OR MIT
//! Module that define Kani's command line interface. This includes all subcommands.

<<<<<<< HEAD
pub mod assess_args;
=======
>>>>>>> b705ac56
pub mod autoharness_args;
pub mod cargo;
pub mod common;
pub mod list_args;
pub mod playback_args;
pub mod std_args;

use self::common::*;
use crate::args::cargo::CargoTargetArgs;
use crate::util::warning;
use cargo::CargoCommonArgs;
use clap::builder::{PossibleValue, TypedValueParser};
use clap::{ValueEnum, error::ContextKind, error::ContextValue, error::Error, error::ErrorKind};
use kani_metadata::CbmcSolver;
use std::ffi::OsString;
use std::path::{Path, PathBuf};
use std::str::FromStr;
use std::time::Duration;
use strum::VariantNames;

/// Trait used to perform extra validation after parsing.
pub trait ValidateArgs {
    /// Perform post-parsing validation but do not abort.
    fn validate(&self) -> Result<(), Error>;
}

/// Validate a set of arguments and ensure they are in a valid state.
/// This method will abort execution with a user friendly error message if the state is invalid.
pub fn check_is_valid<T>(command: &T)
where
    T: clap::Parser + ValidateArgs,
{
    command
        .validate()
        .or_else(|e| -> Result<(), ()> { e.format(&mut T::command()).exit() })
        .unwrap()
}

#[allow(dead_code)]
pub fn print_obsolete(verbosity: &CommonArgs, option: &str) {
    if !verbosity.quiet {
        warning(&format!(
            "The `{option}` option is obsolete. This option no longer has any effect and should be removed"
        ))
    }
}

#[allow(dead_code)]
pub fn print_deprecated(verbosity: &CommonArgs, option: &str, version: &str, alternative: &str) {
    if !verbosity.quiet {
        warning(&format!(
            "The `{option}` option has been deprecated since {version} and will be removed soon. \
            Consider {alternative} instead"
        ))
    }
}

/// First step in two-phase stabilization.
/// When an unstable option is first stabilized, print this warning that `-Z unstable-options` has no effect.
/// This warning should last for one release only; in the next Kani release, remove it.
pub fn print_stabilized_option_warning(verbosity: &CommonArgs, option: &str, version: &str) {
    if !verbosity.quiet {
        warning(&format!(
            "The `--{option}` option has been stable since {version} and no longer requires {} to enable. \
            Remove it unless it is needed for another unstable option.",
            UnstableFeature::UnstableOptions.as_argument_string(),
        ))
    }
}

/// First step in two-phase stabilization.
/// When an unstable feature is first stabilized, print this warning that `-Z {feature}` has no effect.
/// This warning should last for one release only; in the next Kani release, remove it.
pub fn print_stabilized_feature_warning(
    verbosity: &CommonArgs,
    feature: UnstableFeature,
    version: &str,
) {
    if !verbosity.quiet {
        warning(&format!(
            "The `{feature}` feature has been stable since {version} and no longer requires {} to enable",
            feature.as_argument_string()
        ))
    }
}

// By default we configure CBMC to use 16 bits to represent the object bits in pointers.
const DEFAULT_OBJECT_BITS: u32 = 16;

#[derive(Clone, Copy, Debug, PartialEq, Eq, strum_macros::EnumString)]
enum TimeUnit {
    #[strum(serialize = "s")]
    Seconds,
    #[strum(serialize = "m")]
    Minutes,
    #[strum(serialize = "h")]
    Hours,
}

#[derive(Clone, Copy, Debug, PartialEq, Eq)]
pub struct Timeout {
    value: u32,
    unit: TimeUnit,
}

impl FromStr for Timeout {
    type Err = String;

    fn from_str(s: &str) -> Result<Self, Self::Err> {
        let last_char = s.chars().last().unwrap();
        let (value_str, unit_str) = if last_char.is_ascii_digit() {
            // no suffix
            (s, "s")
        } else {
            s.split_at(s.len() - 1)
        };
        let value = value_str.parse::<u32>().map_err(|_| "Invalid timeout value")?;

        let unit = TimeUnit::from_str(unit_str).map_err(
            |_| "Invalid time unit. Use 's' for seconds, 'm' for minutes, or 'h' for hours",
        )?;

        Ok(Timeout { value, unit })
    }
}

impl From<Timeout> for Duration {
    fn from(timeout: Timeout) -> Self {
        match timeout.unit {
            TimeUnit::Seconds => Duration::from_secs(timeout.value as u64),
            TimeUnit::Minutes => Duration::from_secs(timeout.value as u64 * 60),
            TimeUnit::Hours => Duration::from_secs(timeout.value as u64 * 3600),
        }
    }
}

#[derive(Debug, clap::Parser)]
#[command(
    version,
    name = "kani",
    about = "Verify a single Rust crate. For more information, see https://github.com/model-checking/kani",
    args_override_self = true,
    subcommand_negates_reqs = true,
    subcommand_precedence_over_arg = true,
    args_conflicts_with_subcommands = true
)]
pub struct StandaloneArgs {
    /// Rust file to verify
    #[arg(required = true)]
    pub input: Option<PathBuf>,

    #[command(flatten)]
    pub verify_opts: VerificationArgs,

    #[command(subcommand)]
    pub command: Option<StandaloneSubcommand>,

    #[arg(long, hide = true)]
    pub crate_name: Option<String>,
}

/// Kani takes optional subcommands to request specialized behavior.
/// When no subcommand is provided, there is an implied verification subcommand.
#[derive(Debug, clap::Subcommand)]
pub enum StandaloneSubcommand {
    /// Create and run harnesses automatically for eligible functions. Implies -Z function-contracts and -Z loop-contracts.
    Autoharness(Box<autoharness_args::StandaloneAutoharnessArgs>),
    /// List contracts and harnesses.
    List(Box<list_args::StandaloneListArgs>),
    /// Execute concrete playback testcases of a local crate.
    Playback(Box<playback_args::KaniPlaybackArgs>),
    /// Verify the rust standard library.
    VerifyStd(Box<std_args::VerifyStdArgs>),
<<<<<<< HEAD
    /// List contracts and harnesses.
    List(Box<list_args::StandaloneListArgs>),
    /// Create and run harnesses automatically for eligible functions. Implies -Z function-contracts and -Z loop-contracts.
    Autoharness(Box<autoharness_args::StandaloneAutoharnessArgs>),
=======
>>>>>>> b705ac56
}

#[derive(Debug, clap::Parser)]
#[command(
    version,
    name = "cargo-kani",
    about = "Verify a Rust crate. For more information, see https://github.com/model-checking/kani",
    args_override_self = true
)]
pub struct CargoKaniArgs {
    #[command(subcommand)]
    pub command: Option<CargoKaniSubcommand>,

    #[command(flatten)]
    pub verify_opts: VerificationArgs,
}

/// cargo-kani takes optional subcommands to request specialized behavior
#[derive(Debug, clap::Subcommand)]
pub enum CargoKaniSubcommand {
    /// Create and run harnesses automatically for eligible functions. Implies -Z function-contracts and -Z loop-contracts.
    /// See https://model-checking.github.io/kani/reference/experimental/autoharness.html for documentation.
    Autoharness(Box<autoharness_args::CargoAutoharnessArgs>),

    /// List contracts and harnesses.
    List(Box<list_args::CargoListArgs>),

<<<<<<< HEAD
    /// Create and run harnesses automatically for eligible functions. Implies -Z function-contracts and -Z loop-contracts.
    /// See https://model-checking.github.io/kani/reference/experimental/autoharness.html for documentation.
    Autoharness(Box<autoharness_args::CargoAutoharnessArgs>),
=======
    /// Execute concrete playback testcases of a local package.
    Playback(Box<playback_args::CargoPlaybackArgs>),
>>>>>>> b705ac56
}

// Common arguments for invoking Kani for verification purpose. This gets put into KaniContext,
// whereas anything above is "local" to "main"'s control flow.
// When adding an argument to this struct, make sure that it's in alphabetical order as displayed to the user when running --help.
#[derive(Debug, clap::Args)]
#[clap(next_help_heading = "Verification Options")]
pub struct VerificationArgs {
    /// Link external C files referenced by Rust code.
    /// This is an experimental feature and requires `-Z c-ffi` to be used
    #[arg(long, hide = true, num_args(1..))]
    pub c_lib: Vec<PathBuf>,

    /// Pass through directly to CBMC; must be the last flag.
    /// This feature is unstable and it requires `-Z unstable-options` to be used
    #[arg(
        long,
        allow_hyphen_values = true,
        num_args(0..)
    )]
    // consumes everything
    pub cbmc_args: Vec<OsString>,

    /// Generate concrete playback unit test.
    /// If value supplied is 'print', Kani prints the unit test to stdout.
    /// If value supplied is 'inplace', Kani automatically adds the unit test to your source code.
    /// This option does not work with `--output-format old`.
    #[arg(long, ignore_case = true, value_enum)]
    pub concrete_playback: Option<ConcretePlaybackMode>,

    /// Enable Kani coverage output alongside verification result
    #[arg(long, hide_short_help = true)]
    pub coverage: bool,

    /// Specify the value used for loop unwinding in CBMC
    #[arg(long)]
    pub default_unwind: Option<u32>,

    /// When specified, the harness filter will only match the exact fully qualified name of a harness
    #[arg(long, requires("harnesses"))]
    pub exact: bool,

    /// Enable extra pointer checks such as invalid pointers in relation operations and pointer
    /// arithmetic overflow.
    /// This feature is unstable and it may yield false counter examples. It requires
    /// `-Z unstable-options` to be used
    #[arg(long, hide_short_help = true)]
    pub extra_pointer_checks: bool,

    /// Stop the verification process as soon as one of the harnesses fails.
    #[arg(long)]
    pub fail_fast: bool,

    /// Force Kani to rebuild all packages before the verification.
    #[arg(long)]
    pub force_build: bool,

    /// Generate C file equivalent to inputted program for debug purpose.
    /// This feature is unstable, and it requires `-Z unstable-options` to be used
    #[arg(long, hide_short_help = true)]
    pub gen_c: bool,

    /// If specified, only run harnesses that match this filter. This option can be provided
    /// multiple times, which will run all tests matching any of the filters.
    /// If used with --exact, the harness filter will only match the exact fully qualified name of a harness.
    #[arg(long = "harness", num_args(1), value_name = "HARNESS_FILTER")]
    pub harnesses: Vec<String>,

    /// Timeout for each harness with optional suffix ('s': seconds, 'm': minutes, 'h': hours). Default is seconds. This option is experimental and requires `-Z unstable-options` to be used.
    #[arg(long)]
    pub harness_timeout: Option<Timeout>,

<<<<<<< HEAD
    /// Run Kani without codegen. Useful for quick feedback on whether the code would compile successfully (similar to `cargo check`).
    /// This feature is unstable and requires `-Z unstable-options` to be used
    #[arg(long, hide_short_help = true)]
    pub no_codegen: bool,

    /// Specify the value used for loop unwinding in CBMC
    #[arg(long)]
    pub default_unwind: Option<u32>,
    /// Specify the value used for loop unwinding for the specified harness in CBMC
    #[arg(long, requires("harnesses"))]
    pub unwind: Option<u32>,
    /// Specify the CBMC solver to use. Overrides the harness `solver` attribute.
    /// If no solver is specified (with --solver or harness attribute), Kani will use CaDiCaL.
    #[arg(long, value_parser = CbmcSolverValueParser::new(CbmcSolver::VARIANTS))]
    pub solver: Option<CbmcSolver>,
    /// Pass through directly to CBMC; must be the last flag.
    /// This feature is unstable and it requires `-Z unstable-options` to be used
    #[arg(
        long,
        allow_hyphen_values = true,
        num_args(0..)
    )]
    // consumes everything
    pub cbmc_args: Vec<OsString>,
=======
    /// Do not error out for crates containing `global_asm!`.
    /// This option may impact the soundness of the analysis and may cause false proofs and/or counterexamples
    #[arg(long, hide_short_help = true)]
    pub ignore_global_asm: bool,
>>>>>>> b705ac56

    /// Number of threads to spawn to verify harnesses in parallel.
    /// Omit the flag entirely to run sequentially (i.e. one thread).
    /// Pass -j to run with the thread pool's default number of threads.
    /// Pass -j <N> to specify N threads.
    #[arg(short, long, hide_short_help = true)]
    pub jobs: Option<Option<usize>>,

    /// Keep temporary files generated throughout Kani process. This is already the default
    /// behavior for `cargo-kani`.
    #[arg(long, hide_short_help = true)]
    pub keep_temps: bool,

    /// Do not assert the function contracts of dependencies. Requires -Z function-contracts.
    #[arg(long, hide_short_help = true)]
    pub no_assert_contracts: bool,

    /// Turn off assertion reachability checks
    #[arg(long)]
    pub no_assertion_reach_checks: bool,

    /// Run Kani without codegen. Useful for quick feedback on whether the code would compile successfully (similar to `cargo check`).
    /// This feature is unstable and requires `-Z unstable-options` to be used
    #[arg(long, hide_short_help = true)]
    pub no_codegen: bool,

    /// Disable restricting the targets of virtual table function pointer calls
    #[arg(long, hide_short_help = true)]
    pub no_restrict_vtable: bool,

    /// Disable CBMC's slice formula which prevents values from being assigned to redundant variables in traces.
    #[arg(long, hide_short_help = true)]
    pub no_slice_formula: bool,

    /// Kani will only compile the crate. No verification will be performed
    #[arg(long, hide_short_help = true)]
    pub only_codegen: bool,

    /// Toggle between different styles of output
    #[arg(long, default_value = "regular", ignore_case = true, value_enum)]
    pub output_format: OutputFormat,

    /// Write verification results into per-harness files, rather than to stdout
    #[arg(long, hide_short_help = true)]
    pub output_into_files: bool,

    /// Print final LLBC for Lean backend. This requires the `-Z lean` option.
    #[arg(long, hide = true)]
    pub print_llbc: bool,

    /// Randomize the layout of structures. This option can help catching code that relies on
    /// a specific layout chosen by the compiler that is not guaranteed to be stable in the future.
    /// If a value is given, it will be used as the seed for randomization
    /// See the `-Z randomize-layout` and `-Z layout-seed` arguments of the rust compiler.
    #[arg(long)]
    pub randomize_layout: Option<Option<u64>>,

    /// Restrict the targets of virtual table function pointer calls.
    /// This feature is unstable and it requires `-Z restrict-vtable` to be used
    #[arg(long, hide = true, conflicts_with = "no_restrict_vtable")]
    pub restrict_vtable: bool,

    /// Execute CBMC's sanity checks to ensure the goto-program we generate is correct.
    #[arg(long, hide_short_help = true)]
    pub run_sanity_checks: bool,

    /// Specify the CBMC solver to use. Overrides the harness `solver` attribute.
    /// If no solver is specified (with --solver or harness attribute), Kani will use CaDiCaL.
    #[arg(long, value_parser = CbmcSolverValueParser::new(CbmcSolver::VARIANTS))]
    pub solver: Option<CbmcSolver>,

    /// Synthesize loop contracts for all loops.
    #[arg(
        long,
        hide_short_help = true,
        conflicts_with("unwind"),
        conflicts_with("default_unwind")
    )]
    pub synthesize_loop_contracts: bool,

    /// Directory for all generated artifacts.
    #[arg(long)]
    pub target_dir: Option<PathBuf>,

    /// Enable test function verification. Only use this option when the entry point is a test function
    #[arg(long)]
    pub tests: bool,

    /// Specify the value used for loop unwinding for the specified harness in CBMC
    #[arg(long, requires("harnesses"))]
    pub unwind: Option<u32>,

    /// Write the GotoC symbol table to a file in JSON format instead of goto binary format.
    #[arg(long, hide = true)]
    pub write_json_symtab: bool,

    #[command(flatten)]
    pub checks: CheckArgs,

    #[command(flatten)]
    pub common_args: CommonArgs,

    /// Stop the verification process as soon as one of the harnesses fails.
    #[arg(long)]
    pub fail_fast: bool,

    /// Arguments to pass down to Cargo
    #[command(flatten)]
    pub cargo: CargoCommonArgs,

    /// Arguments used to select Cargo target.
    #[command(flatten)]
    pub target: CargoTargetArgs,
}

impl VerificationArgs {
    pub fn restrict_vtable(&self) -> bool {
        self.common_args.unstable_features.contains(UnstableFeature::RestrictVtable)
            && !self.no_restrict_vtable
    }

    /// Assertion reachability checks should be disabled
    pub fn assertion_reach_checks(&self) -> bool {
        !self.no_assertion_reach_checks
    }

    /// Suppress our default value, if the user has supplied it explicitly in --cbmc-args
    pub fn cbmc_object_bits(&self) -> Option<u32> {
        if self.cbmc_args.contains(&OsString::from("--object-bits")) {
            None
        } else {
            Some(DEFAULT_OBJECT_BITS)
        }
    }

    /// Given an argument, warn if UnstableFeature::UnstableOptions is enabled.
    /// This is for cases where the option was previously unstable but has since been stabilized.
    pub fn check_unnecessary_unstable_option(&self, enabled: bool, option: &str) {
        fn stabilization_version(option: &str) -> Option<String> {
            match option {
                "jobs" => Some("0.63.0".to_string()),
                _ => None,
            }
        }
        let stabilization_version = stabilization_version(option);
        if let Some(version) = stabilization_version
            && enabled
            && self.common_args.unstable_features.contains(UnstableFeature::UnstableOptions)
        {
            print_stabilized_option_warning(&self.common_args, option, &version)
        }
    }

    /// Computes how many threads should be used to verify harnesses.
    pub fn jobs(&self) -> Option<usize> {
        match self.jobs {
            None => Some(1),          // no argument, default 1
            Some(None) => None,       // -j
            Some(Some(x)) => Some(x), // -j=x
        }
    }

    /// Are experimental function contracts enabled?
    pub fn is_function_contracts_enabled(&self) -> bool {
        self.common_args.unstable_features.contains(UnstableFeature::FunctionContracts)
    }

    /// Is experimental stubbing enabled?
    pub fn is_stubbing_enabled(&self) -> bool {
        self.common_args.unstable_features.contains(UnstableFeature::Stubbing)
            || self.is_function_contracts_enabled()
    }
}

#[derive(Copy, Clone, Debug, PartialEq, Eq, ValueEnum)]
pub enum ConcretePlaybackMode {
    Print,
    // Otherwise clap will default to `in-place`
    #[value(name = "inplace")]
    InPlace,
}

#[derive(Clone, Debug, PartialEq, Eq, ValueEnum)]
pub enum OutputFormat {
    Regular,
    Terse,
    Old,
}

#[derive(Debug, clap::Args)]
#[clap(next_help_heading = "Memory Checks")]
pub struct CheckArgs {
    // Rust argument parsers (/clap) don't have the convenient '--flag' and '--no-flag' boolean pairs, so approximate
    // We're put both here then create helper functions to "intepret"
    /// Turn on all default checks
    #[arg(long, hide = true)]
    pub default_checks: bool,
    /// Turn off all default checks
    #[arg(long)]
    pub no_default_checks: bool,

    /// Turn on default memory safety checks
    #[arg(long, hide = true)]
    pub memory_safety_checks: bool,
    /// Turn off default memory safety checks
    #[arg(long)]
    pub no_memory_safety_checks: bool,

    /// Turn on default overflow checks
    #[arg(long, hide = true)]
    pub overflow_checks: bool,
    /// Turn off default overflow checks
    #[arg(long)]
    pub no_overflow_checks: bool,

    /// Turn on undefined function checks
    #[arg(long, hide = true)]
    pub undefined_function_checks: bool,
    /// Turn off undefined function checks
    #[arg(long)]
    pub no_undefined_function_checks: bool,

    /// Turn on default unwinding checks
    #[arg(long, hide = true)]
    pub unwinding_checks: bool,
    /// Turn off default unwinding checks
    #[arg(long)]
    pub no_unwinding_checks: bool,
}

impl CheckArgs {
    pub fn memory_safety_on(&self) -> bool {
        !self.no_default_checks && !self.no_memory_safety_checks || self.memory_safety_checks
    }
    pub fn overflow_on(&self) -> bool {
        !self.no_default_checks && !self.no_overflow_checks || self.overflow_checks
    }
    pub fn undefined_function_on(&self) -> bool {
        !self.no_default_checks && !self.no_undefined_function_checks
            || self.undefined_function_checks
    }
    pub fn unwinding_on(&self) -> bool {
        !self.no_default_checks && !self.no_unwinding_checks || self.unwinding_checks
    }
    pub fn print_deprecated(&self, verbosity: &CommonArgs) {
        let deprecation_version = "0.63.0";
        let alternative = "omitting the argument, since this is already the default behavior";
        if self.default_checks {
            print_deprecated(verbosity, "--default-checks", deprecation_version, alternative);
        }
        if self.memory_safety_checks {
            print_deprecated(verbosity, "--memory-safety-checks", deprecation_version, alternative);
        }
        if self.overflow_checks {
            print_deprecated(verbosity, "--overflow-checks", deprecation_version, alternative);
        }
        if self.undefined_function_checks {
            print_deprecated(
                verbosity,
                "--undefined-function-checks",
                deprecation_version,
                alternative,
            );
        }
        if self.unwinding_checks {
            print_deprecated(verbosity, "--unwinding-checks", deprecation_version, alternative);
        }
    }
}

/// Utility function to error out on arguments that are invalid Cargo specific.
///
/// We currently define a bunch of cargo specific arguments as part of the overall arguments,
/// however, they are invalid in the Kani standalone usage. Explicitly check them for now.
/// TODO: Remove this as part of <https://github.com/model-checking/kani/issues/1831>
fn check_no_cargo_opt(is_set: bool, name: &str) -> Result<(), Error> {
    if is_set {
        Err(Error::raw(
            ErrorKind::UnknownArgument,
            format!("argument `{name}` cannot be used with standalone Kani."),
        ))
    } else {
        Ok(())
    }
}

impl ValidateArgs for StandaloneArgs {
    fn validate(&self) -> Result<(), Error> {
        self.verify_opts.validate()?;

        match &self.command {
            Some(StandaloneSubcommand::VerifyStd(args)) => args.validate()?,
            Some(StandaloneSubcommand::List(args)) => args.validate()?,
            Some(StandaloneSubcommand::Autoharness(args)) => args.validate()?,
            // TODO: Invoke PlaybackArgs::validate()
            None | Some(StandaloneSubcommand::Playback(..)) => {}
        };

        // Cargo target arguments.
        check_no_cargo_opt(self.verify_opts.target.bins, "--bins")?;
        check_no_cargo_opt(self.verify_opts.target.lib, "--lib")?;
        check_no_cargo_opt(!self.verify_opts.target.bin.is_empty(), "--bin")?;
        // Cargo common arguments.
        check_no_cargo_opt(self.verify_opts.cargo.all_features, "--all-features")?;
        check_no_cargo_opt(self.verify_opts.cargo.no_default_features, "--no-default-features")?;
        check_no_cargo_opt(!self.verify_opts.cargo.features().is_empty(), "--features / -F")?;
        check_no_cargo_opt(!self.verify_opts.cargo.package.is_empty(), "--package / -p")?;
        check_no_cargo_opt(!self.verify_opts.cargo.exclude.is_empty(), "--exclude")?;
        check_no_cargo_opt(self.verify_opts.cargo.workspace, "--workspace")?;
        check_no_cargo_opt(self.verify_opts.cargo.manifest_path.is_some(), "--manifest-path")?;
        if let Some(input) = &self.input
            && !input.is_file()
        {
            return Err(Error::raw(
                ErrorKind::InvalidValue,
                format!(
                    "Invalid argument: Input invalid. `{}` is not a regular file.",
                    input.display()
                ),
            ));
        }
        Ok(())
    }
}

impl<T> ValidateArgs for Option<T>
where
    T: ValidateArgs,
{
    fn validate(&self) -> Result<(), Error> {
        self.as_ref().map_or(Ok(()), |inner| inner.validate())
    }
}

impl ValidateArgs for CargoKaniSubcommand {
    fn validate(&self) -> Result<(), Error> {
        match self {
<<<<<<< HEAD
            // Assess doesn't implement validation yet.
            CargoKaniSubcommand::Assess(_) => Ok(()),
=======
>>>>>>> b705ac56
            CargoKaniSubcommand::Autoharness(autoharness) => autoharness.validate(),
            CargoKaniSubcommand::Playback(playback) => playback.validate(),
            CargoKaniSubcommand::List(list) => list.validate(),
        }
    }
}

impl ValidateArgs for CargoKaniArgs {
    fn validate(&self) -> Result<(), Error> {
        self.verify_opts.validate()?;
        self.command.validate()?;
        Ok(())
    }
}

impl ValidateArgs for VerificationArgs {
    fn validate(&self) -> Result<(), Error> {
        self.common_args.validate()?;

        // check_unstable() calls: for each unstable option, check that the requisite unstable feature is provided.
        let unstable = || -> Result<(), Error> {
            self.common_args.check_unstable(
                self.concrete_playback.is_some(),
                "concrete-playback",
                UnstableFeature::ConcretePlayback,
            )?;

            self.common_args.check_unstable(
                !self.c_lib.is_empty(),
                "c-lib",
                UnstableFeature::CFfi,
            )?;

            self.common_args.check_unstable(
                self.gen_c,
                "gen-c",
                UnstableFeature::UnstableOptions,
            )?;

<<<<<<< HEAD
        // TODO: these conflicting flags reflect what's necessary to pass current tests unmodified.
        // We should consider improving the error messages slightly in a later pull request.
        if natives_unwind && extra_unwind {
            return Err(Error::raw(
                ErrorKind::ArgumentConflict,
                "Conflicting flags: unwind flags provided to kani and in --cbmc-args.",
            ));
        }
        if self.cbmc_args.contains(&OsString::from("--function")) {
            return Err(Error::raw(
                ErrorKind::ArgumentConflict,
                "Invalid flag: --function is not supported in Kani.",
            ));
        }
        if self.common_args.quiet && self.concrete_playback == Some(ConcretePlaybackMode::Print) {
            return Err(Error::raw(
                ErrorKind::ArgumentConflict,
                "Conflicting options: --concrete-playback=print and --quiet.",
            ));
        }
        if self.concrete_playback.is_some() && self.output_format == OutputFormat::Old {
            return Err(Error::raw(
                ErrorKind::ArgumentConflict,
                "Conflicting options: --concrete-playback isn't compatible with \
                --output-format=old.",
            ));
        }
        if self.concrete_playback.is_some() && self.jobs() != Some(1) {
            // Concrete playback currently embeds a lot of assumptions about the order in which harnesses get called.
            return Err(Error::raw(
                ErrorKind::ArgumentConflict,
                "Conflicting options: --concrete-playback isn't compatible with --jobs.",
            ));
        }
        if self.jobs.is_some() && self.output_format != OutputFormat::Terse {
            // More verbose output formats make it hard to interpret output right now when run in parallel.
            // This can be removed when we change up how results are printed.
            return Err(Error::raw(
                ErrorKind::ArgumentConflict,
                "Conflicting options: --jobs requires `--output-format=terse`",
            ));
        }
        if let Some(out_dir) = &self.target_dir
            && out_dir.exists()
            && !out_dir.is_dir()
        {
            return Err(Error::raw(
                ErrorKind::InvalidValue,
                format!(
                    "Invalid argument: `--target-dir` argument `{}` is not a directory",
                    out_dir.display()
                ),
            ));
        }
=======
            self.common_args.check_unstable(
                !self.cbmc_args.is_empty(),
                "cbmc-args",
                UnstableFeature::UnstableOptions,
            )?;
>>>>>>> b705ac56

            self.common_args.check_unstable(
                self.no_codegen,
                "no-codegen",
                UnstableFeature::UnstableOptions,
            )?;

            self.common_args.check_unstable(
                self.extra_pointer_checks,
                "extra-pointer-checks",
                UnstableFeature::UnstableOptions,
            )?;

            self.common_args.check_unstable(
                self.ignore_global_asm,
                "ignore-asm",
                UnstableFeature::UnstableOptions,
            )?;

            self.common_args.check_unstable(
                self.run_sanity_checks,
                "run-sanity-checks",
                UnstableFeature::UnstableOptions,
            )?;

<<<<<<< HEAD
        self.common_args.check_unstable(
            self.no_codegen,
            "--no-codegen",
            UnstableFeature::UnstableOptions,
        )?;

        self.common_args.check_unstable(
            self.jobs.is_some(),
            "--jobs",
            UnstableFeature::UnstableOptions,
        )?;
=======
            self.common_args.check_unstable(
                self.no_slice_formula,
                "no-slice-formula",
                UnstableFeature::UnstableOptions,
            )?;
>>>>>>> b705ac56

            self.common_args.check_unstable(
                self.synthesize_loop_contracts,
                "synthesize-loop-contracts",
                UnstableFeature::UnstableOptions,
            )?;

            self.common_args.check_unstable(
                self.no_restrict_vtable,
                "no-restrict-vtable",
                UnstableFeature::RestrictVtable,
            )?;

            self.common_args.check_unstable(
                self.coverage,
                "coverage",
                UnstableFeature::SourceCoverage,
            )?;
            self.common_args.check_unstable(
                self.output_into_files,
                "output-into-files",
                UnstableFeature::UnstableOptions,
            )?;
            self.common_args.check_unstable(
                self.print_llbc,
                "print-llbc",
                UnstableFeature::Lean,
            )?;
            self.common_args.check_unstable(
                self.harness_timeout.is_some(),
                "harness-timeout",
                UnstableFeature::UnstableOptions,
            )?;
            self.common_args.check_unstable(
                self.no_assert_contracts,
                "no-assert",
                UnstableFeature::FunctionContracts,
            )?;

            Ok(())
        };

        // Check for argument conflicts.
        let conflicting_options = || -> Result<(), Error> {
            let extra_unwind =
                self.cbmc_args.iter().any(|s| s.to_str().unwrap().starts_with("--unwind"));
            let natives_unwind = self.default_unwind.is_some() || self.unwind.is_some();

            // TODO: these conflicting flags reflect what's necessary to pass current tests unmodified.
            // We should consider improving the error messages slightly in a later pull request.
            if natives_unwind && extra_unwind {
                return Err(Error::raw(
                    ErrorKind::ArgumentConflict,
                    "Conflicting flags: unwind flags provided to kani and in --cbmc-args.",
                ));
            }
            if self.cbmc_args.contains(&OsString::from("--function")) {
                return Err(Error::raw(
                    ErrorKind::ArgumentConflict,
                    "Invalid flag: --function is not supported in Kani.",
                ));
            }
            if self.common_args.quiet && self.concrete_playback == Some(ConcretePlaybackMode::Print)
            {
                return Err(Error::raw(
                    ErrorKind::ArgumentConflict,
                    "Conflicting options: --concrete-playback=print and --quiet.",
                ));
            }
            if self.concrete_playback.is_some() && self.output_format == OutputFormat::Old {
                return Err(Error::raw(
                    ErrorKind::ArgumentConflict,
                    "Conflicting options: --concrete-playback isn't compatible with \
                --output-format=old.",
                ));
            }
            if self.concrete_playback.is_some() && self.jobs() != Some(1) {
                // Concrete playback currently embeds a lot of assumptions about the order in which harnesses get called.
                return Err(Error::raw(
                    ErrorKind::ArgumentConflict,
                    "Conflicting options: --concrete-playback isn't compatible with --jobs.",
                ));
            }
            if self.jobs.is_some() && self.output_format != OutputFormat::Terse {
                // More verbose output formats make it hard to interpret output right now when run in parallel.
                // This can be removed when we change up how results are printed.
                return Err(Error::raw(
                    ErrorKind::ArgumentConflict,
                    "Conflicting options: --jobs requires `--output-format=terse`",
                ));
            }
            // TODO: error out for other CBMC-backend-specific arguments
            if self.common_args.unstable_features.contains(UnstableFeature::Lean)
                && !self.cbmc_args.is_empty()
            {
                return Err(Error::raw(
                    ErrorKind::ArgumentConflict,
                    format!(
                        "Conflicting options: --cbmc-args cannot be used with {}.",
                        UnstableFeature::Lean.as_argument_string()
                    ),
                ));
            }

            Ok(())
        };

        // Check for any deprecated/obsolete options, or providing an unstable flag that has since been stabilized.
        let deprecated_stabilized_obsolete = || -> Result<(), Error> {
            self.checks.print_deprecated(&self.common_args);
            self.check_unnecessary_unstable_option(self.jobs.is_some(), "jobs");

            if self.write_json_symtab {
                return Err(Error::raw(
                    ErrorKind::ValueValidation,
                    "The `--write-json-symtab` option is obsolete.",
                ));
            }

            if self.restrict_vtable {
                return Err(Error::raw(
                    ErrorKind::ValueValidation,
                    format!(
                        "The restrict-vtable option is obsolete. Use `{}` instead.",
                        UnstableFeature::RestrictVtable.as_argument_string()
                    ),
                ));
            }

            Ok(())
        };

        unstable()?;
        conflicting_options()?;
        deprecated_stabilized_obsolete()?;

        // Bespoke validations that don't fit into any of the categories above.
        if self.randomize_layout.is_some() && self.concrete_playback.is_some() {
            let random_seed = if let Some(seed) = self.randomize_layout.unwrap() {
                format!(" -Z layout-seed={seed}")
            } else {
                String::new()
            };

            println!(
                "Using concrete playback with --randomize-layout.\n\
                The produced tests will have to be played with the same rustc arguments:\n\
                -Z randomize-layout{random_seed}"
            );
        }

        if let Some(out_dir) = &self.target_dir
            && out_dir.exists()
            && !out_dir.is_dir()
        {
            return Err(Error::raw(
                ErrorKind::InvalidValue,
                format!(
                    "Invalid argument: `--target-dir` argument `{}` is not a directory",
                    out_dir.display()
                ),
            ));
        }

        Ok(())
    }
}

pub(crate) fn validate_std_path(std_path: &Path) -> Result<(), Error> {
    if !std_path.exists() {
        Err(Error::raw(
            ErrorKind::InvalidValue,
            format!(
                "Invalid argument: `<STD_PATH>` argument `{}` does not exist",
                std_path.display()
            ),
        ))
    } else if !std_path.is_dir() {
        Err(Error::raw(
            ErrorKind::InvalidValue,
            format!(
                "Invalid argument: `<STD_PATH>` argument `{}` is not a directory",
                std_path.display()
            ),
        ))
    } else {
        let full_path = std_path.canonicalize()?;
        let dir = full_path.file_stem().unwrap();
        if dir != "library" {
            Err(Error::raw(
                ErrorKind::InvalidValue,
                format!(
                    "Invalid argument: Expected `<STD_PATH>` to point to the `library` folder \
                containing the standard library crates.\n\
                Found `{}` folder instead",
                    dir.to_string_lossy()
                ),
            ))
        } else {
            Ok(())
        }
    }
}

pub(crate) fn validate_std_path(std_path: &Path) -> Result<(), Error> {
    if !std_path.exists() {
        Err(Error::raw(
            ErrorKind::InvalidValue,
            format!(
                "Invalid argument: `<STD_PATH>` argument `{}` does not exist",
                std_path.display()
            ),
        ))
    } else if !std_path.is_dir() {
        Err(Error::raw(
            ErrorKind::InvalidValue,
            format!(
                "Invalid argument: `<STD_PATH>` argument `{}` is not a directory",
                std_path.display()
            ),
        ))
    } else {
        let full_path = std_path.canonicalize()?;
        let dir = full_path.file_stem().unwrap();
        if dir != "library" {
            Err(Error::raw(
                ErrorKind::InvalidValue,
                format!(
                    "Invalid argument: Expected `<STD_PATH>` to point to the `library` folder \
                containing the standard library crates.\n\
                Found `{}` folder instead",
                    dir.to_string_lossy()
                ),
            ))
        } else {
            Ok(())
        }
    }
}

/// clap parser for `CbmcSolver`
#[derive(Clone, Debug)]
pub struct CbmcSolverValueParser(Vec<PossibleValue>);

impl CbmcSolverValueParser {
    pub fn new(values: impl Into<CbmcSolverValueParser>) -> Self {
        values.into()
    }
}

impl TypedValueParser for CbmcSolverValueParser {
    type Value = CbmcSolver;

    fn parse_ref(
        &self,
        cmd: &clap::builder::Command,
        arg: Option<&clap::builder::Arg>,
        value: &std::ffi::OsStr,
    ) -> Result<Self::Value, clap::error::Error> {
        let value = value.to_str().unwrap();
        // `value` is one of the possible `CbmcSolver` values or `bin=<binary>`
        let segments: Vec<&str> = value.split('=').collect();

        let mut err = clap::Error::new(ErrorKind::InvalidValue).with_cmd(cmd);
        err.insert(ContextKind::InvalidArg, ContextValue::String(arg.unwrap().to_string()));
        err.insert(ContextKind::InvalidValue, ContextValue::String(value.to_string()));

        if segments.len() == 2 {
            if segments[0] != "bin" {
                return Err(err);
            }
            return Ok(CbmcSolver::Binary(segments[1].into()));
        } else if segments.len() == 1 {
            let solver = CbmcSolver::from_str(value);
            return solver.map_err(|_| err);
        }
        Err(err)
    }

    /// Used for the help message
    fn possible_values(&self) -> Option<Box<dyn Iterator<Item = PossibleValue> + '_>> {
        Some(Box::new(self.0.iter().cloned()))
    }
}

impl<I, T> From<I> for CbmcSolverValueParser
where
    I: IntoIterator<Item = T>,
    T: Into<PossibleValue>,
{
    fn from(values: I) -> Self {
        Self(values.into_iter().map(|t| t.into()).collect())
    }
}

#[cfg(test)]
mod tests {
    use clap::Parser;

    use super::*;

    #[test]
    fn check_arg_parsing() {
        let a = StandaloneArgs::try_parse_from(vec![
            "kani",
            "file.rs",
            "-Zunstable-options",
            "--cbmc-args",
            "--multiple",
            "args",
            "--here",
        ])
        .unwrap();
        assert_eq!(a.verify_opts.cbmc_args, vec!["--multiple", "args", "--here"]);
        let _b = StandaloneArgs::try_parse_from(vec![
            "kani",
            "file.rs",
            "-Zunstable-options",
            "--cbmc-args",
        ])
        .unwrap();
        // no assertion: the above might fail if it fails to allow 0 args to cbmc-args
    }

    /// Ensure users can pass multiple harnesses options and that the value is accumulated.
    #[test]
    fn check_multiple_harnesses() {
        let args =
            StandaloneArgs::try_parse_from("kani input.rs --harness a --harness b".split(" "))
                .unwrap();
        assert_eq!(args.verify_opts.harnesses, vec!["a".to_owned(), "b".to_owned()]);
    }

    #[test]
    fn check_multiple_harnesses_without_flag_fail() {
        let result = StandaloneArgs::try_parse_from(
            "kani input.rs --harness harness_1 harness_2".split(" "),
        );
        assert!(result.is_err());
        assert_eq!(result.unwrap_err().kind(), ErrorKind::ArgumentConflict);
    }

    #[test]
    fn check_multiple_packages() {
        // accepts repeated:
        let a = CargoKaniArgs::try_parse_from(vec!["cargo-kani", "-p", "a", "-p", "b"]).unwrap();
        assert_eq!(a.verify_opts.cargo.package, vec!["a".to_owned(), "b".to_owned()]);
        let b = CargoKaniArgs::try_parse_from(vec![
            "cargo-kani",
            "-p",
            "a", // no -p
            "b",
        ]);
        // BUG: should not accept sequential:
        // Related: https://github.com/model-checking/kani/issues/2025
        // This assert should ideally return an error, and the assertion should instead be assert!(b.is_err())
        assert!(b.is_ok());
    }

    fn check(args: &str, feature: Option<UnstableFeature>, pred: fn(StandaloneArgs) -> bool) {
        let mut res = parse_unstable_disabled(args);
        if let Some(unstable) = feature {
            // Should fail without -Z unstable-options.
            assert_eq!(res.unwrap_err().kind(), ErrorKind::MissingRequiredArgument);
            // Should succeed with -Z unstable-options.
            res = parse_unstable_enabled(args, unstable);
        }
        assert!(res.is_ok());
        assert!(pred(res.unwrap()));
    }

    macro_rules! check_unstable_flag {
        ($args:expr, $name:ident) => {
            check($args, Some(UnstableFeature::UnstableOptions), |p| p.verify_opts.$name)
        };
    }

    macro_rules! check_opt {
        ($args:expr, $require_unstable:expr, $name:ident, $expected:expr) => {
            check($args, $require_unstable, |p| p.verify_opts.$name == $expected)
        };
    }

    #[test]
    fn check_dry_run_fails() {
        // We don't support --dry-run anymore but we print a friendly reminder for now.
        let args = vec!["kani", "file.rs", "--dry-run"];
        let err =
            StandaloneArgs::try_parse_from(&args).unwrap().verify_opts.validate().unwrap_err();
        assert_eq!(err.kind(), ErrorKind::ValueValidation);
    }

    /// Kani should fail if the argument given is not a file.
    #[test]
    fn check_invalid_input_fails() {
        let args = vec!["kani", "."];
        let err = StandaloneArgs::try_parse_from(&args).unwrap().validate().unwrap_err();
        assert_eq!(err.kind(), ErrorKind::InvalidValue);
    }

    #[test]
    fn check_unwind_conflicts() {
        // --unwind cannot be called without --harness
        let args = vec!["kani", "file.rs", "--unwind", "3"];
        let err = StandaloneArgs::try_parse_from(args).unwrap_err();
        assert_eq!(err.kind(), ErrorKind::MissingRequiredArgument);
    }

    fn parse_unstable_disabled(args: &str) -> Result<StandaloneArgs, Error> {
        let args = format!("kani file.rs {args}");
        let parse_res = StandaloneArgs::try_parse_from(args.split(' '))?;
        parse_res.verify_opts.validate()?;
        Ok(parse_res)
    }

    fn parse_unstable_enabled(
        args: &str,
        unstable: UnstableFeature,
    ) -> Result<StandaloneArgs, Error> {
        let args = format!("kani -Z {unstable} file.rs {args}");
        let parse_res = StandaloneArgs::try_parse_from(args.split(' '))?;
        parse_res.verify_opts.validate()?;
        Ok(parse_res)
    }

    #[test]
    fn check_restrict_vtable_unstable() {
        let res = parse_unstable_enabled("--output-format=terse", UnstableFeature::RestrictVtable)
            .unwrap();
        assert!(res.verify_opts.restrict_vtable());

        let res = parse_unstable_enabled("--no-restrict-vtable", UnstableFeature::RestrictVtable)
            .unwrap();
        assert!(!res.verify_opts.restrict_vtable());
    }

    #[test]
    fn check_restrict_cbmc_args() {
        check_opt!(
            "--cbmc-args --json-ui",
            Some(UnstableFeature::UnstableOptions),
            cbmc_args,
            vec!["--json-ui"]
        );
    }

    #[test]
    fn check_disable_slicing_unstable() {
        check_unstable_flag!("--no-slice-formula", no_slice_formula);
    }

    #[test]
    fn check_concrete_playback_unstable() {
        let check = |input: &str| {
            let args = input.split_whitespace();
            let result = StandaloneArgs::try_parse_from(args).unwrap().validate();
            assert!(result.is_err());

            let kind = result.unwrap_err().kind();
            assert!(matches!(kind, ErrorKind::MissingRequiredArgument), "Found {kind:?}");
        };

        check("kani file.rs --concrete-playback=inplace");
        check("kani file.rs --concrete-playback=print");
    }

    /// Check if parsing the given argument string results in the given error.
    fn expect_validation_error(arg: &str, err: ErrorKind) {
        let args = StandaloneArgs::try_parse_from(arg.split_whitespace()).unwrap();
        assert_eq!(args.verify_opts.validate().unwrap_err().kind(), err);
    }

    #[test]
    fn check_concrete_playback_conflicts() {
        expect_validation_error(
            "kani --concrete-playback=print --quiet -Z concrete-playback test.rs",
            ErrorKind::ArgumentConflict,
        );
        expect_validation_error(
            "kani --concrete-playback=inplace --output-format=old -Z concrete-playback test.rs",
            ErrorKind::ArgumentConflict,
        );
    }

    #[test]
    fn check_enable_stubbing() {
        let res = parse_unstable_disabled("--harness foo").unwrap();
        assert!(!res.verify_opts.is_stubbing_enabled());

        let res = parse_unstable_disabled("--harness foo -Z stubbing").unwrap();
        assert!(res.verify_opts.is_stubbing_enabled());

        // `-Z stubbing` can now be called with concrete playback.
        let res = parse_unstable_disabled(
            "--harness foo --concrete-playback=print -Z concrete-playback -Z stubbing",
        )
        .unwrap();
        // Note that `res.validate()` fails because input file does not exist.
        assert!(matches!(res.verify_opts.validate(), Ok(())));
    }

    #[test]
    fn check_features_parsing() {
        fn parse(args: &[&str]) -> Vec<String> {
            CargoKaniArgs::try_parse_from(args).unwrap().verify_opts.cargo.features()
        }

        // spaces, commas, multiple repeated args, all ok
        assert_eq!(parse(&["kani", "--features", "a b c"]), ["a", "b", "c"]);
        assert_eq!(parse(&["kani", "--features", "a,b,c"]), ["a", "b", "c"]);
        assert_eq!(parse(&["kani", "--features", "a", "--features", "b,c"]), ["a", "b", "c"]);
        assert_eq!(parse(&["kani", "--features", "a b", "-Fc"]), ["a", "b", "c"]);
    }

    #[test]
    fn check_kani_playback() {
        let input = "kani playback file.rs -- dummy".split_whitespace();
        let args = StandaloneArgs::try_parse_from(input).unwrap();
        assert_eq!(args.input, None);
        assert!(matches!(args.command, Some(StandaloneSubcommand::Playback(..))));
    }

    #[test]
    fn check_standalone_does_not_accept_cargo_opts() {
        fn check_invalid_args<'a, I>(args: I)
        where
            I: IntoIterator<Item = &'a str>,
        {
            let err = StandaloneArgs::try_parse_from(args).unwrap().validate().unwrap_err();
            assert_eq!(err.kind(), ErrorKind::UnknownArgument)
        }

        check_invalid_args("kani input.rs --bins".split_whitespace());
        check_invalid_args("kani input.rs --bin Binary".split_whitespace());
        check_invalid_args("kani input.rs --lib".split_whitespace());

        check_invalid_args("kani input.rs --all-features".split_whitespace());
        check_invalid_args("kani input.rs --no-default-features".split_whitespace());
        check_invalid_args("kani input.rs --features feat".split_whitespace());
        check_invalid_args("kani input.rs --manifest-path pkg/Cargo.toml".split_whitespace());
        check_invalid_args("kani input.rs --workspace".split_whitespace());
        check_invalid_args("kani input.rs --package foo".split_whitespace());
        check_invalid_args("kani input.rs --exclude bar --workspace".split_whitespace());
    }

    #[test]
    fn check_cbmc_args_lean_backend() {
        let args = "kani input.rs -Z lean -Z unstable-options --cbmc-args --object-bits 10"
            .split_whitespace();
        let err = StandaloneArgs::try_parse_from(args).unwrap().validate().unwrap_err();
        assert_eq!(err.kind(), ErrorKind::ArgumentConflict);
    }

    #[test]
    fn check_no_assert_contracts() {
        let args = "kani input.rs --no-assert-contracts".split_whitespace();
        let err = StandaloneArgs::try_parse_from(args).unwrap().validate().unwrap_err();
        assert_eq!(err.kind(), ErrorKind::MissingRequiredArgument);
    }
}<|MERGE_RESOLUTION|>--- conflicted
+++ resolved
@@ -2,10 +2,6 @@
 // SPDX-License-Identifier: Apache-2.0 OR MIT
 //! Module that define Kani's command line interface. This includes all subcommands.
 
-<<<<<<< HEAD
-pub mod assess_args;
-=======
->>>>>>> b705ac56
 pub mod autoharness_args;
 pub mod cargo;
 pub mod common;
@@ -179,13 +175,6 @@
     Playback(Box<playback_args::KaniPlaybackArgs>),
     /// Verify the rust standard library.
     VerifyStd(Box<std_args::VerifyStdArgs>),
-<<<<<<< HEAD
-    /// List contracts and harnesses.
-    List(Box<list_args::StandaloneListArgs>),
-    /// Create and run harnesses automatically for eligible functions. Implies -Z function-contracts and -Z loop-contracts.
-    Autoharness(Box<autoharness_args::StandaloneAutoharnessArgs>),
-=======
->>>>>>> b705ac56
 }
 
 #[derive(Debug, clap::Parser)]
@@ -213,14 +202,8 @@
     /// List contracts and harnesses.
     List(Box<list_args::CargoListArgs>),
 
-<<<<<<< HEAD
-    /// Create and run harnesses automatically for eligible functions. Implies -Z function-contracts and -Z loop-contracts.
-    /// See https://model-checking.github.io/kani/reference/experimental/autoharness.html for documentation.
-    Autoharness(Box<autoharness_args::CargoAutoharnessArgs>),
-=======
     /// Execute concrete playback testcases of a local package.
     Playback(Box<playback_args::CargoPlaybackArgs>),
->>>>>>> b705ac56
 }
 
 // Common arguments for invoking Kani for verification purpose. This gets put into KaniContext,
@@ -293,37 +276,10 @@
     #[arg(long)]
     pub harness_timeout: Option<Timeout>,
 
-<<<<<<< HEAD
-    /// Run Kani without codegen. Useful for quick feedback on whether the code would compile successfully (similar to `cargo check`).
-    /// This feature is unstable and requires `-Z unstable-options` to be used
-    #[arg(long, hide_short_help = true)]
-    pub no_codegen: bool,
-
-    /// Specify the value used for loop unwinding in CBMC
-    #[arg(long)]
-    pub default_unwind: Option<u32>,
-    /// Specify the value used for loop unwinding for the specified harness in CBMC
-    #[arg(long, requires("harnesses"))]
-    pub unwind: Option<u32>,
-    /// Specify the CBMC solver to use. Overrides the harness `solver` attribute.
-    /// If no solver is specified (with --solver or harness attribute), Kani will use CaDiCaL.
-    #[arg(long, value_parser = CbmcSolverValueParser::new(CbmcSolver::VARIANTS))]
-    pub solver: Option<CbmcSolver>,
-    /// Pass through directly to CBMC; must be the last flag.
-    /// This feature is unstable and it requires `-Z unstable-options` to be used
-    #[arg(
-        long,
-        allow_hyphen_values = true,
-        num_args(0..)
-    )]
-    // consumes everything
-    pub cbmc_args: Vec<OsString>,
-=======
     /// Do not error out for crates containing `global_asm!`.
     /// This option may impact the soundness of the analysis and may cause false proofs and/or counterexamples
     #[arg(long, hide_short_help = true)]
     pub ignore_global_asm: bool,
->>>>>>> b705ac56
 
     /// Number of threads to spawn to verify harnesses in parallel.
     /// Omit the flag entirely to run sequentially (i.e. one thread).
@@ -425,10 +381,6 @@
 
     #[command(flatten)]
     pub common_args: CommonArgs,
-
-    /// Stop the verification process as soon as one of the harnesses fails.
-    #[arg(long)]
-    pub fail_fast: bool,
 
     /// Arguments to pass down to Cargo
     #[command(flatten)]
@@ -661,11 +613,6 @@
 impl ValidateArgs for CargoKaniSubcommand {
     fn validate(&self) -> Result<(), Error> {
         match self {
-<<<<<<< HEAD
-            // Assess doesn't implement validation yet.
-            CargoKaniSubcommand::Assess(_) => Ok(()),
-=======
->>>>>>> b705ac56
             CargoKaniSubcommand::Autoharness(autoharness) => autoharness.validate(),
             CargoKaniSubcommand::Playback(playback) => playback.validate(),
             CargoKaniSubcommand::List(list) => list.validate(),
@@ -705,68 +652,11 @@
                 UnstableFeature::UnstableOptions,
             )?;
 
-<<<<<<< HEAD
-        // TODO: these conflicting flags reflect what's necessary to pass current tests unmodified.
-        // We should consider improving the error messages slightly in a later pull request.
-        if natives_unwind && extra_unwind {
-            return Err(Error::raw(
-                ErrorKind::ArgumentConflict,
-                "Conflicting flags: unwind flags provided to kani and in --cbmc-args.",
-            ));
-        }
-        if self.cbmc_args.contains(&OsString::from("--function")) {
-            return Err(Error::raw(
-                ErrorKind::ArgumentConflict,
-                "Invalid flag: --function is not supported in Kani.",
-            ));
-        }
-        if self.common_args.quiet && self.concrete_playback == Some(ConcretePlaybackMode::Print) {
-            return Err(Error::raw(
-                ErrorKind::ArgumentConflict,
-                "Conflicting options: --concrete-playback=print and --quiet.",
-            ));
-        }
-        if self.concrete_playback.is_some() && self.output_format == OutputFormat::Old {
-            return Err(Error::raw(
-                ErrorKind::ArgumentConflict,
-                "Conflicting options: --concrete-playback isn't compatible with \
-                --output-format=old.",
-            ));
-        }
-        if self.concrete_playback.is_some() && self.jobs() != Some(1) {
-            // Concrete playback currently embeds a lot of assumptions about the order in which harnesses get called.
-            return Err(Error::raw(
-                ErrorKind::ArgumentConflict,
-                "Conflicting options: --concrete-playback isn't compatible with --jobs.",
-            ));
-        }
-        if self.jobs.is_some() && self.output_format != OutputFormat::Terse {
-            // More verbose output formats make it hard to interpret output right now when run in parallel.
-            // This can be removed when we change up how results are printed.
-            return Err(Error::raw(
-                ErrorKind::ArgumentConflict,
-                "Conflicting options: --jobs requires `--output-format=terse`",
-            ));
-        }
-        if let Some(out_dir) = &self.target_dir
-            && out_dir.exists()
-            && !out_dir.is_dir()
-        {
-            return Err(Error::raw(
-                ErrorKind::InvalidValue,
-                format!(
-                    "Invalid argument: `--target-dir` argument `{}` is not a directory",
-                    out_dir.display()
-                ),
-            ));
-        }
-=======
             self.common_args.check_unstable(
                 !self.cbmc_args.is_empty(),
                 "cbmc-args",
                 UnstableFeature::UnstableOptions,
             )?;
->>>>>>> b705ac56
 
             self.common_args.check_unstable(
                 self.no_codegen,
@@ -792,25 +682,11 @@
                 UnstableFeature::UnstableOptions,
             )?;
 
-<<<<<<< HEAD
-        self.common_args.check_unstable(
-            self.no_codegen,
-            "--no-codegen",
-            UnstableFeature::UnstableOptions,
-        )?;
-
-        self.common_args.check_unstable(
-            self.jobs.is_some(),
-            "--jobs",
-            UnstableFeature::UnstableOptions,
-        )?;
-=======
             self.common_args.check_unstable(
                 self.no_slice_formula,
                 "no-slice-formula",
                 UnstableFeature::UnstableOptions,
             )?;
->>>>>>> b705ac56
 
             self.common_args.check_unstable(
                 self.synthesize_loop_contracts,
@@ -1015,42 +891,6 @@
     }
 }
 
-pub(crate) fn validate_std_path(std_path: &Path) -> Result<(), Error> {
-    if !std_path.exists() {
-        Err(Error::raw(
-            ErrorKind::InvalidValue,
-            format!(
-                "Invalid argument: `<STD_PATH>` argument `{}` does not exist",
-                std_path.display()
-            ),
-        ))
-    } else if !std_path.is_dir() {
-        Err(Error::raw(
-            ErrorKind::InvalidValue,
-            format!(
-                "Invalid argument: `<STD_PATH>` argument `{}` is not a directory",
-                std_path.display()
-            ),
-        ))
-    } else {
-        let full_path = std_path.canonicalize()?;
-        let dir = full_path.file_stem().unwrap();
-        if dir != "library" {
-            Err(Error::raw(
-                ErrorKind::InvalidValue,
-                format!(
-                    "Invalid argument: Expected `<STD_PATH>` to point to the `library` folder \
-                containing the standard library crates.\n\
-                Found `{}` folder instead",
-                    dir.to_string_lossy()
-                ),
-            ))
-        } else {
-            Ok(())
-        }
-    }
-}
-
 /// clap parser for `CbmcSolver`
 #[derive(Clone, Debug)]
 pub struct CbmcSolverValueParser(Vec<PossibleValue>);
