--- conflicted
+++ resolved
@@ -800,12 +800,6 @@
 
         // Check for any deprecated/obsolete options, or providing an unstable flag that has since been stabilized.
         let deprecated_stabilized_obsolete = || -> Result<(), Error> {
-<<<<<<< HEAD
-            self.checks.print_deprecated(&self.common_args);
-            self.check_unnecessary_unstable_option(self.jobs().will_multithread(), "jobs");
-
-=======
->>>>>>> 53a7a3b5
             if self.write_json_symtab {
                 return Err(Error::raw(
                     ErrorKind::ValueValidation,
