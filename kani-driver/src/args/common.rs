--- conflicted
+++ resolved
@@ -27,33 +27,8 @@
     pub dry_run: bool,
 
     /// Enable an unstable feature.
-<<<<<<< HEAD
-    #[arg(short = 'Z', num_args(1), value_name = "UNSTABLE_FEATURE")]
-    pub unstable_features: Vec<UnstableFeatures>,
-}
-
-#[derive(Copy, Clone, Debug, PartialEq, Eq, ValueEnum, strum_macros::Display)]
-#[strum(serialize_all = "kebab-case")]
-pub enum UnstableFeatures {
-    /// Allow replacing certain items with stubs (mocks).
-    /// See [RFC-0002](https://model-checking.github.io/kani/rfc/rfcs/0002-function-stubbing.html)
-    Stubbing,
-    /// Generate a C-like file equivalent to input program used for debugging purpose.
-    GenC,
-    /// Allow Kani to link against C code.
-    CFfi,
-    /// Enable concrete playback flow.
-    ConcretePlayback,
-    /// Enable Kani's unstable async library.
-    AsyncLib,
-    /// Enable line coverage instrumentation/reports
-    LineCoverage,
-    /// Enable function contracts [RFC 9](https://model-checking.github.io/kani/rfc/rfcs/0009-function-contracts.html)
-    FunctionContracts,
-=======
     #[clap(flatten)]
     pub unstable_features: EnabledUnstableFeatures,
->>>>>>> 9cd3de1f
 }
 
 impl ValidateArgs for CommonArgs {
