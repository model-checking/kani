--- conflicted
+++ resolved
@@ -1,10 +1,7 @@
 // Copyright Amazon.com, Inc. or its affiliates. All Rights Reserved.
 // SPDX-License-Identifier: Apache-2.0 OR MIT
-<<<<<<< HEAD
+
 #[kani::proof]
-=======
-
->>>>>>> b2513670
 fn main() {
     assert!(1 + 1 == 2);
 }