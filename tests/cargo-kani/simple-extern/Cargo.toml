--- conflicted
+++ resolved
@@ -9,13 +9,6 @@
 
 [workspace]
 
-<<<<<<< HEAD
 [kani.flags]
 c-lib = ["src/helper.c"]
-=======
-[kani.flags.linking]
-c-lib = ["src/helper.c"]
-
-[kani.flags]
-output-format = "old"
->>>>>>> 93602632
+output-format = "old"