# Copyright Amazon.com, Inc. or its affiliates. All Rights Reserved.
# SPDX-License-Identifier: Apache-2.0 OR MIT
[package]
name = "simple-config-toml"
version = "0.1.0"
edition = "2018"

[dependencies]

[workspace]

[kani.flags]
<<<<<<< HEAD
cbmc-args = []
gen-c = true
=======
visualize = false
mangler = "v0"
output-format = "old"
cbmc-args = []
>>>>>>> 93602632
<|MERGE_RESOLUTION|>--- conflicted
+++ resolved
@@ -10,12 +10,6 @@
 [workspace]
 
 [kani.flags]
-<<<<<<< HEAD
-cbmc-args = []
-gen-c = true
-=======
-visualize = false
-mangler = "v0"
 output-format = "old"
 cbmc-args = []
->>>>>>> 93602632
+gen-c = true