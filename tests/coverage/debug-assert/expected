   1|     | // Copyright Kani Contributors\
   2|     | // SPDX-License-Identifier: Apache-2.0 OR MIT\
   3|     | \
   4|     | //! This test checks that the regions after the `debug_assert` macro are\
   5|     | //! `UNCOVERED`. In fact, for this example, the region associated to `"This\
   6|     | //! should fail and stop the execution"` is also `UNCOVERED` because the macro\
   7|     | //! calls span two regions each.\
   8|     | \
   9|     | #[kani::proof]\
  10|    1| fn main() {\
  11|    1|     for i in 0..4 {\
<<<<<<< HEAD
  12|    1|         debug_assert!(i > 0, ```"This should fail and stop the execution"''');\
  13|    0|         ```assert!(i == 0''', ```"This should be unreachable"''');\
=======
  12|    1|         debug_assert!(i > 0, "This should fail and stop the execution");\
  13|    0|         ```assert!(i == 0''', "This should be unreachable");\
>>>>>>> b705ac56
  14|     |     }\
  15|     | }\<|MERGE_RESOLUTION|>--- conflicted
+++ resolved
@@ -9,12 +9,7 @@
    9|     | #[kani::proof]\
   10|    1| fn main() {\
   11|    1|     for i in 0..4 {\
-<<<<<<< HEAD
-  12|    1|         debug_assert!(i > 0, ```"This should fail and stop the execution"''');\
-  13|    0|         ```assert!(i == 0''', ```"This should be unreachable"''');\
-=======
   12|    1|         debug_assert!(i > 0, "This should fail and stop the execution");\
   13|    0|         ```assert!(i == 0''', "This should be unreachable");\
->>>>>>> b705ac56
   14|     |     }\
   15|     | }\