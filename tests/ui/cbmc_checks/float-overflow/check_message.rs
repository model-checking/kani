// Copyright Kani Contributors
// SPDX-License-Identifier: Apache-2.0 OR MIT
//
<<<<<<< HEAD
// kani-flags: --enable-unstable --cbmc-args --float-overflow-check
=======
// kani-flags: -Z unstable-options --cbmc-args --float-overflow-check
>>>>>>> 7a126c2b
// Check we don't print temporary variables as part of CBMC messages.
extern crate kani;

use kani::any;

// Use the result so rustc doesn't optimize them away.
fn dummy(result: f32) -> f32 {
    result
}

#[kani::proof]
fn main() {
    dummy(any::<f32>() + any::<f32>());
    dummy(any::<f32>() - any::<f32>());
    dummy(any::<f32>() * any::<f32>());
    dummy(any::<f32>() / any::<f32>()); // This is not emitting CBMC check.
    dummy(any::<f32>() % any::<f32>()); // This is not emitting CBMC check.
    dummy(-any::<f32>()); // This is not emitting CBMC check.
}<|MERGE_RESOLUTION|>--- conflicted
+++ resolved
@@ -1,11 +1,7 @@
 // Copyright Kani Contributors
 // SPDX-License-Identifier: Apache-2.0 OR MIT
 //
-<<<<<<< HEAD
-// kani-flags: --enable-unstable --cbmc-args --float-overflow-check
-=======
 // kani-flags: -Z unstable-options --cbmc-args --float-overflow-check
->>>>>>> 7a126c2b
 // Check we don't print temporary variables as part of CBMC messages.
 extern crate kani;
 
