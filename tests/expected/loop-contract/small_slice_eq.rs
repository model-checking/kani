--- conflicted
+++ resolved
@@ -44,18 +44,9 @@
 
 #[kani::proof]
 fn small_slice_eq_harness() {
-<<<<<<< HEAD
-    let mut a = [1; 2000];
-    let mut b = [1; 2000];
-=======
-    // Needed to avoid having `free` be removed as unused function. This is
-    // because DFCC contract enforcement assumes that a definition for `free`
-    // exists.
-    let _ = Box::new(10);
     const ARR_SIZE: usize = 2000;
     let x: [u8; ARR_SIZE] = kani::any();
     let y: [u8; ARR_SIZE] = kani::any();
->>>>>>> 20c3d693
     unsafe {
         small_slice_eq(&x, &y);
     }
