--- conflicted
+++ resolved
@@ -1,13 +1,9 @@
 error[E0080]: evaluation panicked: PointerGenerator requires at least one byte.\
 
-<<<<<<< HEAD
-evaluation panicked: PointerGenerator requires at least one byte.\
-=======
 |\
 | kani_core::kani_lib!(kani);\
 | ^^^^^^^^^^^^^^^^^^^^^^^^^^ evaluation of `kani::PointerGenerator::<0>::VALID` failed here\
 |\
->>>>>>> b705ac56
 
 note: the above error was encountered while instantiating `fn kani::PointerGenerator::<0>::new`\
 pointer_generator_error.rs\
