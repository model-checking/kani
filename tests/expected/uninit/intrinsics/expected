--- conflicted
+++ resolved
@@ -34,65 +34,13 @@
 	 - Status: FAILURE\
 	 - Description: "Undefined Behavior: Reading from an uninitialized pointer of type `*const u8`"
 
-std::intrinsics::copy::<u8>.assertion.1\
+std::ptr::read::<u8>.assertion.1\
 	 - Status: FAILURE\
 	 - Description: "Undefined Behavior: Reading from an uninitialized pointer of type `*const u8`"
 
-<<<<<<< HEAD
-Checking harness check_volatile_load...
-
-Failed Checks: Undefined Behavior: Reading from an uninitialized pointer of type `*const u8`
-
-VERIFICATION:- FAILED
-
-Checking harness check_write_bytes_safe...
-
-VERIFICATION:- SUCCESSFUL
-
-Checking harness check_compare_bytes_safe...
-
-VERIFICATION:- SUCCESSFUL
-
-Checking harness check_compare_bytes...
-
-Failed Checks: Undefined Behavior: Reading from an uninitialized pointer of type `*const u8`
-
-Failed Checks: Undefined Behavior: Reading from an uninitialized pointer of type `*const u8`
-
-VERIFICATION:- FAILED
-
-Checking harness check_copy_safe...
-
-VERIFICATION:- SUCCESSFUL
-
-Checking harness check_copy...
-
-VERIFICATION:- SUCCESSFUL
-
-Checking harness check_copy_read...
-
-Failed Checks: Undefined Behavior: Reading from an uninitialized pointer of type `*const u8`
-
-VERIFICATION:- FAILED
-
-Checking harness check_copy_nonoverlapping_safe...
-
-VERIFICATION:- SUCCESSFUL
-
-Checking harness check_copy_nonoverlapping...
-
-VERIFICATION:- SUCCESSFUL
-
-Checking harness check_copy_nonoverlapping_read...
-
-Failed Checks: Undefined Behavior: Reading from an uninitialized pointer of type `*const u8`
-
-VERIFICATION:- FAILED
-=======
-std::intrinsics::copy_nonoverlapping::<u8>.assertion.1\
+std::ptr::read::<u8>.assertion.2\
 	 - Status: FAILURE\
-	 - Description: "Undefined Behavior: Reading from an uninitialized pointer of type `*const u8`"
->>>>>>> f2831f46
+	 - Description: "Undefined Behavior: Reading from an uninitialized pointer of type `u8`"
 
 Summary:
 Verification failed for - check_typed_swap_safe
