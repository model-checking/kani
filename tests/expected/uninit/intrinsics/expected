--- conflicted
+++ resolved
@@ -1,10 +1,3 @@
-<<<<<<< HEAD
-std::ptr::read::<std::mem::MaybeUninit<u8>>.unsupported_construct.\
-	 - Status: FAILURE\
-	 - Description: "Interaction between raw pointers and unions is not yet supported."
-
-=======
->>>>>>> 0b68df0b
 check_typed_swap_nonoverlapping.safety_check.\
 	 - Status: FAILURE\
 	 - Description: "Undefined Behavior: Reading from an uninitialized pointer of type `*mut u8`"
