--- conflicted
+++ resolved
@@ -1,18 +1,3 @@
-<<<<<<< HEAD
-multiple_instrumentations_different_vars.assertion.1\
-	 - Status: FAILURE\
-	 - Description: "Undefined Behavior: Reading from an uninitialized pointer of type `u128`"
-
-multiple_instrumentations_different_vars.assertion.2\
-	 - Status: FAILURE\
-	 - Description: "Undefined Behavior: Reading from an uninitialized pointer of type `u64`"
-
-multiple_instrumentations.assertion.1\
-	 - Status: FAILURE\
-	 - Description: "Undefined Behavior: Reading from an uninitialized pointer of type `u128`"
-
-multiple_instrumentations.assertion.2\
-=======
 multiple_instrumentations_different_vars.assertion\
 	 - Status: FAILURE\
 	 - Description: "Undefined Behavior: Reading from an uninitialized pointer of type `u128`"
@@ -26,7 +11,6 @@
 	 - Description: "Undefined Behavior: Reading from an uninitialized pointer of type `u128`"
 
 multiple_instrumentations.assertion\
->>>>>>> 81e9aa30
 	 - Status: FAILURE\
 	 - Description: "Undefined Behavior: Reading from an uninitialized pointer of type `u128`"
 
