--- conflicted
+++ resolved
@@ -15,8 +15,4 @@
 Checking harness pre_condition::harness_head_ptr...
 VERIFICATION:- SUCCESSFUL
 
-<<<<<<< HEAD
-Complete - 3 successfully verified harnesses, 1 failures, 4 total
-=======
-Complete - 2 successfully verified harnesses, 1 failures, 3 total
->>>>>>> f8a14885
+Complete - 2 successfully verified harnesses, 2 failures, 4 total