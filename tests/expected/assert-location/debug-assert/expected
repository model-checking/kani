--- conflicted
+++ resolved
@@ -1,6 +1,2 @@
 line 6 This should fail and stop the execution: FAILURE
-<<<<<<< HEAD
-line 7 assertion: "This should be unreachable": SUCCESS
-=======
-line 7 "This should be unreachable": SUCCESS
->>>>>>> ade82fd0
+line 7 "This should be unreachable": SUCCESS