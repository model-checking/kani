# Copyright Amazon.com, Inc. or its affiliates. All Rights Reserved.
# SPDX-License-Identifier: Apache-2.0 OR MIT

import subprocess
import atexit
import os
import os.path
import sys
import re
import pathlib
import kani_flags
import cbmc_json_parser

KANI_CFG = "kani"
KANI_RUSTC_EXE = "kani-rustc"
MY_PATH = pathlib.Path(__file__).parent.parent.absolute()
GEN_C_LIB = MY_PATH / "library" / "kani" / "gen_c_lib.c"
EXIT_CODE_SUCCESS = 0
CBMC_VERIFICATION_FAILURE_EXIT_CODE = 10

MEMORY_SAFETY_CHECKS = ["--bounds-check",
                        "--pointer-check",
                        "--pointer-primitive-check"]

# We no longer use --(un)signed-overflow-check" by default since rust already add assertions for places where wrapping
# is an error.
OVERFLOW_CHECKS = ["--conversion-check",
                   "--div-by-zero-check",
                   "--float-overflow-check",
                   "--nan-check",
                   "--pointer-overflow-check",
                   "--undefined-shift-check"]
UNWINDING_CHECKS = ["--unwinding-assertions"]


# A Scanner is intended to match a pattern with an output
# and edit the output based on an edit function
class Scanner:
    def __init__(self, pattern, edit_fun):
        self.pattern = re.compile(pattern)
        self.edit_fun = edit_fun

    # Returns whether the scanner's pattern matches some text
    def match(self, text):
        return self.pattern.search(text) is not None

    # Returns an edited output based on the scanner's edit function
    def edit_output(self, text):
        return self.edit_fun(text)


def is_exe(name):
    from shutil import which
    return which(name) is not None


def ensure_dependencies_in_path():
    for program in [KANI_RUSTC_EXE, "symtab2gb", "cbmc", "cbmc-viewer", "goto-instrument", "goto-cc"]:
        ensure(is_exe(program), f"Could not find {program} in PATH")

# Assert a condition holds, or produce a user error message.
def ensure(condition, message=None, retcode=1):
    if not condition:
        if message:
            print(f"ERROR: {message}")
        sys.exit(retcode)

# Deletes a file; used by atexit.register to remove temporary files on exit
def delete_file(filename):
    try:
        os.remove(filename)
    except OSError:
        pass

# Add a set of CBMC flags to the CBMC arguments
def add_set_cbmc_flags(args, flags):
    # We print a warning if the user has passed the flag via `cbmc_args`
    # Otherwise we append it to the CBMC arguments
    for arg in flags:
        # This behavior must be reviewed if the set of flags is extended
        if arg in args.cbmc_args:
            print("WARNING: Default CBMC argument `{}` not added (already specified)".format(arg))
        else:
            args.cbmc_args.append(arg)

# Add sets of selected default CBMC checks
def add_selected_default_cbmc_checks(args):
    if args.memory_safety_checks:
        add_set_cbmc_flags(args, MEMORY_SAFETY_CHECKS)
    if args.overflow_checks:
        add_set_cbmc_flags(args, OVERFLOW_CHECKS)
    if args.unwinding_checks:
        add_set_cbmc_flags(args, UNWINDING_CHECKS)

# Add a common CBMC flag to `cbmc_args`
def add_common_cbmc_flag(args, flag_info):
    (cbmc_arg, kani_arg, _) = flag_info
    kani_value = getattr(args, kani_arg)
    if kani_value is not None:
        args.cbmc_args.extend([cbmc_arg, kani_value])

# Set a common CBMC flag by examining both Kani & CBMC flags
def set_common_cbmc_flag(args, flag_info):
    (cbmc_arg, kani_arg, default_value) = flag_info
    if getattr(args, kani_arg) is not None:
        if cbmc_arg in args.cbmc_args:
            # Case #1: The flag is specified twice - Result: Raise an exception
            raise Exception(f"Conflicting flags: `{cbmc_arg}` was specified twice.")
        # Case #2: Flag specified via `args.kani_arg` only - Result: Use `args.kani_arg`
        return
    if cbmc_arg in args.cbmc_args:
        # Case #3: Flag specified via `cbmc_arg` only - Result: Use `cbmc_arg`
        # Note: `args.kani_arg` is `None` so nothing will be added later
        return
    # Case #4: The flag has not been specified - Result: Assign default value
    setattr(args, kani_arg, default_value)

def process_object_bits_flag(args):
    flag_info = ("--object-bits", "object_bits", kani_flags.DEFAULT_OBJECT_BITS_VALUE)
    set_common_cbmc_flag(args, flag_info)
    add_common_cbmc_flag(args, flag_info)

def process_unwind_flag(args):
    # We raise an exception if `--auto-unwind` is being used in
    # addition to other `--unwind` flags in Kani or CBMC
    if args.auto_unwind:
        if args.unwind is not None or "--unwind" in args.cbmc_args:
            raise Exception("Conflicting flags: `--auto-unwind` is not"
                            " compatible with other `--unwind` flags.")
        return
    flag_info = ("--unwind", "unwind", kani_flags.DEFAULT_UNWIND_VALUE)
    set_common_cbmc_flag(args, flag_info)
    add_common_cbmc_flag(args, flag_info)

# Process common CBMC flags
def process_common_cbmc_flags(args):
    # For each CBMC flag we set the Kani flag if needed, then
    # we add the associated CBMC flag if Kani flag has been set
    process_object_bits_flag(args)
    process_unwind_flag(args)

# Updates environment to use gotoc backend debugging
def add_kani_rustc_debug_to_env(env):
    env["KANI_LOG"] = env.get("RUSTC_LOG", "rustc_codegen_kani")

# Prints info about the Kani process
def print_kani_step_status(step_name, completed_process, verbose=False):
    status = "PASS"
    if completed_process.returncode != EXIT_CODE_SUCCESS:
        status = "FAIL"
    if verbose:
        print(f"[Kani] stage: {step_name} ({status})")
        print(f"[Kani] cmd: {' '.join(completed_process.args)}")

# Handler for running arbitrary command-line commands
def run_cmd(
        cmd,
        label=None,
        cwd=None,
        env=None,
        output_to=None,
        quiet=False,
        verbose=False,
        debug=False,
        scanners=[],
        dry_run=False,
        output_style=kani_flags.OutputStyle.DEFAULT
):
    # If this a dry run, we emulate running a successful process whose output is the command itself
    # We set `output_to` to `stdout` so that the output is not omitted below
    if dry_run:
        cmd_line = ' '.join(cmd)
        if output_to != "stdout" and output_to is not None:
            cmd_line += f" > \"{output_to}\""

        output_to = "stdout"

        process = subprocess.CompletedProcess(None, EXIT_CODE_SUCCESS, stdout=cmd_line)
    else:
        if verbose:
            print(' '.join(cmd))
        process = subprocess.run(
            cmd, universal_newlines=True, stdout=subprocess.PIPE, stderr=subprocess.STDOUT,
            env=env, cwd=cwd)

    # Print status
    if label is not None:
        print_kani_step_status(label, process, verbose)

    stdout = process.stdout
    for scanner in scanners:
        if scanner.match(stdout):
            stdout = scanner.edit_output(stdout)

    # Write to stdout if specified, or if failure, or verbose or debug
    if (output_to == "stdout" or process.returncode != EXIT_CODE_SUCCESS or verbose or debug) and not quiet:
        # By Default, the flag passed is the old output style
        if (output_style != kani_flags.OutputStyle.OLD):
            try:
                cbmc_json_parser.transform_cbmc_output(stdout, output_style)
            except BaseException:
                raise Exception("JSON Parsing Error")
        else:
            print(stdout)

    # Write to file if given
    if output_to is not None and output_to != "stdout":
        with open(output_to, "w") as f:
            f.write(stdout)

    return process.returncode


def compiler_flags(mangler, symbol_table_passes, restrict_vtable):
    kani_flags = ["--goto-c"]
    if symbol_table_passes:
        kani_flags.append(f"--symbol-table-passes={','.join(symbol_table_passes)}")

    if restrict_vtable:
        kani_flags.append("--restrict-vtable-fn-ptrs")

    rustc_flags = ["-Z", f"symbol-mangling-version={mangler}"]

    if "RUSTFLAGS" in os.environ:
        rustc_flags += os.environ["RUSTFLAGS"].split(" ")

    return kani_flags + rustc_flags

# Generates a symbol table from a rust file
def compile_single_rust_file(
        input_filename,
        base,
        output_filename,
        extra_args,
        symbol_table_passes=[]):
    if not extra_args.keep_temps:
        atexit.register(delete_file, output_filename)
        atexit.register(delete_file, base + ".type_map.json")
        atexit.register(delete_file, base + ".kani-metadata.json")

    build_cmd = [KANI_RUSTC_EXE] + compiler_flags(extra_args.mangler, symbol_table_passes,
                                                  extra_args.restrict_vtable)

    if extra_args.use_abs:
        build_cmd += ["-Z", "force-unstable-if-unmarked=yes",
                      "--cfg=use_abs",
                      "--cfg", f'abs_type="{extra_args.abs_type}"']

    if extra_args.tests and "--test" not in build_cmd:
        build_cmd += ["--test"]

    build_cmd += ["-o", base + ".o", input_filename]

    build_env = os.environ
    if extra_args.debug:
        add_kani_rustc_debug_to_env(build_env)

    return run_cmd(
        build_cmd,
        env=build_env,
        label="compile",
        verbose=extra_args.verbose,
        debug=extra_args.debug,
        dry_run=extra_args.dry_run)

# Generates a symbol table (and some other artifacts) from a rust crate
def cargo_build(
        crate,
        target_dir,
        extra_args,
        symbol_table_passes=[]):
    ensure(os.path.isdir(crate), f"Invalid path to crate: {crate}")

    rustflags = compiler_flags(extra_args.mangler, symbol_table_passes,
                               extra_args.restrict_vtable)
    cargo_cmd = ["cargo", "build"] if not extra_args.tests else ["cargo", "test", "--no-run"]
    build_cmd = cargo_cmd + ["--target-dir", str(target_dir)]
    if extra_args.build_target:
        build_cmd += ["--target", str(extra_args.build_target)]
    build_env = os.environ
    # kani-compiler expects the kani flags to precede rustc flags but cargo is unpredictable. Use this to allow us to
    # separate them programmatically.
    build_env.update({"RUSTFLAGS": "--kani-flags",
                      "KANIFLAGS": " ".join(rustflags),
                      "RUSTC": KANI_RUSTC_EXE
                      })
    if extra_args.debug:
        add_kani_rustc_debug_to_env(build_env)
    if extra_args.verbose:
        build_cmd.append("-v")
    if extra_args.dry_run:
        print("{}".format(build_env))

    if run_cmd(build_cmd, env=build_env, cwd=crate, label="build", verbose=extra_args.verbose, debug=extra_args.debug,
               dry_run=extra_args.dry_run) != EXIT_CODE_SUCCESS:
        raise Exception("Failed to run command: {}".format(" ".join(build_cmd)))


# Adds information about unwinding to the Kani output
def append_unwind_tip(text):
    unwind_tip = ("[Kani] info: Verification output shows one or more unwinding failures.\n"
                  "[Kani] tip: Consider increasing the unwinding value or disabling `--unwinding-assertions`.\n")
    return text + unwind_tip

# Generates a goto program from a symbol table
def symbol_table_to_gotoc(json_files, verbose=False, keep_temps=False, dry_run=False):
    out_files = []
    for json in json_files:
        out_file = json + ".out"
        out_files.append(out_file)
        if not keep_temps:
            atexit.register(delete_file, out_file)

        cmd = ["symtab2gb", json, "--out", out_file]
        if run_cmd(cmd, label="to-gotoc", verbose=verbose, dry_run=dry_run) != EXIT_CODE_SUCCESS:
            raise Exception("Failed to run command: {}".format(" ".join(cmd)))

    return out_files

# Links in external C programs into a goto program
def link_c_lib(srcs, dst, c_lib, verbose=False, quiet=False, function="main", dry_run=False, keep_temps=False):
    cmd = ["goto-cc"] + ["--function", function] + srcs + c_lib + ["-o", dst]
    if not keep_temps:
        atexit.register(delete_file, dst)
    if run_cmd(cmd, label="goto-cc", verbose=verbose, quiet=quiet, dry_run=dry_run) != EXIT_CODE_SUCCESS:
        raise Exception("Failed to run command: {}".format(" ".join(cmd)))

# Runs CBMC on a goto program
def run_cbmc(
        cbmc_filename,
        cbmc_args,
        verbose=False,
        quiet=False,
        dry_run=False,
        output_style=kani_flags.OutputStyle.DEFAULT):
    cbmc_cmd = ["cbmc"] + cbmc_args + [cbmc_filename]
    scanners = []
    if "--unwinding-assertions" in cbmc_args:
        # Pass a scanner that shows a tip if the CBMC output contains unwinding failures
        unwind_asserts_pattern = ".*unwinding assertion.*: FAILURE"
        unwind_asserts_scanner = Scanner(unwind_asserts_pattern, append_unwind_tip)
        scanners.append(unwind_asserts_scanner)
    return run_cmd(
        cbmc_cmd,
        label="cbmc",
        output_to="stdout",
        verbose=verbose,
        quiet=quiet,
        scanners=scanners,
        dry_run=dry_run,
        output_style=output_style)


# Generates a viewer report from a goto program
def run_visualize(
        cbmc_filename,
        prop_args,
        cover_args,
        verbose=False,
        quiet=False,
        keep_temps=False,
        function="main",
        srcdir=".",
        wkdir=".",
        outdir=".",
        dry_run=False):
    results_filename = os.path.join(outdir, "results.xml")
    coverage_filename = os.path.join(outdir, "coverage.xml")
    property_filename = os.path.join(outdir, "property.xml")
    if not keep_temps:
        for filename in [results_filename, coverage_filename, property_filename]:
            atexit.register(delete_file, filename)

    # 1) cbmc --xml-ui --trace ~/kani/library/kani/kani_lib.c <cbmc_filename> > results.xml
    # 2) cbmc --xml-ui --cover location ~/kani/library/kani/kani_lib.c <cbmc_filename> > coverage.xml
    # 3) cbmc --xml-ui --show-properties ~/kani/library/kani/kani_lib.c <cbmc_filename> > property.xml
    # 4) cbmc-viewer --result results.xml --coverage coverage.xml
    #                --property property.xml --srcdir .
    #                --goto <cbmc_filename> --reportdir report
    def run_cbmc_local(cbmc_args, output_to, dry_run=False):
        cbmc_cmd = ["cbmc"] + cbmc_args + [cbmc_filename]
        return run_cmd(cbmc_cmd, label="cbmc", output_to=output_to, verbose=verbose, quiet=quiet, dry_run=dry_run)

    cbmc_prop_args = prop_args + ["--xml-ui"]
    cbmc_cover_args = cover_args + ["--xml-ui"]

    retcode = run_cbmc_local(cbmc_prop_args + ["--trace"], results_filename, dry_run=dry_run)
    run_cbmc_local(cbmc_cover_args + ["--cover", "location"], coverage_filename, dry_run=dry_run)
    run_cbmc_local(cbmc_prop_args + ["--show-properties"], property_filename, dry_run=dry_run)

    run_cbmc_viewer(cbmc_filename, results_filename, coverage_filename,
                    property_filename, verbose, quiet, srcdir, wkdir, os.path.join(outdir, "report"), dry_run=dry_run)

    return retcode

# Handler for calling cbmc-viewer
def run_cbmc_viewer(
        goto_filename,
        results_filename,
        coverage_filename,
        property_filename,
        verbose=False,
        quiet=False,
        srcdir=".",
        wkdir=".",
        reportdir="report",
        dry_run=False):
    cmd = ["cbmc-viewer"] + \
          ["--result", results_filename] + \
          ["--coverage", coverage_filename] + \
          ["--property", property_filename] + \
          ["--srcdir", os.path.realpath(srcdir)] + \
          ["--wkdir", os.path.realpath(wkdir)] + \
          ["--goto", goto_filename] + \
          ["--reportdir", reportdir]
    return run_cmd(cmd, label="cbmc-viewer", verbose=verbose, quiet=quiet, dry_run=dry_run)

# Handler for calling goto-instrument
def run_goto_instrument(
        input_filename,
        output_filename,
        args,
        verbose=False,
        dry_run=False,
        restrictions_filename=None):
    cmd = ["goto-instrument"] + args + [input_filename, output_filename]
    if restrictions_filename:
        processed = process_vtable_restrictions(restrictions_filename, verbose=verbose, dry_run=dry_run)
        cmd += ["--function-pointer-restrictions-file", processed]
    return run_cmd(cmd, label="goto-instrument", verbose=verbose, dry_run=dry_run)

# Processes vtable restrictions to the format CBMC expects
def process_vtable_restrictions(restrictions_filename, verbose=False, dry_run=False):
<<<<<<< HEAD
    cmd = ["./target/release/kani-link-restrictions"]
    outname = os.path.join(os.path.dirname(os.path.abspath(restrictions_filename)), "restrictions.json")
    cmd += [restrictions_filename, outname]
=======
    cmd = ["cargo", "run", "--release", "-p", "kani-link-restrictions"]
    outname = os.path.join(os.path.dirname(os.path.abspath(restrictions_filename)), "linked-restrictions.json")
    cmd += ["--", restrictions_filename, outname]
>>>>>>> 5d628064
    if (run_cmd(cmd, label="kani-link-restrictions", verbose=verbose, dry_run=dry_run) != EXIT_CODE_SUCCESS):
        raise Exception("Failed to run command: {}".format(" ".join(cmd)))
    return outname

# Generates a C program from a goto program
def goto_to_c(goto_filename, c_filename, restrictions_filename, verbose=False, dry_run=False):
    args = ["--dump-c"]
    return run_goto_instrument(
        goto_filename,
        c_filename,
        args,
        verbose,
        dry_run=dry_run,
        restrictions_filename=restrictions_filename)

# Fix remaining issues with output of --gen-c-runnable
def gen_c_postprocess(c_filename, dry_run=False):
    if not dry_run:
        with open(c_filename, "r") as f:
            lines = f.read().splitlines()

        # Import gen_c_lib.c
        lines.insert(0, f"#include \"{GEN_C_LIB}\"")

        # Convert back to string
        string_contents = "\n".join(lines)

        # Remove builtin macros
        to_remove = [
            # memcmp
            """// memcmp
// file <builtin-library-memcmp> function memcmp
int memcmp(void *, void *, unsigned long int);""",

            # memcpy
            """// memcpy
// file <builtin-library-memcpy> function memcpy
void * memcpy(void *, void *, unsigned long int);""",

            # memmove
            """// memmove
// file <builtin-library-memmove> function memmove
void * memmove(void *, void *, unsigned long int);""",

            # sputc
            """// __sputc
// file /Library/Developer/CommandLineTools/SDKs/MacOSX.sdk/usr/include/stdio.h line 260
inline signed int __sputc(signed int _c, FILE *_p);""",

            """// __sputc
// file /Library/Developer/CommandLineTools/SDKs/MacOSX.sdk/usr/include/stdio.h line 260
inline signed int __sputc(signed int _c, FILE *_p)
{
  signed int tmp_pre=_p->_w - 1;
  _p->_w = tmp_pre;
  __CPROVER_bool tmp_if_expr;
  if(tmp_pre >= 0)
    tmp_if_expr = 1;

  else
    tmp_if_expr = (_p->_w >= _p->_lbfsize ? ((signed int)(char)_c != 10 ? 1 : 0) : 0) ? 1 : 0;
  unsigned char *tmp_post;
  unsigned char tmp_assign;
  signed int return_value___swbuf;
  if(tmp_if_expr)
  {
    tmp_post = _p->_p;
    _p->_p = _p->_p + 1l;
    tmp_assign = (unsigned char)_c;
    *tmp_post = tmp_assign;
    return (signed int)tmp_assign;
  }

  else
  {
    return_value___swbuf=__swbuf(_c, _p);
    return return_value___swbuf;
  }
}"""
        ]

        for block in to_remove:
            string_contents = string_contents.replace(block, "")

        # Print back to file
        with open(c_filename, "w") as f:
            f.write(string_contents)


# Generates the CMBC symbol table from a goto program
def goto_to_symbols(goto_filename, symbols_filename, verbose=False, dry_run=False):
    return run_goto_instrument(goto_filename, symbols_filename, ["--show-symbol-table"], verbose, dry_run=dry_run)<|MERGE_RESOLUTION|>--- conflicted
+++ resolved
@@ -431,15 +431,9 @@
 
 # Processes vtable restrictions to the format CBMC expects
 def process_vtable_restrictions(restrictions_filename, verbose=False, dry_run=False):
-<<<<<<< HEAD
     cmd = ["./target/release/kani-link-restrictions"]
-    outname = os.path.join(os.path.dirname(os.path.abspath(restrictions_filename)), "restrictions.json")
+    outname = os.path.join(os.path.dirname(os.path.abspath(restrictions_filename)), "linked-restrictions.json")
     cmd += [restrictions_filename, outname]
-=======
-    cmd = ["cargo", "run", "--release", "-p", "kani-link-restrictions"]
-    outname = os.path.join(os.path.dirname(os.path.abspath(restrictions_filename)), "linked-restrictions.json")
-    cmd += ["--", restrictions_filename, outname]
->>>>>>> 5d628064
     if (run_cmd(cmd, label="kani-link-restrictions", verbose=verbose, dry_run=dry_run) != EXIT_CODE_SUCCESS):
         raise Exception("Failed to run command: {}".format(" ".join(cmd)))
     return outname
