# Copyright Amazon.com, Inc. or its affiliates. All Rights Reserved.
# SPDX-License-Identifier: Apache-2.0 OR MIT

import subprocess
import atexit
import os
import os.path
import sys
import re
import pathlib
import rmc_flags
import cbmc_json_parser

RMC_CFG = "rmc"
RMC_RUSTC_EXE = "rmc-rustc"
MY_PATH = pathlib.Path(__file__).parent.parent.absolute()
GEN_C_LIB = MY_PATH / "library" / "rmc" / "gen_c_lib.c"
EXIT_CODE_SUCCESS = 0
CBMC_VERIFICATION_FAILURE_EXIT_CODE = 10

MEMORY_SAFETY_CHECKS = ["--bounds-check",
                        "--pointer-check",
                        "--pointer-primitive-check"]

# We no longer use --(un)signed-overflow-check" by default since rust already add assertions for places where wrapping
# is an error.
OVERFLOW_CHECKS = ["--conversion-check",
                   "--div-by-zero-check",
                   "--float-overflow-check",
                   "--nan-check",
                   "--pointer-overflow-check",
                   "--undefined-shift-check"]
UNWINDING_CHECKS = ["--unwinding-assertions"]


# A Scanner is intended to match a pattern with an output
# and edit the output based on an edit function
class Scanner:
    def __init__(self, pattern, edit_fun):
        self.pattern = re.compile(pattern)
        self.edit_fun = edit_fun

    # Returns whether the scanner's pattern matches some text
    def match(self, text):
        return self.pattern.search(text) is not None

    # Returns an edited output based on the scanner's edit function
    def edit_output(self, text):
        return self.edit_fun(text)


def is_exe(name):
    from shutil import which
    return which(name) is not None


def ensure_dependencies_in_path():
    for program in [RMC_RUSTC_EXE, "symtab2gb", "cbmc", "cbmc-viewer", "goto-instrument", "goto-cc"]:
        ensure(is_exe(program), f"Could not find {program} in PATH")

# Assert a condition holds, or produce a user error message.
def ensure(condition, message=None, retcode=1):
    if not condition:
        if message:
            print(f"ERROR: {message}")
        sys.exit(retcode)

# Deletes a file; used by atexit.register to remove temporary files on exit
def delete_file(filename):
    try:
        os.remove(filename)
    except OSError:
        pass

# Add a set of CBMC flags to the CBMC arguments
def add_set_cbmc_flags(args, flags):
    # We print a warning if the user has passed the flag via `cbmc_args`
    # Otherwise we append it to the CBMC arguments
    for arg in flags:
        # This behavior must be reviewed if the set of flags is extended
        if arg in args.cbmc_args:
            print("WARNING: Default CBMC argument `{}` not added (already specified)".format(arg))
        else:
            args.cbmc_args.append(arg)

# Add sets of selected default CBMC checks
def add_selected_default_cbmc_checks(args):
    if args.memory_safety_checks:
        add_set_cbmc_flags(args, MEMORY_SAFETY_CHECKS)
    if args.overflow_checks:
        add_set_cbmc_flags(args, OVERFLOW_CHECKS)
    if args.unwinding_checks:
        add_set_cbmc_flags(args, UNWINDING_CHECKS)

# Add a common CBMC flag to `cbmc_args`
def add_common_cbmc_flag(args, flag_info):
    (cbmc_arg, rmc_arg, _) = flag_info
    rmc_value = getattr(args, rmc_arg)
    if rmc_value is not None:
        args.cbmc_args.extend([cbmc_arg, rmc_value])

# Set a common CBMC flag by examining both RMC & CBMC flags
def set_common_cbmc_flag(args, flag_info):
    (cbmc_arg, rmc_arg, default_value) = flag_info
    if getattr(args, rmc_arg) is not None:
        if cbmc_arg in args.cbmc_args:
            # Case #1: The flag is specified twice - Result: Raise an exception
            raise Exception(f"Conflicting flags: `{cbmc_arg}` was specified twice.")
        # Case #2: Flag specified via `args.rmc_arg` only - Result: Use `args.rmc_arg`
        return
    if cbmc_arg in args.cbmc_args:
        # Case #3: Flag specified via `cbmc_arg` only - Result: Use `cbmc_arg`
        # Note: `args.rmc_arg` is `None` so nothing will be added later
        return
    # Case #4: The flag has not been specified - Result: Assign default value
    setattr(args, rmc_arg, default_value)

def process_object_bits_flag(args):
    flag_info = ("--object-bits", "object_bits", rmc_flags.DEFAULT_OBJECT_BITS_VALUE)
    set_common_cbmc_flag(args, flag_info)
    add_common_cbmc_flag(args, flag_info)

def process_unwind_flag(args):
    # We raise an exception if `--auto-unwind` is being used in
    # addition to other `--unwind` flags in RMC or CBMC
    if args.auto_unwind:
        if args.unwind is not None or "--unwind" in args.cbmc_args:
            raise Exception("Conflicting flags: `--auto-unwind` is not"
                            " compatible with other `--unwind` flags.")
        return
    flag_info = ("--unwind", "unwind", rmc_flags.DEFAULT_UNWIND_VALUE)
    set_common_cbmc_flag(args, flag_info)
    add_common_cbmc_flag(args, flag_info)

# Process common CBMC flags
def process_common_cbmc_flags(args):
    # For each CBMC flag we set the RMC flag if needed, then
    # we add the associated CBMC flag if RMC flag has been set
    process_object_bits_flag(args)
    process_unwind_flag(args)

# Updates environment to use gotoc backend debugging
def add_rmc_rustc_debug_to_env(env):
    env["RUSTC_LOG"] = env.get("RUSTC_LOG", "rustc_codegen_rmc")

# Prints info about the RMC process
def print_rmc_step_status(step_name, completed_process, verbose=False):
    status = "PASS"
    if completed_process.returncode != EXIT_CODE_SUCCESS:
        status = "FAIL"
    if verbose:
        print(f"[RMC] stage: {step_name} ({status})")
        print(f"[RMC] cmd: {' '.join(completed_process.args)}")

# Handler for running arbitrary command-line commands
def run_cmd(
        cmd,
        label=None,
        cwd=None,
        env=None,
        output_to=None,
        quiet=False,
        verbose=False,
        debug=False,
        scanners=[],
        dry_run=False,
<<<<<<< HEAD
        output_style='0'
=======
        output_style=rmc_flags.OutputStyle.DEFAULT
>>>>>>> c8a7e3e1
):
    # If this a dry run, we emulate running a successful process whose output is the command itself
    # We set `output_to` to `stdout` so that the output is not omitted below
    if dry_run:
        cmd_line = ' '.join(cmd)
        if output_to != "stdout" and output_to is not None:
            cmd_line += f" > \"{output_to}\""

        output_to = "stdout"

        process = subprocess.CompletedProcess(None, EXIT_CODE_SUCCESS, stdout=cmd_line)
    else:
        if verbose:
            print(' '.join(cmd))
        process = subprocess.run(
            cmd, universal_newlines=True, stdout=subprocess.PIPE, stderr=subprocess.STDOUT,
            env=env, cwd=cwd)

    # Print status
    if label is not None:
        print_rmc_step_status(label, process, verbose)

    stdout = process.stdout
    for scanner in scanners:
        if scanner.match(stdout):
            stdout = scanner.edit_output(stdout)

    # Write to stdout if specified, or if failure, or verbose or debug
    if (output_to == "stdout" or process.returncode != EXIT_CODE_SUCCESS or verbose or debug) and not quiet:
        # '2' represents the old default output and '0' and '1' are for the transformed output styles
        if (output_style != rmc_flags.OutputStyle.OLD):
            try:
                cbmc_json_parser.transform_cbmc_output(stdout, output_style)
            except BaseException:
                raise Exception("JSON Parsing Error")
        else:
            print(stdout)

    # Write to file if given
    if output_to is not None and output_to != "stdout":
        with open(output_to, "w") as f:
            f.write(stdout)

    return process.returncode


def rustc_flags(mangler, symbol_table_passes, restrict_vtable):
    flags = [
        "-Z", f"symbol-mangling-version={mangler}",
        "-Z", f"symbol_table_passes={' '.join(symbol_table_passes)}",
        "-Z", "human_readable_cgu_names",
        f"--cfg={RMC_CFG}"]

    if "RUSTFLAGS" in os.environ:
        flags += os.environ["RUSTFLAGS"].split(" ")

    if restrict_vtable:
        flags += ["-Z", "restrict_vtable_fn_ptrs"]

    return flags

# Generates a symbol table from a rust file
def compile_single_rust_file(
        input_filename,
        base,
        output_filename,

        extra_args,
        symbol_table_passes=[]):
    if not extra_args.keep_temps:
        atexit.register(delete_file, output_filename)
        atexit.register(delete_file, base + ".type_map.json")

    build_cmd = [RMC_RUSTC_EXE] + rustc_flags(extra_args.mangler, symbol_table_passes,
                                              extra_args.restrict_vtable)

    if extra_args.use_abs:
        build_cmd += ["-Z", "force-unstable-if-unmarked=yes",
                      "--cfg=use_abs",
                      "--cfg", f'abs_type="{extra_args.abs_type}"']

    if extra_args.tests and "--test" not in build_cmd:
        build_cmd += ["--test"]

    build_cmd += ["-o", base + ".o", input_filename]

    build_env = os.environ
    if extra_args.debug:
        add_rmc_rustc_debug_to_env(build_env)

    return run_cmd(
        build_cmd,
        env=build_env,
        label="compile",
        verbose=extra_args.verbose,
        debug=extra_args.debug,
        dry_run=extra_args.dry_run)

# Generates a symbol table (and some other artifacts) from a rust crate
def cargo_build(
        crate,
        target_dir,
        extra_args,
        symbol_table_passes=[]):
    ensure(os.path.isdir(crate), f"Invalid path to crate: {crate}")

    def get_config(option):
        process = subprocess.run(
            [RMC_RUSTC_EXE, option],
            universal_newlines=True,
            stdout=subprocess.PIPE,
            stderr=subprocess.STDOUT,
            env=os.environ,
            cwd=crate)
        if process.returncode != EXIT_CODE_SUCCESS:
            raise Exception("[Error] Fail to extract rmc configuration.\n{}".format(
                process.stdout))
        return process.stdout

    rustflags = rustc_flags(extra_args.mangler, symbol_table_passes,
                            extra_args.restrict_vtable) + get_config("--rmc-flags").split()
    rustc_path = get_config("--rmc-path").strip()
    cargo_cmd = ["cargo", "build"] if not extra_args.tests else ["cargo", "test", "--no-run"]
    build_cmd = cargo_cmd + ["--target-dir", str(target_dir)]
    if extra_args.build_target:
        build_cmd += ["--target", str(extra_args.build_target)]
    build_env = os.environ
    build_env.update({"RUSTFLAGS": " ".join(rustflags),
                      "RUSTC": rustc_path
                      })
    if extra_args.debug:
        add_rmc_rustc_debug_to_env(build_env)
    if extra_args.verbose:
        build_cmd.append("-v")
    if extra_args.dry_run:
        print("{}".format(build_env))

    if run_cmd(build_cmd, env=build_env, cwd=crate, label="build", verbose=extra_args.verbose, debug=extra_args.debug,
               dry_run=extra_args.dry_run) != EXIT_CODE_SUCCESS:
        raise Exception("Failed to run command: {}".format(" ".join(build_cmd)))


# Adds information about unwinding to the RMC output
def append_unwind_tip(text):
    unwind_tip = ("[RMC] info: Verification output shows one or more unwinding failures.\n"
                  "[RMC] tip: Consider increasing the unwinding value or disabling `--unwinding-assertions`.\n")
    return text + unwind_tip

# Generates a goto program from a symbol table
def symbol_table_to_gotoc(json_files, verbose=False, keep_temps=False, dry_run=False):
    out_files = []
    for json in json_files:
        out_file = json + ".out"
        out_files.append(out_file)
        if not keep_temps:
            atexit.register(delete_file, out_file)

        cmd = ["symtab2gb", json, "--out", out_file]
        if run_cmd(cmd, label="to-gotoc", verbose=verbose, dry_run=dry_run) != EXIT_CODE_SUCCESS:
            raise Exception("Failed to run command: {}".format(" ".join(cmd)))

    return out_files

# Links in external C programs into a goto program
def link_c_lib(srcs, dst, c_lib, verbose=False, quiet=False, function="main", dry_run=False, keep_temps=False):
    cmd = ["goto-cc"] + ["--function", function] + srcs + c_lib + ["-o", dst]
    if not keep_temps:
        atexit.register(delete_file, dst)
    if run_cmd(cmd, label="goto-cc", verbose=verbose, quiet=quiet, dry_run=dry_run) != EXIT_CODE_SUCCESS:
        raise Exception("Failed to run command: {}".format(" ".join(cmd)))

# Runs CBMC on a goto program
<<<<<<< HEAD
def run_cbmc(cbmc_filename, cbmc_args, verbose=False, quiet=False, dry_run=False, output_style='0'):
=======
def run_cbmc(
        cbmc_filename,
        cbmc_args,
        verbose=False,
        quiet=False,
        dry_run=False,
        output_style=rmc_flags.OutputStyle.DEFAULT):
>>>>>>> c8a7e3e1
    cbmc_cmd = ["cbmc"] + cbmc_args + [cbmc_filename]
    scanners = []
    if "--unwinding-assertions" in cbmc_args:
        # Pass a scanner that shows a tip if the CBMC output contains unwinding failures
        unwind_asserts_pattern = ".*unwinding assertion.*: FAILURE"
        unwind_asserts_scanner = Scanner(unwind_asserts_pattern, append_unwind_tip)
        scanners.append(unwind_asserts_scanner)
    return run_cmd(
        cbmc_cmd,
        label="cbmc",
        output_to="stdout",
        verbose=verbose,
        quiet=quiet,
        scanners=scanners,
        dry_run=dry_run,
        output_style=output_style)


# Generates a viewer report from a goto program
def run_visualize(
        cbmc_filename,
        prop_args,
        cover_args,
        verbose=False,
        quiet=False,
        keep_temps=False,
        function="main",
        srcdir=".",
        wkdir=".",
        outdir=".",
        dry_run=False):
    results_filename = os.path.join(outdir, "results.xml")
    coverage_filename = os.path.join(outdir, "coverage.xml")
    property_filename = os.path.join(outdir, "property.xml")
    if not keep_temps:
        for filename in [results_filename, coverage_filename, property_filename]:
            atexit.register(delete_file, filename)

    # 1) cbmc --xml-ui --trace ~/rmc/library/rmc/rmc_lib.c <cbmc_filename> > results.xml
    # 2) cbmc --xml-ui --cover location ~/rmc/library/rmc/rmc_lib.c <cbmc_filename> > coverage.xml
    # 3) cbmc --xml-ui --show-properties ~/rmc/library/rmc/rmc_lib.c <cbmc_filename> > property.xml
    # 4) cbmc-viewer --result results.xml --coverage coverage.xml
    #                --property property.xml --srcdir .
    #                --goto <cbmc_filename> --reportdir report
    def run_cbmc_local(cbmc_args, output_to, dry_run=False):
        cbmc_cmd = ["cbmc"] + cbmc_args + [cbmc_filename]
        return run_cmd(cbmc_cmd, label="cbmc", output_to=output_to, verbose=verbose, quiet=quiet, dry_run=dry_run)

    cbmc_prop_args = prop_args + ["--xml-ui"]
    cbmc_cover_args = cover_args + ["--xml-ui"]

    retcode = run_cbmc_local(cbmc_prop_args + ["--trace"], results_filename, dry_run=dry_run)
    run_cbmc_local(cbmc_cover_args + ["--cover", "location"], coverage_filename, dry_run=dry_run)
    run_cbmc_local(cbmc_prop_args + ["--show-properties"], property_filename, dry_run=dry_run)

    run_cbmc_viewer(cbmc_filename, results_filename, coverage_filename,
                    property_filename, verbose, quiet, srcdir, wkdir, os.path.join(outdir, "report"), dry_run=dry_run)

    return retcode

# Handler for calling cbmc-viewer
def run_cbmc_viewer(
        goto_filename,
        results_filename,
        coverage_filename,
        property_filename,
        verbose=False,
        quiet=False,
        srcdir=".",
        wkdir=".",
        reportdir="report",
        dry_run=False):
    cmd = ["cbmc-viewer"] + \
          ["--result", results_filename] + \
          ["--coverage", coverage_filename] + \
          ["--property", property_filename] + \
          ["--srcdir", os.path.realpath(srcdir)] + \
          ["--wkdir", os.path.realpath(wkdir)] + \
          ["--goto", goto_filename] + \
          ["--reportdir", reportdir]
    return run_cmd(cmd, label="cbmc-viewer", verbose=verbose, quiet=quiet, dry_run=dry_run)

# Handler for calling goto-instrument
def run_goto_instrument(
        input_filename,
        output_filename,
        args,
        verbose=False,
        dry_run=False,
        restrictions_filename=None):
    cmd = ["goto-instrument"] + args + [input_filename, output_filename]
    if restrictions_filename:
        processed = process_vtable_restrictions(restrictions_filename, verbose=verbose, dry_run=dry_run)
        cmd += ["--function-pointer-restrictions-file", processed]
    return run_cmd(cmd, label="goto-instrument", verbose=verbose, dry_run=dry_run)

# Processes vtable restrictions to the format CBMC expects
# TODO: once restrictions are on by default, we should build release ahead of time
def process_vtable_restrictions(restrictions_filename, verbose=False, dry_run=False):
    cmd = ["cargo", "run", "--release", "--manifest-path", "src/tools/rmc-link-restrictions/Cargo.toml"]
    outname = os.path.join(os.path.dirname(os.path.abspath(restrictions_filename)), "linked-restrictions.json")
    cmd += ["--", restrictions_filename, outname]
    if (run_cmd(cmd, label="rmc-link-restrictions", verbose=verbose, dry_run=dry_run) != EXIT_CODE_SUCCESS):
        raise Exception("Failed to run command: {}".format(" ".join(cmd)))
    return outname

# Generates a C program from a goto program
def goto_to_c(goto_filename, c_filename, restrictions_filename, verbose=False, dry_run=False):
    args = ["--dump-c"]
    return run_goto_instrument(
        goto_filename,
        c_filename,
        args,
        verbose,
        dry_run=dry_run,
        restrictions_filename=restrictions_filename)

# Fix remaining issues with output of --gen-c-runnable
def gen_c_postprocess(c_filename, dry_run=False):
    if not dry_run:
        with open(c_filename, "r") as f:
            lines = f.read().splitlines()

        # Import gen_c_lib.c
        lines.insert(0, f"#include \"{GEN_C_LIB}\"")

        # Convert back to string
        string_contents = "\n".join(lines)

        # Remove builtin macros
        to_remove = [
            # memcmp
            """// memcmp
// file <builtin-library-memcmp> function memcmp
int memcmp(void *, void *, unsigned long int);""",

            # memcpy
            """// memcpy
// file <builtin-library-memcpy> function memcpy
void * memcpy(void *, void *, unsigned long int);""",

            # memmove
            """// memmove
// file <builtin-library-memmove> function memmove
void * memmove(void *, void *, unsigned long int);""",

            # sputc
            """// __sputc
// file /Library/Developer/CommandLineTools/SDKs/MacOSX.sdk/usr/include/stdio.h line 260
inline signed int __sputc(signed int _c, FILE *_p);""",

            """// __sputc
// file /Library/Developer/CommandLineTools/SDKs/MacOSX.sdk/usr/include/stdio.h line 260
inline signed int __sputc(signed int _c, FILE *_p)
{
  signed int tmp_pre=_p->_w - 1;
  _p->_w = tmp_pre;
  __CPROVER_bool tmp_if_expr;
  if(tmp_pre >= 0)
    tmp_if_expr = 1;

  else
    tmp_if_expr = (_p->_w >= _p->_lbfsize ? ((signed int)(char)_c != 10 ? 1 : 0) : 0) ? 1 : 0;
  unsigned char *tmp_post;
  unsigned char tmp_assign;
  signed int return_value___swbuf;
  if(tmp_if_expr)
  {
    tmp_post = _p->_p;
    _p->_p = _p->_p + 1l;
    tmp_assign = (unsigned char)_c;
    *tmp_post = tmp_assign;
    return (signed int)tmp_assign;
  }

  else
  {
    return_value___swbuf=__swbuf(_c, _p);
    return return_value___swbuf;
  }
}"""
        ]

        for block in to_remove:
            string_contents = string_contents.replace(block, "")

        # Print back to file
        with open(c_filename, "w") as f:
            f.write(string_contents)


# Generates the CMBC symbol table from a goto program
def goto_to_symbols(goto_filename, symbols_filename, verbose=False, dry_run=False):
    return run_goto_instrument(goto_filename, symbols_filename, ["--show-symbol-table"], verbose, dry_run=dry_run)<|MERGE_RESOLUTION|>--- conflicted
+++ resolved
@@ -164,11 +164,7 @@
         debug=False,
         scanners=[],
         dry_run=False,
-<<<<<<< HEAD
-        output_style='0'
-=======
         output_style=rmc_flags.OutputStyle.DEFAULT
->>>>>>> c8a7e3e1
 ):
     # If this a dry run, we emulate running a successful process whose output is the command itself
     # We set `output_to` to `stdout` so that the output is not omitted below
@@ -341,9 +337,6 @@
         raise Exception("Failed to run command: {}".format(" ".join(cmd)))
 
 # Runs CBMC on a goto program
-<<<<<<< HEAD
-def run_cbmc(cbmc_filename, cbmc_args, verbose=False, quiet=False, dry_run=False, output_style='0'):
-=======
 def run_cbmc(
         cbmc_filename,
         cbmc_args,
@@ -351,7 +344,6 @@
         quiet=False,
         dry_run=False,
         output_style=rmc_flags.OutputStyle.DEFAULT):
->>>>>>> c8a7e3e1
     cbmc_cmd = ["cbmc"] + cbmc_args + [cbmc_filename]
     scanners = []
     if "--unwinding-assertions" in cbmc_args:
