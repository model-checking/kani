#!/usr/bin/env bash
# Copyright Amazon.com, Inc. or its affiliates. All Rights Reserved.
# SPDX-License-Identifier: Apache-2.0 OR MIT

set -eu

SCRIPT_DIR="$( cd "$( dirname "${BASH_SOURCE[0]}" )" >/dev/null 2>&1 && pwd )"
REPO_DIR="$(dirname $SCRIPT_DIR)"

KANI_CANDIDATES=("$REPO_DIR"/target/*/cargo-kani)

if [[ -z ${KANI_CANDIDATES:-""} ]] || [[ ${#KANI_CANDIDATES[@]} -ne 1 ]]
then
    echo "ERROR: Could not find cargo-kani binary."
    echo "Looked for: '$REPO_DIR/target/*/cargo-kani'"
    echo "Was Kani successfully built first?"
    exit 1
fi
KANI_PATH=${KANI_CANDIDATES[0]}

<<<<<<< HEAD
    kani.ensure_dependencies_in_path()

    if args.gen_c_runnable:
        kani.cargo_build(args.crate, args.target_dir, args, ["gen-c"])

        if args.only_codegen:
            return 0

        pattern = os.path.join(args.target_dir, "debug", "deps", "*.symtab.json")
        symbol_table_jsons = glob.glob(pattern)
        kani.ensure(len(symbol_table_jsons) > 0, f"Unexpected number of json outputs: {len(symbol_table_jsons)}")

        cbmc_runnable_filename = os.path.join(args.target_dir, "cbmc_runnable.out")
        c_runnable_filename = os.path.join(args.target_dir, "cbmc_runnable.c")
        restrictions_runnable_filename = os.path.join(
            args.target_dir, "restrictions.json") if args.restrict_vtable else None

        out_files = kani.symbol_table_to_gotoc(symbol_table_jsons, args.verbose, args.keep_temps, args.dry_run)

        kani.link_c_lib(out_files, cbmc_runnable_filename, args.c_lib, args.verbose, args.quiet, args.function,
                        args.dry_run, args.keep_temps)

        if EXIT_CODE_SUCCESS != kani.goto_to_c(
                cbmc_runnable_filename,
                c_runnable_filename,
                restrictions_runnable_filename,
                args.verbose,
                args.dry_run):
            return 1

        kani.gen_c_postprocess(c_runnable_filename, args.dry_run)

    kani.cargo_build(args.crate, args.target_dir, args)

    if args.only_codegen:
        return 0

    if args.build_target:
        pattern = os.path.join(args.target_dir, args.build_target, "debug", "deps", "*.symtab.json")
    else:
        pattern = os.path.join(args.target_dir, "debug", "deps", "*.symtab.json")
    symbol_table_jsons = glob.glob(pattern)

    if not args.dry_run:
        kani.ensure(len(symbol_table_jsons) > 0, f"Unexpected number of json outputs: {len(symbol_table_jsons)}")
    else:
        # Add a dummy value so dry-run works.
        symbol_table_jsons = ["dry-run.symtab.json"]

    cbmc_filename = os.path.join(args.target_dir, "cbmc.out")
    c_filename = os.path.join(args.target_dir, "cbmc.c")
    symbols_filename = os.path.join(args.target_dir, "cbmc.symbols")
    out_files = kani.symbol_table_to_gotoc(symbol_table_jsons, args.verbose, args.keep_temps, args.dry_run)

    # TODO: we need a cargo-kani test that tests if these restrictions are working
    restrictions_filename = os.path.join(args.target_dir, args.build_target, "debug", "deps") if args.restrict_vtable else None

    args.c_lib.append(str(KANI_C_LIB))

    kani.link_c_lib(
        out_files,
        cbmc_filename,
        args.c_lib,
        args.verbose,
        args.quiet,
        args.function,
        args.dry_run,
        args.keep_temps)

    if args.gen_c:
        if EXIT_CODE_SUCCESS != kani.goto_to_c(
                cbmc_filename,
                c_filename,
                restrictions_filename,
                args.verbose,
                args.dry_run):
            return 1

    if args.gen_symbols:
        if EXIT_CODE_SUCCESS != kani.goto_to_symbols(cbmc_filename, symbols_filename, args.verbose, args.dry_run):
            return 1

    if args.undefined_function_checks:
        # https://github.com/diffblue/cbmc/issues/6393
        if EXIT_CODE_SUCCESS != kani.run_goto_instrument(
                cbmc_filename, cbmc_filename,
                ['--add-library'],
                args.verbose, dry_run=args.dry_run, restrictions_filename=restrictions_filename):
            return 1
        if EXIT_CODE_SUCCESS != kani.run_goto_instrument(
                cbmc_filename, cbmc_filename,
                ['--generate-function-body-options', 'assert-false', '--generate-function-body', '.*', '--drop-unused-functions'],
                args.verbose, dry_run=args.dry_run):
            return 1
    else:
        # Apply --drop-unused-functions if undefined-function-checks was turned off
        if EXIT_CODE_SUCCESS != kani.run_goto_instrument(
                cbmc_filename, cbmc_filename,
                ['--drop-unused-functions'],
                args.verbose, dry_run=args.dry_run, restrictions_filename=restrictions_filename):
            return 1

    if "--function" not in args.cbmc_args:
        args.cbmc_args.extend(["--function", args.function])

    if args.visualize:
        # Use a separate set of flags for coverage checking (empty for now)
        cover_args = []
        retcode = kani.run_visualize(cbmc_filename, args.cbmc_args, cover_args,
                                     args.verbose, args.quiet, args.keep_temps,
                                     args.function, args.srcdir, args.wkdir, args.target_dir, args.dry_run)
    else:
        retcode = kani.run_cbmc(cbmc_filename, args.cbmc_args, args.verbose, args.quiet, args.dry_run)

    if retcode == CBMC_VERIFICATION_FAILURE_EXIT_CODE and args.allow_cbmc_verification_failure:
        retcode = EXIT_CODE_SUCCESS

    return retcode


def default_build_target():
    """
    Returns the default build target based on the current OS.

    This function will return None for windows and print a warning.
    """
    machine = platform.uname()
    if machine.system == "Linux":
        return"x86_64-unknown-linux-gnu"

    if machine.system == "Darwin":
        return "x86_64-apple-darwin"

    print("WARNING: No default build target exists for this platform. Please use --build-target to set the correct target")
    return None


def parse_args():
    # Create parser
    def create_parser():
        parser = argparse.ArgumentParser(
            prog="cargo kani",
            description="Verify a Rust crate. For more information, see https://github.com/model-checking/kani.")

        crate_group = parser.add_argument_group(
            "Crate", "You can pass in the rust crate positionally or with the --crate flag.")
        crate_group.add_argument("crate", help="crate to verify", nargs="?")
        crate_group.add_argument("--crate", help="crate to verify", dest="crate_flag", metavar="CRATE")

        config_group = parser.add_argument_group("Config", "You can configure cargo kani with your Cargo.toml file.")
        config_group.add_argument("--config-toml",
                                  help="Where to read configuration from; defaults to crate's Cargo.toml")
        config_group.add_argument("--no-config-toml", action="store_true", help="Do not use any configuration toml")
        config_group.add_argument("--build-target", help="Build for the target triple.",
                                  default=default_build_target())
        config_group.add_argument("--only-codegen", action="store_true", help="Kani will only compile the crate.")

        exclude_flags = []
        kani_flags.add_flags(parser, {"default-target": "target"}, exclude_flags=exclude_flags)

        return parser

    # Determine what crate to analyze from flags
    def get_crate_from_args(args):
        validate(args)
        return args.crate or args.crate_flag or "."

    # Combine the command line parameter to get a config file;
    # return None if no_config_toml is set
    def get_config_toml(no_config_toml, config_toml, args):
        crate = get_crate_from_args(args)
        if no_config_toml:
            return None
        elif config_toml is not None:
            # If config_toml is explicitly given, ensure it exists
            kani.ensure(pathlib.Path(config_toml).is_file(), f"Invalid path to config file: {config_toml}")
            return config_toml
        else:
            # If no config flags are set, look for config toml in default location (<crate>/Cargo.toml)
            cargo_toml = pathlib.Path(crate).joinpath("Cargo.toml")
            kani.ensure(cargo_toml.is_file(), f"Cannot find configuration toml at expected location: {cargo_toml}")
            return cargo_toml

    # Combine args set by config toml and provided on command line
    def get_combined_args(parser, config_toml):
        # Extract flags from config_toml
        toml_flags = extract_flags_from_toml(config_toml)

        # Load args from toml flags
        combined_args = argparse.Namespace()
        parser.parse_args(toml_flags, namespace=combined_args)

        # Set relative paths to be rooted at config toml's directory rather than cwd
        def fix_paths(value):
            if isinstance(value, list):
                return list(map(fix_paths, value))
            elif isinstance(value, pathlib.PurePath):
                return pathlib.Path(config_toml).parent.joinpath(value)
            else:
                return value

        ca_dict = combined_args.__dict__
        for key in ca_dict:
            ca_dict[key] = fix_paths(ca_dict[key])

        # Load args from command line using toml args as default
        parser.parse_args(sys.argv[1:], namespace=combined_args)

        return combined_args

    # Check for conflicting flags
    def validate(args):
        kani.ensure(not (args.crate and args.crate_flag), "Please provide a single crate to verify.")
        kani.ensure(not (args.no_config_toml and args.config_toml),
                    "Incompatible flags: --config-toml, --no-config-toml")

    # Fix up args before returning
    def post_process(args):
        # Combine positional and flag argument for input
        args.crate = get_crate_from_args(args)

        # --quiet overrides --verbose
        if args.quiet:
            args.verbose = False

        # Add some CBMC flags by default unless `--no-default-checks` is being used
        if args.default_checks:
            kani.add_selected_default_cbmc_checks(args)

        # Conditionally add common CBMC flags
        kani.process_common_cbmc_flags(args)

    # Remove "kani" from arg if invoked `cargo kani ...`
    if len(sys.argv) >= 2 and sys.argv[1] == "kani":
        del sys.argv[1]

    # Parse command line args to find crate and check for config flags
    parser = create_parser()
    cl_args = parser.parse_args()
    validate(cl_args)

    # Try to find the config_toml based on command line arguments
    config_toml = get_config_toml(cl_args.no_config_toml, cl_args.config_toml, cl_args)

    if config_toml is not None:
        # If config_toml is found, combine configuration with command line arguments
        combined_args = get_combined_args(parser, config_toml)
        validate(combined_args)
        post_process(combined_args)
        return combined_args
    else:
        # If config_toml is missing, just use the parsed command line arguments
        post_process(cl_args)
        return cl_args


def extract_flags_from_toml(path):
    """Extract a list of args based on given config toml
       Kani can be configured in the following tables:
         - kani
         - workspace.metadata.kani
         - package.metadata.kani
       The only field supported today is flags.
    """
    # Load the flag data from toml
    data = toml.load(path)

    # Extract the kani flags from the toml, if any of the supported tables are present
    kani_data = dict()
    tables = ["workspace.metadata.kani", "package.metadata.kani", "kani"]
    for table_name in tables:
        table = data
        for section in table_name.split("."):
            table = table.get(section, dict())
        kani_data.update(table)

    if "flags" not in kani_data:
        return []

    flag_data = kani_data["flags"]

    # Extract nested flags
    flags = dict()

    def find_flags(args):
        for key in args:
            if isinstance(args[key], dict):
                find_flags(args[key])
            else:
                flags[key] = args[key]
    find_flags(flag_data)

    # Add config toml flags to flag list
    success = True
    flag_list = []

    def add_flag(flag, value):
        if isinstance(value, bool):
            if value:
                flag_list.append(f"--{flag}")
            else:
                if flag.startswith("no-"):
                    flag_list.append(f"--{flag[3:]}")
                else:
                    flag_list.append(f"--no-{flag}")
        elif isinstance(value, list):
            flag_list.append(f"--{flag}")
            assert all(map(lambda arg: isinstance(arg, str), value)), f"ERROR: Invalid config: {flag} = {value}"
            flag_list.extend(value)
        elif isinstance(value, str):
            flag_list.append(f"--{flag}")
            flag_list.append(value)
        else:
            print(f"ERROR: Invalid config: {flag} = {value}")
            success = False
    for flag in flags:
        add_flag(flag, flags[flag])

    kani.ensure(success)
    return flag_list


if __name__ == "__main__":
    sys.exit(main())
=======
"${KANI_PATH}" "$@"
>>>>>>> 7f7d4467
<|MERGE_RESOLUTION|>--- conflicted
+++ resolved
@@ -18,331 +18,4 @@
 fi
 KANI_PATH=${KANI_CANDIDATES[0]}
 
-<<<<<<< HEAD
-    kani.ensure_dependencies_in_path()
-
-    if args.gen_c_runnable:
-        kani.cargo_build(args.crate, args.target_dir, args, ["gen-c"])
-
-        if args.only_codegen:
-            return 0
-
-        pattern = os.path.join(args.target_dir, "debug", "deps", "*.symtab.json")
-        symbol_table_jsons = glob.glob(pattern)
-        kani.ensure(len(symbol_table_jsons) > 0, f"Unexpected number of json outputs: {len(symbol_table_jsons)}")
-
-        cbmc_runnable_filename = os.path.join(args.target_dir, "cbmc_runnable.out")
-        c_runnable_filename = os.path.join(args.target_dir, "cbmc_runnable.c")
-        restrictions_runnable_filename = os.path.join(
-            args.target_dir, "restrictions.json") if args.restrict_vtable else None
-
-        out_files = kani.symbol_table_to_gotoc(symbol_table_jsons, args.verbose, args.keep_temps, args.dry_run)
-
-        kani.link_c_lib(out_files, cbmc_runnable_filename, args.c_lib, args.verbose, args.quiet, args.function,
-                        args.dry_run, args.keep_temps)
-
-        if EXIT_CODE_SUCCESS != kani.goto_to_c(
-                cbmc_runnable_filename,
-                c_runnable_filename,
-                restrictions_runnable_filename,
-                args.verbose,
-                args.dry_run):
-            return 1
-
-        kani.gen_c_postprocess(c_runnable_filename, args.dry_run)
-
-    kani.cargo_build(args.crate, args.target_dir, args)
-
-    if args.only_codegen:
-        return 0
-
-    if args.build_target:
-        pattern = os.path.join(args.target_dir, args.build_target, "debug", "deps", "*.symtab.json")
-    else:
-        pattern = os.path.join(args.target_dir, "debug", "deps", "*.symtab.json")
-    symbol_table_jsons = glob.glob(pattern)
-
-    if not args.dry_run:
-        kani.ensure(len(symbol_table_jsons) > 0, f"Unexpected number of json outputs: {len(symbol_table_jsons)}")
-    else:
-        # Add a dummy value so dry-run works.
-        symbol_table_jsons = ["dry-run.symtab.json"]
-
-    cbmc_filename = os.path.join(args.target_dir, "cbmc.out")
-    c_filename = os.path.join(args.target_dir, "cbmc.c")
-    symbols_filename = os.path.join(args.target_dir, "cbmc.symbols")
-    out_files = kani.symbol_table_to_gotoc(symbol_table_jsons, args.verbose, args.keep_temps, args.dry_run)
-
-    # TODO: we need a cargo-kani test that tests if these restrictions are working
-    restrictions_filename = os.path.join(args.target_dir, args.build_target, "debug", "deps") if args.restrict_vtable else None
-
-    args.c_lib.append(str(KANI_C_LIB))
-
-    kani.link_c_lib(
-        out_files,
-        cbmc_filename,
-        args.c_lib,
-        args.verbose,
-        args.quiet,
-        args.function,
-        args.dry_run,
-        args.keep_temps)
-
-    if args.gen_c:
-        if EXIT_CODE_SUCCESS != kani.goto_to_c(
-                cbmc_filename,
-                c_filename,
-                restrictions_filename,
-                args.verbose,
-                args.dry_run):
-            return 1
-
-    if args.gen_symbols:
-        if EXIT_CODE_SUCCESS != kani.goto_to_symbols(cbmc_filename, symbols_filename, args.verbose, args.dry_run):
-            return 1
-
-    if args.undefined_function_checks:
-        # https://github.com/diffblue/cbmc/issues/6393
-        if EXIT_CODE_SUCCESS != kani.run_goto_instrument(
-                cbmc_filename, cbmc_filename,
-                ['--add-library'],
-                args.verbose, dry_run=args.dry_run, restrictions_filename=restrictions_filename):
-            return 1
-        if EXIT_CODE_SUCCESS != kani.run_goto_instrument(
-                cbmc_filename, cbmc_filename,
-                ['--generate-function-body-options', 'assert-false', '--generate-function-body', '.*', '--drop-unused-functions'],
-                args.verbose, dry_run=args.dry_run):
-            return 1
-    else:
-        # Apply --drop-unused-functions if undefined-function-checks was turned off
-        if EXIT_CODE_SUCCESS != kani.run_goto_instrument(
-                cbmc_filename, cbmc_filename,
-                ['--drop-unused-functions'],
-                args.verbose, dry_run=args.dry_run, restrictions_filename=restrictions_filename):
-            return 1
-
-    if "--function" not in args.cbmc_args:
-        args.cbmc_args.extend(["--function", args.function])
-
-    if args.visualize:
-        # Use a separate set of flags for coverage checking (empty for now)
-        cover_args = []
-        retcode = kani.run_visualize(cbmc_filename, args.cbmc_args, cover_args,
-                                     args.verbose, args.quiet, args.keep_temps,
-                                     args.function, args.srcdir, args.wkdir, args.target_dir, args.dry_run)
-    else:
-        retcode = kani.run_cbmc(cbmc_filename, args.cbmc_args, args.verbose, args.quiet, args.dry_run)
-
-    if retcode == CBMC_VERIFICATION_FAILURE_EXIT_CODE and args.allow_cbmc_verification_failure:
-        retcode = EXIT_CODE_SUCCESS
-
-    return retcode
-
-
-def default_build_target():
-    """
-    Returns the default build target based on the current OS.
-
-    This function will return None for windows and print a warning.
-    """
-    machine = platform.uname()
-    if machine.system == "Linux":
-        return"x86_64-unknown-linux-gnu"
-
-    if machine.system == "Darwin":
-        return "x86_64-apple-darwin"
-
-    print("WARNING: No default build target exists for this platform. Please use --build-target to set the correct target")
-    return None
-
-
-def parse_args():
-    # Create parser
-    def create_parser():
-        parser = argparse.ArgumentParser(
-            prog="cargo kani",
-            description="Verify a Rust crate. For more information, see https://github.com/model-checking/kani.")
-
-        crate_group = parser.add_argument_group(
-            "Crate", "You can pass in the rust crate positionally or with the --crate flag.")
-        crate_group.add_argument("crate", help="crate to verify", nargs="?")
-        crate_group.add_argument("--crate", help="crate to verify", dest="crate_flag", metavar="CRATE")
-
-        config_group = parser.add_argument_group("Config", "You can configure cargo kani with your Cargo.toml file.")
-        config_group.add_argument("--config-toml",
-                                  help="Where to read configuration from; defaults to crate's Cargo.toml")
-        config_group.add_argument("--no-config-toml", action="store_true", help="Do not use any configuration toml")
-        config_group.add_argument("--build-target", help="Build for the target triple.",
-                                  default=default_build_target())
-        config_group.add_argument("--only-codegen", action="store_true", help="Kani will only compile the crate.")
-
-        exclude_flags = []
-        kani_flags.add_flags(parser, {"default-target": "target"}, exclude_flags=exclude_flags)
-
-        return parser
-
-    # Determine what crate to analyze from flags
-    def get_crate_from_args(args):
-        validate(args)
-        return args.crate or args.crate_flag or "."
-
-    # Combine the command line parameter to get a config file;
-    # return None if no_config_toml is set
-    def get_config_toml(no_config_toml, config_toml, args):
-        crate = get_crate_from_args(args)
-        if no_config_toml:
-            return None
-        elif config_toml is not None:
-            # If config_toml is explicitly given, ensure it exists
-            kani.ensure(pathlib.Path(config_toml).is_file(), f"Invalid path to config file: {config_toml}")
-            return config_toml
-        else:
-            # If no config flags are set, look for config toml in default location (<crate>/Cargo.toml)
-            cargo_toml = pathlib.Path(crate).joinpath("Cargo.toml")
-            kani.ensure(cargo_toml.is_file(), f"Cannot find configuration toml at expected location: {cargo_toml}")
-            return cargo_toml
-
-    # Combine args set by config toml and provided on command line
-    def get_combined_args(parser, config_toml):
-        # Extract flags from config_toml
-        toml_flags = extract_flags_from_toml(config_toml)
-
-        # Load args from toml flags
-        combined_args = argparse.Namespace()
-        parser.parse_args(toml_flags, namespace=combined_args)
-
-        # Set relative paths to be rooted at config toml's directory rather than cwd
-        def fix_paths(value):
-            if isinstance(value, list):
-                return list(map(fix_paths, value))
-            elif isinstance(value, pathlib.PurePath):
-                return pathlib.Path(config_toml).parent.joinpath(value)
-            else:
-                return value
-
-        ca_dict = combined_args.__dict__
-        for key in ca_dict:
-            ca_dict[key] = fix_paths(ca_dict[key])
-
-        # Load args from command line using toml args as default
-        parser.parse_args(sys.argv[1:], namespace=combined_args)
-
-        return combined_args
-
-    # Check for conflicting flags
-    def validate(args):
-        kani.ensure(not (args.crate and args.crate_flag), "Please provide a single crate to verify.")
-        kani.ensure(not (args.no_config_toml and args.config_toml),
-                    "Incompatible flags: --config-toml, --no-config-toml")
-
-    # Fix up args before returning
-    def post_process(args):
-        # Combine positional and flag argument for input
-        args.crate = get_crate_from_args(args)
-
-        # --quiet overrides --verbose
-        if args.quiet:
-            args.verbose = False
-
-        # Add some CBMC flags by default unless `--no-default-checks` is being used
-        if args.default_checks:
-            kani.add_selected_default_cbmc_checks(args)
-
-        # Conditionally add common CBMC flags
-        kani.process_common_cbmc_flags(args)
-
-    # Remove "kani" from arg if invoked `cargo kani ...`
-    if len(sys.argv) >= 2 and sys.argv[1] == "kani":
-        del sys.argv[1]
-
-    # Parse command line args to find crate and check for config flags
-    parser = create_parser()
-    cl_args = parser.parse_args()
-    validate(cl_args)
-
-    # Try to find the config_toml based on command line arguments
-    config_toml = get_config_toml(cl_args.no_config_toml, cl_args.config_toml, cl_args)
-
-    if config_toml is not None:
-        # If config_toml is found, combine configuration with command line arguments
-        combined_args = get_combined_args(parser, config_toml)
-        validate(combined_args)
-        post_process(combined_args)
-        return combined_args
-    else:
-        # If config_toml is missing, just use the parsed command line arguments
-        post_process(cl_args)
-        return cl_args
-
-
-def extract_flags_from_toml(path):
-    """Extract a list of args based on given config toml
-       Kani can be configured in the following tables:
-         - kani
-         - workspace.metadata.kani
-         - package.metadata.kani
-       The only field supported today is flags.
-    """
-    # Load the flag data from toml
-    data = toml.load(path)
-
-    # Extract the kani flags from the toml, if any of the supported tables are present
-    kani_data = dict()
-    tables = ["workspace.metadata.kani", "package.metadata.kani", "kani"]
-    for table_name in tables:
-        table = data
-        for section in table_name.split("."):
-            table = table.get(section, dict())
-        kani_data.update(table)
-
-    if "flags" not in kani_data:
-        return []
-
-    flag_data = kani_data["flags"]
-
-    # Extract nested flags
-    flags = dict()
-
-    def find_flags(args):
-        for key in args:
-            if isinstance(args[key], dict):
-                find_flags(args[key])
-            else:
-                flags[key] = args[key]
-    find_flags(flag_data)
-
-    # Add config toml flags to flag list
-    success = True
-    flag_list = []
-
-    def add_flag(flag, value):
-        if isinstance(value, bool):
-            if value:
-                flag_list.append(f"--{flag}")
-            else:
-                if flag.startswith("no-"):
-                    flag_list.append(f"--{flag[3:]}")
-                else:
-                    flag_list.append(f"--no-{flag}")
-        elif isinstance(value, list):
-            flag_list.append(f"--{flag}")
-            assert all(map(lambda arg: isinstance(arg, str), value)), f"ERROR: Invalid config: {flag} = {value}"
-            flag_list.extend(value)
-        elif isinstance(value, str):
-            flag_list.append(f"--{flag}")
-            flag_list.append(value)
-        else:
-            print(f"ERROR: Invalid config: {flag} = {value}")
-            success = False
-    for flag in flags:
-        add_flag(flag, flags[flag])
-
-    kani.ensure(success)
-    return flag_list
-
-
-if __name__ == "__main__":
-    sys.exit(main())
-=======
-"${KANI_PATH}" "$@"
->>>>>>> 7f7d4467
+"${KANI_PATH}" "$@"