// Copyright Amazon.com, Inc. or its affiliates. All Rights Reserved.
// SPDX-License-Identifier: Apache-2.0 OR MIT

//! The purpose of this crate is to allow kani to selectively override
//! definitions from the standard library.  Definitions provided below would
//! override the standard library versions.

// See discussion in
// https://rust-lang.zulipchat.com/#narrow/stream/182449-t-compiler.2Fhelp/topic/.E2.9C.94.20Globally.20override.20an.20std.20macro/near/268873354
// for more details.

// re-export all std symbols
pub use std::*;

/// This assert macro calls kani's assert function passing it down the condition
/// as well as a message that will be used when reporting the assertion result.
///
/// For the first form that does not involve a message, the macro will generate the following message:
/// assertion failed: cond
/// where `cond` is the stringified condition. For example, for
/// ```rust
/// assert!(1 + 1 == 2);
/// ```
/// the message will be:
/// assertion failed: 1 + 1 == 2
///
/// For the second form that involves a custom message possibly with arguments,
/// the macro will generate a message that is a concat of the custom message
/// along with all the arguments. For example, for
/// ```rust
/// assert!(a + b == c, "The sum of {} and {} is {}", a, b, c);
/// ```
/// the assert message will be:
/// "The sum of {} and {} is {}", 1, 1, 2
#[macro_export]
macro_rules! assert {
    ($cond:expr $(,)?) => {
        kani::assert($cond, concat!("assertion failed: ", stringify!($cond)));
    };
    ($cond:expr, $($arg:tt)+) => {
        // Note that by stringifying the arguments to the custom message, any
        // compile-time checks on those arguments (e.g. checking that the symbol
        // is defined and that it implements the Display trait) are bypassed:
        // https://github.com/model-checking/kani/issues/803
        kani::assert($cond, concat!(stringify!($($arg)+)));
    };
}

<<<<<<< HEAD
#[macro_export]
macro_rules! evaluate_print_args {
    () => { /* do nothing */ };
    ($x:expr $(, $arg:expr)* $(,)?) => {
        // Evaluate each of the arguments since they may have side effects
        {
            $(
                $arg;
            )*
        }
    };
}

// Override the print macros to skip all the formatting functionality (which
/// is not relevant for verification)
#[macro_export]
macro_rules! print {
    ($($x:tt)*) => { evaluate_print_args!($($x)*); };
}

#[macro_export]
macro_rules! eprint {
    ($($x:tt)*) => { evaluate_print_args!($($x)*); };
}

#[macro_export]
macro_rules! println {
    ($($x:tt)*) => { evaluate_print_args!($($x)*); };
}

#[macro_export]
macro_rules! eprintln {
    ($($x:tt)*) => { evaluate_print_args!($($x)*); };
=======
// Override the assert_eq and assert_ne macros to
// 1. Bypass the formatting-related code in the standard library implementation,
//    which is not relevant for verification (see
//    https://github.com/model-checking/kani/issues/14)
// 2. Generate a suitable message for the assert of the form:
//        assertion failed: $left == $right
//    instead of the uninformative:
//        a panicking function core::panicking::assert_failed is invoked
//    (see https://github.com/model-checking/kani/issues/13)
// 3. Call kani::assert so that any instrumentation that it does (e.g. injecting
//    reachability checks) is done for assert_eq and assert_ne
#[macro_export]
macro_rules! assert_eq {
    ($left:expr, $right:expr $(,)?) => ({
        assert!($left == $right);
    });
    ($left:expr, $right:expr, $($arg:tt)+) => ({
        assert!($left == $right, $($arg)+);
    });
}

#[macro_export]
macro_rules! assert_ne {
    ($left:expr, $right:expr $(,)?) => ({
        assert!($left != $right);
    });
    ($left:expr, $right:expr, $($arg:tt)+) => ({
        assert!($left != $right, $($arg)+);
    });
>>>>>>> 044720c3
}<|MERGE_RESOLUTION|>--- conflicted
+++ resolved
@@ -46,7 +46,37 @@
     };
 }
 
-<<<<<<< HEAD
+// Override the assert_eq and assert_ne macros to
+// 1. Bypass the formatting-related code in the standard library implementation,
+//    which is not relevant for verification (see
+//    https://github.com/model-checking/kani/issues/14)
+// 2. Generate a suitable message for the assert of the form:
+//        assertion failed: $left == $right
+//    instead of the uninformative:
+//        a panicking function core::panicking::assert_failed is invoked
+//    (see https://github.com/model-checking/kani/issues/13)
+// 3. Call kani::assert so that any instrumentation that it does (e.g. injecting
+//    reachability checks) is done for assert_eq and assert_ne
+#[macro_export]
+macro_rules! assert_eq {
+    ($left:expr, $right:expr $(,)?) => ({
+        assert!($left == $right);
+    });
+    ($left:expr, $right:expr, $($arg:tt)+) => ({
+        assert!($left == $right, $($arg)+);
+    });
+}
+
+#[macro_export]
+macro_rules! assert_ne {
+    ($left:expr, $right:expr $(,)?) => ({
+        assert!($left != $right);
+    });
+    ($left:expr, $right:expr, $($arg:tt)+) => ({
+        assert!($left != $right, $($arg)+);
+    });
+}
+
 #[macro_export]
 macro_rules! evaluate_print_args {
     () => { /* do nothing */ };
@@ -80,35 +110,4 @@
 #[macro_export]
 macro_rules! eprintln {
     ($($x:tt)*) => { evaluate_print_args!($($x)*); };
-=======
-// Override the assert_eq and assert_ne macros to
-// 1. Bypass the formatting-related code in the standard library implementation,
-//    which is not relevant for verification (see
-//    https://github.com/model-checking/kani/issues/14)
-// 2. Generate a suitable message for the assert of the form:
-//        assertion failed: $left == $right
-//    instead of the uninformative:
-//        a panicking function core::panicking::assert_failed is invoked
-//    (see https://github.com/model-checking/kani/issues/13)
-// 3. Call kani::assert so that any instrumentation that it does (e.g. injecting
-//    reachability checks) is done for assert_eq and assert_ne
-#[macro_export]
-macro_rules! assert_eq {
-    ($left:expr, $right:expr $(,)?) => ({
-        assert!($left == $right);
-    });
-    ($left:expr, $right:expr, $($arg:tt)+) => ({
-        assert!($left == $right, $($arg)+);
-    });
-}
-
-#[macro_export]
-macro_rules! assert_ne {
-    ($left:expr, $right:expr $(,)?) => ({
-        assert!($left != $right);
-    });
-    ($left:expr, $right:expr, $($arg:tt)+) => ({
-        assert!($left != $right, $($arg)+);
-    });
->>>>>>> 044720c3
 }