--- conflicted
+++ resolved
@@ -12,16 +12,6 @@
 // re-export all std symbols
 pub use std::*;
 
-<<<<<<< HEAD
-// Bind `core::assert` to a different name to avoid possible name conflicts if a
-// crate uses `extern crate std as core`. See
-// https://github.com/model-checking/kani/issues/1949
-#[cfg(not(feature = "concrete_playback"))]
-#[allow(unused_imports)]
-pub use core::assert as __kani__workaround_core_assert;
-
-=======
->>>>>>> 8a1b550b
 #[cfg(not(feature = "concrete_playback"))]
 // Override process calls with stubs.
 pub mod process;
