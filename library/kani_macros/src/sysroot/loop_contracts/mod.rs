--- conflicted
+++ resolved
@@ -10,14 +10,10 @@
 use syn::punctuated::Punctuated;
 use syn::spanned::Spanned;
 use syn::token::AndAnd;
-<<<<<<< HEAD
-use syn::{BinOp, Block, Expr, ExprBinary, Ident, Stmt, parse_quote, visit_mut::VisitMut};
-=======
 use syn::{
     BinOp, Block, Expr, ExprBinary, Ident, Stmt, Token, parse_macro_input, parse_quote,
     visit_mut::VisitMut,
 };
->>>>>>> b705ac56
 
 /*
     Transform the loop to support on_entry(expr) : the value of expr before entering the loop
@@ -144,11 +140,6 @@
         if let Expr::Call(call) = expr {
             if let Expr::Path(expr_path) = &*call.func {
                 if self.should_replace(expr_path) {
-<<<<<<< HEAD
-                    let new_var = self.generate_var_name();
-                    self.replacements.push((expr.clone(), new_var.clone()));
-                    *expr = syn::parse_quote!(#new_var);
-=======
                     let replace_var =
                         self.replacements.iter().find(|(e, _)| e == expr).map(|(_, v)| v);
                     if let Some(var) = replace_var {
@@ -158,7 +149,6 @@
                         self.replacements.push((expr.clone(), new_var.clone()));
                         *expr = syn::parse_quote!(#new_var);
                     };
->>>>>>> b705ac56
                 }
             }
         }
@@ -347,7 +337,6 @@
 
     if has_prev {
         quote!(
-<<<<<<< HEAD
         {
         if (#loop_guard) {
         #(#onentry_decl_stms)*
@@ -378,38 +367,6 @@
     } else {
         quote!(
         {
-=======
-        {
-        if (#loop_guard) {
-        #(#onentry_decl_stms)*
-        #(#prev_decl_stms)*
-        let mut #loop_body_closure = ||
-        #loop_body;
-        let (#loop_body_closure_ret_1, #loop_body_closure_ret_2) = #loop_body_closure ();
-        if #loop_body_closure_ret_2.is_some() {
-            return #loop_body_closure_ret_2.unwrap();
-        }
-        if #loop_body_closure_ret_1 {
-        // Dummy function used to force the compiler to capture the environment.
-        // We cannot call closures inside constant functions.
-        // This function gets replaced by `kani::internal::call_closure`.
-            #[inline(never)]
-            #[kanitool::fn_marker = "kani_register_loop_contract"]
-            const fn #register_ident<F: Fn() -> bool>(_f: &F, _transformed: usize) -> bool {
-                true
-            }
-            #loop_stmt
-        }
-        else {
-            assert!(#inv_expr);
-        };
-        }
-        })
-        .into()
-    } else {
-        quote!(
-        {
->>>>>>> b705ac56
         #(#onentry_decl_stms)*
         // Dummy function used to force the compiler to capture the environment.
         // We cannot call closures inside constant functions.
