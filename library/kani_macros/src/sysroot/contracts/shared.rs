// Copyright Kani Contributors
// SPDX-License-Identifier: Apache-2.0 OR MIT

//! Logic that is shared between [`super::initialize`], [`super::check`] and
//! [`super::replace`].
//!
//! This is so we can keep [`super`] distraction-free as the definitions of data
//! structures and the entry point for contract handling.

use std::collections::HashMap;

use proc_macro2::{Ident, Span, TokenStream as TokenStream2};
use quote::quote;
use std::hash::{DefaultHasher, Hash, Hasher};
use syn::{spanned::Spanned, visit_mut::VisitMut, Expr, ExprCall, ExprClosure, ExprPath, Path};

<<<<<<< HEAD
use super::{ContractConditionsHandler, ContractFunctionState, INTERNAL_RESULT_IDENT};

impl ContractFunctionState {
    /// Do we need to emit the `is_contract_generated` tag attribute on the
    /// generated function(s)?
    pub fn emit_tag_attr(self) -> bool {
        matches!(self, ContractFunctionState::Untouched)
    }
}

impl<'a> ContractConditionsHandler<'a> {
    pub fn is_first_emit(&self) -> bool {
        matches!(self.function_state, ContractFunctionState::Untouched)
    }

    /// Create a new name for the assigns wrapper function *or* get the name of
    /// the wrapper we must have already generated. This is so that we can
    /// recognize a call to that wrapper inside the check function.
    pub fn make_wrapper_name(&self) -> Ident {
        if let Some(hash) = self.hash {
            identifier_for_generated_function(&self.annotated_fn.sig.ident, "wrapper", hash)
        } else {
            let str_name = self.annotated_fn.sig.ident.to_string();
            let splits = str_name.rsplitn(3, '_').collect::<Vec<_>>();
            let [hash, _, base] = splits.as_slice() else {
                unreachable!("Odd name for function {str_name}, splits were {}", splits.len());
            };

            Ident::new(&format!("{base}_wrapper_{hash}"), Span::call_site())
        }
    }

    /// Emit attributes common to check or replace function into the output
    /// stream.
    pub fn emit_common_header(&mut self) {
        if self.function_state.emit_tag_attr() {
            self.output.extend(quote!(
                #[allow(dead_code, unused_variables, unused_mut)]
            ));
        }

        #[cfg(not(feature = "no_core"))]
        self.output.extend(self.annotated_fn.attrs.iter().flat_map(Attribute::to_token_stream));

        // When verifying core and standard library, users need to add an unstable attribute to
        // the modules below cfg(kani).
        // We also need to filter `rustc_diagnostic_item` attribute.
        // We should consider a better strategy than just duplicating all attributes.
        #[cfg(feature = "no_core")]
        {
            self.output.extend(
                self.annotated_fn
                    .attrs
                    .iter()
                    .filter(|attr| {
                        if let Some(ident) = attr.path().get_ident() {
                            let name = ident.to_string();
                            !name.starts_with("rustc")
                                && !(name == "stable")
                                && !(name == "unstable")
                        } else {
                            true
                        }
                    })
                    .flat_map(Attribute::to_token_stream),
            );
        }
    }
}

/// Makes consistent names for a generated function which was created for
/// `purpose`, from an attribute that decorates `related_function` with the
/// hash `hash`.
pub fn identifier_for_generated_function(
    related_function_name: &Ident,
    purpose: &str,
    hash: u64,
) -> Ident {
    let identifier = format!("{}_{purpose}_{hash:x}", related_function_name);
    Ident::new(&identifier, proc_macro2::Span::mixed_site())
}
=======
use super::INTERNAL_RESULT_IDENT;
>>>>>>> 550e4d40

/// Used as the "single source of truth" for [`try_as_result_assign`] and [`try_as_result_assign_mut`]
/// since we can't abstract over mutability. Input is the object to match on and the name of the
/// function used to convert an `Option<LocalInit>` into the result type (e.g. `as_ref` and `as_mut`
/// respectively).
///
/// We start with a `match` as a top-level here, since if we made this a pattern macro (the "clean"
/// thing to do) then we cant use the `if` inside there which we need because box patterns are
/// unstable.
macro_rules! try_as_result_assign_pat {
    ($input:expr, $convert:ident) => {
        match $input {
            syn::Stmt::Local(syn::Local {
                pat: syn::Pat::Type(syn::PatType {
                    pat: inner_pat,
                    attrs,
                    ..
                }),
                init,
                ..
            }) if attrs.is_empty()
            && matches!(
                inner_pat.as_ref(),
                syn::Pat::Ident(syn::PatIdent {
                    by_ref: None,
                    mutability: None,
                    ident: result_ident,
                    subpat: None,
                    ..
                }) if result_ident == INTERNAL_RESULT_IDENT
            ) => init.$convert(),
            _ => None,
        }
    };
}

/// Try to parse this statement as `let result : <...> = <init>;` and return `init`.
///
/// This is the shape of statement we create in replace functions to havoc (with `init` being
/// `kani::any()`) and we need to recognize it for when we edit the replace function and integrate
/// additional conditions.
///
/// It's a thin wrapper around [`try_as_result_assign_pat!`] to create an immutable match.
pub fn try_as_result_assign(stmt: &syn::Stmt) -> Option<&syn::LocalInit> {
    try_as_result_assign_pat!(stmt, as_ref)
}

/// When a `#[kani::ensures(|result|expr)]` is expanded, this function is called on with `build_ensures(|result|expr)`.
/// This function goes through the expr and extracts out all the `old` expressions and creates a sequence
/// of statements that instantiate these expressions as `let remember_kani_internal_x = old_expr;`
/// where x is a unique hash. This is returned as the first return parameter. The second
/// return parameter is the expression formed by passing in the result variable into the input closure.
pub fn build_ensures(data: &ExprClosure) -> (TokenStream2, Expr) {
    let mut remembers_exprs = HashMap::new();
    let mut vis = OldVisitor { t: OldLifter::new(), remembers_exprs: &mut remembers_exprs };
    let mut expr = &mut data.clone();
    vis.visit_expr_closure_mut(&mut expr);

    let remembers_stmts: TokenStream2 = remembers_exprs
        .iter()
        .fold(quote!(), |collect, (ident, expr)| quote!(let #ident = #expr; #collect));

    let result: Ident = Ident::new(INTERNAL_RESULT_IDENT, Span::call_site());
    (remembers_stmts, Expr::Verbatim(quote!(kani::internal::apply_closure(#expr, &#result))))
}

trait OldTrigger {
    /// You are provided with the expression that is the first argument of the
    /// `old()` call. You may modify it as you see fit. The return value
    /// indicates whether the entire `old()` call should be replaced by the
    /// (potentially altered) first argument.
    ///
    /// The second argument is the span of the original `old` expression.
    ///
    /// The third argument is a collection of all the expressions that need to be lifted
    /// into the past environment as new remember variables.
    fn trigger(&mut self, e: &mut Expr, s: Span, output: &mut HashMap<Ident, Expr>) -> bool;
}

struct OldLifter;

impl OldLifter {
    fn new() -> Self {
        Self
    }
}

struct OldDenier;

impl OldTrigger for OldDenier {
    fn trigger(&mut self, _: &mut Expr, s: Span, _: &mut HashMap<Ident, Expr>) -> bool {
        s.unwrap().error("Nested calls to `old` are prohibited").emit();
        false
    }
}

struct OldVisitor<'a, T> {
    t: T,
    remembers_exprs: &'a mut HashMap<Ident, Expr>,
}

impl<T: OldTrigger> syn::visit_mut::VisitMut for OldVisitor<'_, T> {
    fn visit_expr_mut(&mut self, ex: &mut Expr) {
        let trigger = match &*ex {
            Expr::Call(call @ ExprCall { func, attrs, args, .. }) => match func.as_ref() {
                Expr::Path(ExprPath {
                    attrs: func_attrs,
                    qself: None,
                    path: Path { leading_colon: None, segments },
                }) if segments.len() == 1
                    && segments.first().map_or(false, |sgm| sgm.ident == "old") =>
                {
                    let first_segment = segments.first().unwrap();
                    assert_spanned_err!(first_segment.arguments.is_empty(), first_segment);
                    assert_spanned_err!(attrs.is_empty(), call);
                    assert_spanned_err!(func_attrs.is_empty(), func);
                    assert_spanned_err!(args.len() == 1, call);
                    true
                }
                _ => false,
            },
            _ => false,
        };
        if trigger {
            let span = ex.span();
            let new_expr = if let Expr::Call(ExprCall { ref mut args, .. }) = ex {
                self.t
                    .trigger(args.iter_mut().next().unwrap(), span, self.remembers_exprs)
                    .then(|| args.pop().unwrap().into_value())
            } else {
                unreachable!()
            };
            if let Some(new) = new_expr {
                let _ = std::mem::replace(ex, new);
            }
        } else {
            syn::visit_mut::visit_expr_mut(self, ex)
        }
    }
}

impl OldTrigger for OldLifter {
    fn trigger(
        &mut self,
        e: &mut Expr,
        _: Span,
        remembers_exprs: &mut HashMap<Ident, Expr>,
    ) -> bool {
        let mut denier = OldVisitor { t: OldDenier, remembers_exprs };
        // This ensures there are no nested calls to `old`
        denier.visit_expr_mut(e);
        let mut hasher = DefaultHasher::new();
        e.hash(&mut hasher);
        let ident =
            Ident::new(&format!("remember_kani_internal_{:x}", hasher.finish()), Span::call_site());
        // save the original expression to be lifted into the past remember environment
        remembers_exprs.insert(ident.clone(), (*e).clone());
        // change the expression to refer to the new remember variable
        let _ = std::mem::replace(e, Expr::Verbatim(quote!((#ident))));
        true
    }
}<|MERGE_RESOLUTION|>--- conflicted
+++ resolved
@@ -14,91 +14,7 @@
 use std::hash::{DefaultHasher, Hash, Hasher};
 use syn::{spanned::Spanned, visit_mut::VisitMut, Expr, ExprCall, ExprClosure, ExprPath, Path};
 
-<<<<<<< HEAD
-use super::{ContractConditionsHandler, ContractFunctionState, INTERNAL_RESULT_IDENT};
-
-impl ContractFunctionState {
-    /// Do we need to emit the `is_contract_generated` tag attribute on the
-    /// generated function(s)?
-    pub fn emit_tag_attr(self) -> bool {
-        matches!(self, ContractFunctionState::Untouched)
-    }
-}
-
-impl<'a> ContractConditionsHandler<'a> {
-    pub fn is_first_emit(&self) -> bool {
-        matches!(self.function_state, ContractFunctionState::Untouched)
-    }
-
-    /// Create a new name for the assigns wrapper function *or* get the name of
-    /// the wrapper we must have already generated. This is so that we can
-    /// recognize a call to that wrapper inside the check function.
-    pub fn make_wrapper_name(&self) -> Ident {
-        if let Some(hash) = self.hash {
-            identifier_for_generated_function(&self.annotated_fn.sig.ident, "wrapper", hash)
-        } else {
-            let str_name = self.annotated_fn.sig.ident.to_string();
-            let splits = str_name.rsplitn(3, '_').collect::<Vec<_>>();
-            let [hash, _, base] = splits.as_slice() else {
-                unreachable!("Odd name for function {str_name}, splits were {}", splits.len());
-            };
-
-            Ident::new(&format!("{base}_wrapper_{hash}"), Span::call_site())
-        }
-    }
-
-    /// Emit attributes common to check or replace function into the output
-    /// stream.
-    pub fn emit_common_header(&mut self) {
-        if self.function_state.emit_tag_attr() {
-            self.output.extend(quote!(
-                #[allow(dead_code, unused_variables, unused_mut)]
-            ));
-        }
-
-        #[cfg(not(feature = "no_core"))]
-        self.output.extend(self.annotated_fn.attrs.iter().flat_map(Attribute::to_token_stream));
-
-        // When verifying core and standard library, users need to add an unstable attribute to
-        // the modules below cfg(kani).
-        // We also need to filter `rustc_diagnostic_item` attribute.
-        // We should consider a better strategy than just duplicating all attributes.
-        #[cfg(feature = "no_core")]
-        {
-            self.output.extend(
-                self.annotated_fn
-                    .attrs
-                    .iter()
-                    .filter(|attr| {
-                        if let Some(ident) = attr.path().get_ident() {
-                            let name = ident.to_string();
-                            !name.starts_with("rustc")
-                                && !(name == "stable")
-                                && !(name == "unstable")
-                        } else {
-                            true
-                        }
-                    })
-                    .flat_map(Attribute::to_token_stream),
-            );
-        }
-    }
-}
-
-/// Makes consistent names for a generated function which was created for
-/// `purpose`, from an attribute that decorates `related_function` with the
-/// hash `hash`.
-pub fn identifier_for_generated_function(
-    related_function_name: &Ident,
-    purpose: &str,
-    hash: u64,
-) -> Ident {
-    let identifier = format!("{}_{purpose}_{hash:x}", related_function_name);
-    Ident::new(&identifier, proc_macro2::Span::mixed_site())
-}
-=======
 use super::INTERNAL_RESULT_IDENT;
->>>>>>> 550e4d40
 
 /// Used as the "single source of truth" for [`try_as_result_assign`] and [`try_as_result_assign_mut`]
 /// since we can't abstract over mutability. Input is the object to match on and the name of the
