// Copyright Kani Contributors
// SPDX-License-Identifier: Apache-2.0 OR MIT

//! Logic used for generating the code that checks a contract.

use proc_macro2::{Ident, Span, TokenStream as TokenStream2};
use quote::quote;
use syn::{Expr, FnArg, ItemFn, Token};

use super::{
    helpers::*,
<<<<<<< HEAD
    shared::{
        build_ensures, count_remembers, make_unsafe_argument_copies, try_as_result_assign_mut,
    },
=======
    shared::{make_unsafe_argument_copies, try_as_result_assign_mut},
>>>>>>> 9f4fc302
    ContractConditionsData, ContractConditionsHandler, INTERNAL_RESULT_IDENT,
};

const WRAPPER_ARG_PREFIX: &str = "_wrapper_arg_";

impl<'a> ContractConditionsHandler<'a> {
    /// Create the body of a check function.
    ///
    /// Wraps the conditions from this attribute around `self.body`.
    ///
    /// Mutable because a `modifies` clause may need to extend the inner call to
    /// the wrapper with new arguments.
    pub fn make_check_body(&mut self) -> TokenStream2 {
        let mut inner = self.ensure_bootstrapped_check_body();
        let Self { attr_copy, .. } = self;
        let remember_count: usize = count_remembers(&inner);

        match &self.condition_type {
            ContractConditionsData::Requires { attr } => {
                quote!(
                    kani::assume(#attr);
                    #(#inner)*
                )
            }
            ContractConditionsData::Ensures { argument_names, attr } => {
                let (arg_copies, copy_clean) = make_unsafe_argument_copies(&argument_names);
                let ensures_clause = build_ensures(attr, remember_count);

                // The code that enforces the postconditions and cleans up the shallow
                // argument copies (with `mem::forget`).
                let exec_postconditions = quote!(
                    kani::assert(#ensures_clause, stringify!(#attr_copy));
                    #copy_clean
                );

                assert!(matches!(
                    inner.pop(),
                    Some(syn::Stmt::Expr(syn::Expr::Path(pexpr), None))
                        if pexpr.path.get_ident().map_or(false, |id| id == INTERNAL_RESULT_IDENT)
                ));

                let result = Ident::new(INTERNAL_RESULT_IDENT, Span::call_site());
                quote!(
                    #arg_copies
                    #(#inner)*
                    #exec_postconditions
                    #result
                )
            }
            ContractConditionsData::Modifies { attr } => {
                let wrapper_name = self.make_wrapper_name().to_string();

                let wrapper_args = if let Some(wrapper_call_args) =
                    inner.iter_mut().find_map(|stmt| try_as_wrapper_call_args(stmt, &wrapper_name))
                {
                    let wrapper_args = make_wrapper_idents(
                        wrapper_call_args.len(),
                        attr.len(),
                        WRAPPER_ARG_PREFIX,
                    );
                    wrapper_call_args
                        .extend(wrapper_args.clone().map(|a| Expr::Verbatim(quote!(#a))));
                    wrapper_args
                } else {
                    unreachable!(
                        "Invariant broken, check function did not contain a call to the wrapper function"
                    )
                };

                quote!(
                    #(let #wrapper_args = unsafe { kani::internal::Pointer::decouple_lifetime(&#attr) };)*
                    #(#inner)*
                )
            }
            ContractConditionsData::Remember { attr } => {
                let remember_ident: Ident = Ident::new(
                    &("remember_kani_internal_".to_owned() + &remember_count.to_string()),
                    Span::call_site(),
                );
                quote!(
                    let #remember_ident = #attr;
                    #(#inner)*
                )
            }
        }
    }

    /// Get the sequence of statements of the previous check body or create the default one.
    fn ensure_bootstrapped_check_body(&self) -> Vec<syn::Stmt> {
        let wrapper_name = self.make_wrapper_name();
        let return_type = return_type_to_type(&self.annotated_fn.sig.output);
        if self.is_first_emit() {
            let args = exprs_for_args(&self.annotated_fn.sig.inputs);
            let wrapper_call = if is_probably_impl_fn(self.annotated_fn) {
                quote!(Self::#wrapper_name)
            } else {
                quote!(#wrapper_name)
            };
            let result = Ident::new(INTERNAL_RESULT_IDENT, Span::call_site());
            syn::parse_quote!(
                let #result : #return_type = #wrapper_call(#(#args),*);
                #result
            )
        } else {
            self.annotated_fn.block.stmts.clone()
        }
    }

    /// Emit the check function into the output stream.
    ///
    /// See [`Self::make_check_body`] for the most interesting parts of this
    /// function.
    pub fn emit_check_function(&mut self, override_function_dent: Option<Ident>) {
        self.emit_common_header();

        if self.function_state.emit_tag_attr() {
            // If it's the first time we also emit this marker. Again, order is
            // important so this happens as the last emitted attribute.
            self.output.extend(quote!(#[kanitool::is_contract_generated(check)]));
        }
        let body = self.make_check_body();
        let mut sig = self.annotated_fn.sig.clone();
        if let Some(ident) = override_function_dent {
            sig.ident = ident;
        }
        self.output.extend(quote!(
            #sig {
                #body
            }
        ))
    }

    /// Emit a modifies wrapper, possibly augmenting a prior, existing one.
    ///
    /// We only augment if this clause is a `modifies` clause. Before,
    /// we annotated the wrapper arguments with `impl kani::Arbitrary`,
    /// so Rust would infer the proper types for each argument.
    /// We want to remove the restriction that these arguments must
    /// implement `kani::Arbitrary` for checking. Now, we annotate each
    /// argument with a generic type parameter, so the compiler can
    /// continue inferring the correct types.
    pub fn emit_augmented_modifies_wrapper(&mut self) {
        if let ContractConditionsData::Modifies { attr } = &self.condition_type {
            let wrapper_args = make_wrapper_idents(
                self.annotated_fn.sig.inputs.len(),
                attr.len(),
                WRAPPER_ARG_PREFIX,
            );
            // Generate a unique type parameter identifier
            let type_params = make_wrapper_idents(
                self.annotated_fn.sig.inputs.len(),
                attr.len(),
                "WrapperArgType",
            );
            let sig = &mut self.annotated_fn.sig;
            for (arg, arg_type) in wrapper_args.clone().zip(type_params) {
                // Add the type parameter to the function signature's generic parameters list
                sig.generics.params.push(syn::GenericParam::Type(syn::TypeParam {
                    attrs: vec![],
                    ident: arg_type.clone(),
                    colon_token: None,
                    bounds: Default::default(),
                    eq_token: None,
                    default: None,
                }));
                let lifetime = syn::Lifetime { apostrophe: Span::call_site(), ident: arg.clone() };
                sig.inputs.push(FnArg::Typed(syn::PatType {
                    attrs: vec![],
                    colon_token: Token![:](Span::call_site()),
                    pat: Box::new(syn::Pat::Verbatim(quote!(#arg))),
                    ty: Box::new(syn::parse_quote! { &#arg_type }),
                }));
                sig.generics.params.push(syn::GenericParam::Lifetime(syn::LifetimeParam {
                    lifetime,
                    colon_token: None,
                    bounds: Default::default(),
                    attrs: vec![],
                }));
            }

            self.output.extend(quote!(#[kanitool::modifies(#(#wrapper_args),*)]))
        }
        self.emit_common_header();

        if self.function_state.emit_tag_attr() {
            // If it's the first time we also emit this marker. Again, order is
            // important so this happens as the last emitted attribute.
            self.output.extend(quote!(#[kanitool::is_contract_generated(wrapper)]));
        }

        let name = self.make_wrapper_name();
        let ItemFn { vis, sig, block, .. } = self.annotated_fn;

        let mut sig = sig.clone();
        sig.ident = name;
        self.output.extend(quote!(
            #vis #sig #block
        ));
    }
}

/// Try to interpret this statement as `let result : <...> = <wrapper_fn_name>(args ...);` and
/// return a mutable reference to the parameter list.
fn try_as_wrapper_call_args<'a>(
    stmt: &'a mut syn::Stmt,
    wrapper_fn_name: &str,
) -> Option<&'a mut syn::punctuated::Punctuated<syn::Expr, syn::token::Comma>> {
    let syn::LocalInit { diverge: None, expr: init_expr, .. } = try_as_result_assign_mut(stmt)?
    else {
        return None;
    };

    match init_expr.as_mut() {
        Expr::Call(syn::ExprCall { func: box_func, args, .. }) => match box_func.as_ref() {
            syn::Expr::Path(syn::ExprPath { qself: None, path, .. })
                if path.get_ident().map_or(false, |id| id == wrapper_fn_name) =>
            {
                Some(args)
            }
            _ => None,
        },
        _ => None,
    }
}

/// Make `num` [`Ident`]s with the names `prefix{i}` with `i` starting at `low` and
/// increasing by one each time.
fn make_wrapper_idents(
    low: usize,
    num: usize,
    prefix: &'static str,
) -> impl Iterator<Item = syn::Ident> + Clone + 'static {
    (low..).map(move |i| Ident::new(&format!("{prefix}{i}"), Span::mixed_site())).take(num)
}

#[cfg(test)]
mod test {
    macro_rules! detect_impl_fn {
        ($expect_pass:expr, $($tt:tt)*) => {{
            let syntax = stringify!($($tt)*);
            let ast = syn::parse_str(syntax).unwrap();
            assert!($expect_pass == super::is_probably_impl_fn(&ast),
                "Incorrect detection.\nExpected is_impl_fun: {}\nInput Expr; {}\nParsed: {:?}",
                $expect_pass,
                syntax,
                ast
            );
        }}
    }

    #[test]
    fn detect_impl_fn_by_receiver() {
        detect_impl_fn!(true, fn self_by_ref(&self, u: usize) -> bool {});

        detect_impl_fn!(true, fn self_by_self(self, u: usize) -> bool {});
    }

    #[test]
    fn detect_impl_fn_by_self_ty() {
        detect_impl_fn!(true, fn self_by_construct(u: usize) -> Self {});
        detect_impl_fn!(true, fn self_by_wrapped_construct(u: usize) -> Arc<Self> {});

        detect_impl_fn!(true, fn self_by_other_arg(u: usize, slf: Self) {});

        detect_impl_fn!(true, fn self_by_other_wrapped_arg(u: usize, slf: Vec<Self>) {})
    }

    #[test]
    fn detect_impl_fn_by_qself() {
        detect_impl_fn!(
            true,
            fn self_by_mention(u: usize) {
                Self::other(u)
            }
        );
    }

    #[test]
    fn detect_no_impl_fn() {
        detect_impl_fn!(
            false,
            fn self_by_mention(u: usize) {
                let self_name = 18;
                let self_lit = "self";
                let self_lit = "Self";
            }
        );
    }
}<|MERGE_RESOLUTION|>--- conflicted
+++ resolved
@@ -9,13 +9,7 @@
 
 use super::{
     helpers::*,
-<<<<<<< HEAD
-    shared::{
-        build_ensures, count_remembers, make_unsafe_argument_copies, try_as_result_assign_mut,
-    },
-=======
     shared::{make_unsafe_argument_copies, try_as_result_assign_mut},
->>>>>>> 9f4fc302
     ContractConditionsData, ContractConditionsHandler, INTERNAL_RESULT_IDENT,
 };
 
