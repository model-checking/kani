// Copyright Kani Contributors
// SPDX-License-Identifier: Apache-2.0 OR MIT

//! Initialization routine for the contract handler

use std::collections::{HashMap, HashSet};

use proc_macro::{Diagnostic, TokenStream};
use proc_macro2::{Ident, Span, TokenStream as TokenStream2};
<<<<<<< HEAD
use syn::{spanned::Spanned, visit::Visit, visit_mut::VisitMut, ExprClosure, ItemFn};
=======
use quote::quote;
use syn::{spanned::Spanned, visit::Visit, visit_mut::VisitMut, Expr, ExprClosure, ItemFn};
>>>>>>> 9f4fc302

use super::{
    helpers::{chunks_by, is_token_stream_2_comma, matches_path},
    ContractConditionsData, ContractConditionsHandler, ContractConditionsType,
    ContractFunctionState, INTERNAL_RESULT_IDENT,
};

impl<'a> TryFrom<&'a syn::Attribute> for ContractFunctionState {
    type Error = Option<Diagnostic>;

    /// Find out if this attribute could be describing a "contract handling"
    /// state and if so return it.
    fn try_from(attribute: &'a syn::Attribute) -> Result<Self, Self::Error> {
        if let syn::Meta::List(lst) = &attribute.meta {
            if matches_path(&lst.path, &["kanitool", "is_contract_generated"]) {
                let ident = syn::parse2::<Ident>(lst.tokens.clone())
                    .map_err(|e| Some(lst.span().unwrap().error(format!("{e}"))))?;
                let ident_str = ident.to_string();
                return match ident_str.as_str() {
                    "check" => Ok(Self::Check),
                    "replace" => Ok(Self::Replace),
                    "wrapper" => Ok(Self::ModifiesWrapper),
                    _ => {
                        Err(Some(lst.span().unwrap().error("Expected `check` or `replace` ident")))
                    }
                };
            }
        }
        if let syn::Meta::NameValue(nv) = &attribute.meta {
            if matches_path(&nv.path, &["kanitool", "checked_with"]) {
                return Ok(ContractFunctionState::Original);
            }
        }
        Err(None)
    }
}

impl ContractFunctionState {
    // If we didn't find any other contract handling related attributes we
    // assume this function has not been touched by a contract before.
    pub fn from_attributes(attributes: &[syn::Attribute]) -> Self {
        attributes
            .iter()
            .find_map(|attr| {
                let state = ContractFunctionState::try_from(attr);
                if let Err(Some(diag)) = state {
                    diag.emit();
                    None
                } else {
                    state.ok()
                }
            })
            .unwrap_or(ContractFunctionState::Untouched)
    }
}

impl<'a> ContractConditionsHandler<'a> {
    /// Initialize the handler. Constructs the required
    /// [`ContractConditionsType`] depending on `is_requires`.
    pub fn new(
        function_state: ContractFunctionState,
        is_requires: ContractConditionsType,
        attr: TokenStream,
        annotated_fn: &'a mut ItemFn,
        attr_copy: TokenStream2,
        hash: Option<u64>,
    ) -> Result<Self, syn::Error> {
        let mut output = TokenStream2::new();
        let condition_type = match is_requires {
            ContractConditionsType::Requires => {
                ContractConditionsData::Requires { attr: syn::parse(attr)? }
            }
            ContractConditionsType::Ensures => {
                let mut data: ExprClosure = syn::parse(attr)?;
                let argument_names = rename_argument_occurrences(&annotated_fn.sig, &mut data);
<<<<<<< HEAD
                ContractConditionsData::Ensures { argument_names, attr: data }
=======
                let result: Ident = Ident::new(INTERNAL_RESULT_IDENT, Span::call_site());
                let app: Expr = Expr::Verbatim(quote!((#data)(&#result)));
                ContractConditionsData::Ensures { argument_names, attr: app }
>>>>>>> 9f4fc302
            }
            ContractConditionsType::Modifies => {
                ContractConditionsData::new_modifies(attr, &mut output)
            }
            ContractConditionsType::Remember => {
                ContractConditionsData::Remember { attr: syn::parse(attr)? }
            }
        };

        Ok(Self { function_state, condition_type, annotated_fn, attr_copy, output, hash })
    }
}
impl ContractConditionsData {
    /// Constructs a [`Self::Modifies`] from the contents of the decorating attribute.
    ///
    /// Responsible for parsing the attribute.
    fn new_modifies(attr: TokenStream, output: &mut TokenStream2) -> Self {
        let attr = chunks_by(TokenStream2::from(attr), is_token_stream_2_comma)
            .map(syn::parse2)
            .filter_map(|expr| match expr {
                Err(e) => {
                    output.extend(e.into_compile_error());
                    None
                }
                Ok(expr) => Some(expr),
            })
            .collect();

        ContractConditionsData::Modifies { attr }
    }
}

/// A supporting function for creating shallow, unsafe copies of the arguments
/// for the postconditions.
///
/// This function:
/// - Collects all [`Ident`]s found in the argument patterns;
/// - Creates new names for them;
/// - Replaces all occurrences of those idents in `attrs` with the new names and;
/// - Returns the mapping of old names to new names.
fn rename_argument_occurrences(
    sig: &syn::Signature,
    attr: &mut ExprClosure,
) -> HashMap<Ident, Ident> {
    let mut arg_ident_collector = ArgumentIdentCollector::new();
    arg_ident_collector.visit_signature(&sig);

    let mk_new_ident_for = |id: &Ident| Ident::new(&format!("{}_renamed", id), Span::mixed_site());
    let arg_idents = arg_ident_collector
        .0
        .into_iter()
        .map(|i| {
            let new = mk_new_ident_for(&i);
            (i, new)
        })
        .collect::<HashMap<_, _>>();

    let mut ident_rewriter = Renamer(&arg_idents);
    ident_rewriter.visit_expr_closure_mut(attr);
    arg_idents
}

/// Collect all named identifiers used in the argument patterns of a function.
struct ArgumentIdentCollector(HashSet<Ident>);

impl ArgumentIdentCollector {
    fn new() -> Self {
        Self(HashSet::new())
    }
}

impl<'ast> Visit<'ast> for ArgumentIdentCollector {
    fn visit_pat_ident(&mut self, i: &'ast syn::PatIdent) {
        self.0.insert(i.ident.clone());
        syn::visit::visit_pat_ident(self, i)
    }
    fn visit_receiver(&mut self, _: &'ast syn::Receiver) {
        self.0.insert(Ident::new("self", proc_macro2::Span::call_site()));
    }
}

/// Applies the contained renaming (key renamed to value) to every ident pattern
/// and ident expr visited.
struct Renamer<'a>(&'a HashMap<Ident, Ident>);

impl<'a> VisitMut for Renamer<'a> {
    fn visit_expr_path_mut(&mut self, i: &mut syn::ExprPath) {
        if i.path.segments.len() == 1 {
            i.path
                .segments
                .first_mut()
                .and_then(|p| self.0.get(&p.ident).map(|new| p.ident = new.clone()));
        }
    }

    /// This restores shadowing. Without this we would rename all ident
    /// occurrences, but not rebinding location. This is because our
    /// [`Self::visit_expr_path_mut`] is scope-unaware.
    fn visit_pat_ident_mut(&mut self, i: &mut syn::PatIdent) {
        if let Some(new) = self.0.get(&i.ident) {
            i.ident = new.clone();
        }
    }
}<|MERGE_RESOLUTION|>--- conflicted
+++ resolved
@@ -7,12 +7,8 @@
 
 use proc_macro::{Diagnostic, TokenStream};
 use proc_macro2::{Ident, Span, TokenStream as TokenStream2};
-<<<<<<< HEAD
-use syn::{spanned::Spanned, visit::Visit, visit_mut::VisitMut, ExprClosure, ItemFn};
-=======
 use quote::quote;
 use syn::{spanned::Spanned, visit::Visit, visit_mut::VisitMut, Expr, ExprClosure, ItemFn};
->>>>>>> 9f4fc302
 
 use super::{
     helpers::{chunks_by, is_token_stream_2_comma, matches_path},
@@ -88,13 +84,7 @@
             ContractConditionsType::Ensures => {
                 let mut data: ExprClosure = syn::parse(attr)?;
                 let argument_names = rename_argument_occurrences(&annotated_fn.sig, &mut data);
-<<<<<<< HEAD
                 ContractConditionsData::Ensures { argument_names, attr: data }
-=======
-                let result: Ident = Ident::new(INTERNAL_RESULT_IDENT, Span::call_site());
-                let app: Expr = Expr::Verbatim(quote!((#data)(&#result)));
-                ContractConditionsData::Ensures { argument_names, attr: app }
->>>>>>> 9f4fc302
             }
             ContractConditionsType::Modifies => {
                 ContractConditionsData::new_modifies(attr, &mut output)
