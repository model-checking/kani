// Copyright Kani Contributors
// SPDX-License-Identifier: Apache-2.0 OR MIT
//! This crate is a macro_only crate. It is designed to be used in `no_core` and `no_std`
//! environment.
//!
//! It will contain macros that generate core components of Kani.
//!
//! For regular usage, the kani library will invoke these macros to generate its components as if
//! they were declared in that library.
//!
//! For `no_core` and `no_std` crates, they will have to directly invoke those macros inside a
//! `kani` module in order to generate all the required components.
//! I.e., the components will be part of the crate being compiled.
//!
//! Note that any crate level attribute should be added by kani_driver as RUSTC_FLAGS.
//! E.g.: `register_tool(kanitool)`

#![feature(no_core)]
#![no_core]

mod arbitrary;

pub use kani_macros::*;

/// Users should only need to invoke this.
///
/// Options are:
/// - `kani`: Add definitions needed for Kani library.
/// - `core`: Define a `kani` module inside `core` crate.
/// - `std`: TODO: Define a `kani` module inside `std` crate. Users must define kani inside core.
#[macro_export]
macro_rules! kani_lib {
    (core) => {
        #[cfg(kani)]
        #[unstable(feature = "kani", issue = "none")]
        pub mod kani {
            pub use kani_core::{ensures, proof, proof_for_contract, requires, should_panic};
            kani_core::kani_intrinsics!();
            kani_core::generate_arbitrary!(core);
        }
    };

    (kani) => {
        pub use kani_core::*;
        kani_core::kani_intrinsics!();
        kani_core::generate_arbitrary!(std);
    };
}

#[macro_export]
macro_rules! kani_intrinsics {
    () => {
        /// Creates an assumption that will be valid after this statement run. Note that the assumption
        /// will only be applied for paths that follow the assumption. If the assumption doesn't hold, the
        /// program will exit successfully.
        ///
        /// # Example:
        ///
        /// The code snippet below should never panic.
        ///
        /// ```rust
        /// let i : i32 = kani::any();
        /// kani::assume(i > 10);
        /// if i < 0 {
        ///   panic!("This will never panic");
        /// }
        /// ```
        ///
        /// The following code may panic though:
        ///
        /// ```rust
        /// let i : i32 = kani::any();
        /// assert!(i < 0, "This may panic and verification should fail.");
        /// kani::assume(i > 10);
        /// ```
        #[inline(never)]
        #[rustc_diagnostic_item = "KaniAssume"]
        #[cfg(not(feature = "concrete_playback"))]
        pub fn assume(cond: bool) {
            let _ = cond;
        }

        #[inline(never)]
        #[rustc_diagnostic_item = "KaniAssume"]
        #[cfg(feature = "concrete_playback")]
        pub fn assume(cond: bool) {
            assert!(cond, "`kani::assume` should always hold");
        }

        /// Creates an assertion of the specified condition and message.
        ///
        /// # Example:
        ///
        /// ```rust
        /// let x: bool = kani::any();
        /// let y = !x;
        /// kani::assert(x || y, "ORing a boolean variable with its negation must be true")
        /// ```
        #[cfg(not(feature = "concrete_playback"))]
        #[inline(never)]
        #[rustc_diagnostic_item = "KaniAssert"]
        pub const fn assert(cond: bool, msg: &'static str) {
            let _ = cond;
            let _ = msg;
        }

        #[cfg(feature = "concrete_playback")]
        #[inline(never)]
        #[rustc_diagnostic_item = "KaniAssert"]
        pub const fn assert(cond: bool, msg: &'static str) {
            assert!(cond, "{}", msg);
        }

        /// Creates a cover property with the specified condition and message.
        ///
        /// # Example:
        ///
        /// ```rust
        /// kani::cover(slice.len() == 0, "The slice may have a length of 0");
        /// ```
        ///
        /// A cover property checks if there is at least one execution that satisfies
        /// the specified condition at the location in which the function is called.
        ///
        /// Cover properties are reported as:
        ///  - SATISFIED: if Kani found an execution that satisfies the condition
        ///  - UNSATISFIABLE: if Kani proved that the condition cannot be satisfied
        ///  - UNREACHABLE: if Kani proved that the cover property itself is unreachable (i.e. it is vacuously UNSATISFIABLE)
        ///
        /// This function is called by the [`cover!`] macro. The macro is more
        /// convenient to use.
        ///
        #[inline(never)]
        #[rustc_diagnostic_item = "KaniCover"]
        pub const fn cover(_cond: bool, _msg: &'static str) {}

        /// This creates an symbolic *valid* value of type `T`. You can assign the return value of this
        /// function to a variable that you want to make symbolic.
        ///
        /// # Example:
        ///
        /// In the snippet below, we are verifying the behavior of the function `fn_under_verification`
        /// under all possible `NonZeroU8` input values, i.e., all possible `u8` values except zero.
        ///
        /// ```rust
        /// let inputA = kani::any::<std::num::NonZeroU8>();
        /// fn_under_verification(inputA);
        /// ```
        ///
        /// Note: This is a safe construct and can only be used with types that implement the `Arbitrary`
        /// trait. The Arbitrary trait is used to build a symbolic value that represents all possible
        /// valid values for type `T`.
        #[rustc_diagnostic_item = "KaniAny"]
        #[inline(always)]
        pub fn any<T: Arbitrary>() -> T {
            T::any()
        }

        /// This function is only used for function contract instrumentation.
        /// It behaves exaclty like `kani::any<T>()`, except it will check for the trait bounds
        /// at compilation time. It allows us to avoid type checking errors while using function
        /// contracts only for verification.
        #[rustc_diagnostic_item = "KaniAnyModifies"]
        #[inline(never)]
        #[doc(hidden)]
        pub fn any_modifies<T>() -> T {
            // This function should not be reacheable.
            // Users must include `#[kani::recursion]` in any function contracts for recursive functions;
            // otherwise, this might not be properly instantiate. We mark this as unreachable to make
            // sure Kani doesn't report any false positives.
            unreachable!()
        }

        /// This creates a symbolic *valid* value of type `T`.
        /// The value is constrained to be a value accepted by the predicate passed to the filter.
        /// You can assign the return value of this function to a variable that you want to make symbolic.
        ///
        /// # Example:
        ///
        /// In the snippet below, we are verifying the behavior of the function `fn_under_verification`
        /// under all possible `u8` input values between 0 and 12.
        ///
        /// ```rust
        /// let inputA: u8 = kani::any_where(|x| *x < 12);
        /// fn_under_verification(inputA);
        /// ```
        ///
        /// Note: This is a safe construct and can only be used with types that implement the `Arbitrary`
        /// trait. The Arbitrary trait is used to build a symbolic value that represents all possible
        /// valid values for type `T`.
        #[inline(always)]
        pub fn any_where<T: Arbitrary, F: FnOnce(&T) -> bool>(f: F) -> T {
            let result = T::any();
            assume(f(&result));
            result
        }

        /// This function creates a symbolic value of type `T`. This may result in an invalid value.
        ///
        /// # Safety
        ///
        /// This function is unsafe and it may represent invalid `T` values which can lead to many
        /// undesirable undefined behaviors. Because of that, this function can only be used
        /// internally when we can guarantee that the type T has no restriction regarding its bit level
        /// representation.
        ///
        /// This function is also used to find concrete values in the CBMC output trace
        /// and return those concrete values in concrete playback mode.
        ///
        /// Note that SIZE_T must be equal the size of type T in bytes.
        #[inline(never)]
        #[cfg(not(feature = "concrete_playback"))]
        pub(crate) unsafe fn any_raw_internal<T, const SIZE_T: usize>() -> T {
            any_raw_inner::<T>()
        }

        #[inline(never)]
        #[cfg(feature = "concrete_playback")]
        pub(crate) unsafe fn any_raw_internal<T, const SIZE_T: usize>() -> T {
            concrete_playback::any_raw_internal::<T, SIZE_T>()
        }

        /// This low-level function returns nondet bytes of size T.
        #[rustc_diagnostic_item = "KaniAnyRaw"]
        #[inline(never)]
        #[allow(dead_code)]
        fn any_raw_inner<T>() -> T {
            kani_intrinsic()
        }

        /// Function used to generate panic with a static message as this is the only one currently
        /// supported by Kani display.
        ///
        /// During verification this will get replaced by `assert(false)`. For concrete executions, we just
        /// invoke the regular `std::panic!()` function. This function is used by our standard library
        /// overrides, but not the other way around.
        #[inline(never)]
        #[rustc_diagnostic_item = "KaniPanic"]
        #[doc(hidden)]
        pub const fn panic(message: &'static str) -> ! {
            panic!("{}", message)
        }

        /// An empty body that can be used to define Kani intrinsic functions.
        ///
        /// A Kani intrinsic is a function that is interpreted by Kani compiler.
        /// While we could use `unreachable!()` or `panic!()` as the body of a kani intrinsic
        /// function, both cause Kani to produce a warning since we don't support caller location.
        /// (see https://github.com/model-checking/kani/issues/2010).
        ///
        /// This function is dead, since its caller is always  handled via a hook anyway,
        /// so we just need to put a body that rustc does not complain about.
        /// An infinite loop works out nicely.
        fn kani_intrinsic<T>() -> T {
            #[allow(clippy::empty_loop)]
            loop {}
        }

        pub mod internal {
            /// A way to break the ownerhip rules. Only used by contracts where we can
            /// guarantee it is done safely.
            #[inline(never)]
            #[doc(hidden)]
            #[rustc_diagnostic_item = "KaniUntrackedDeref"]
            pub fn untracked_deref<T>(_: &T) -> T {
                todo!()
            }

            /// CBMC contracts currently has a limitation where `free` has to be in scope.
            /// However, if there is no dynamic allocation in the harness, slicing removes `free` from the
            /// scope.
            ///
            /// Thus, this function will basically translate into:
            /// ```c
            /// // This is a no-op.
            /// free(NULL);
            /// ```
            #[inline(never)]
            #[doc(hidden)]
            #[rustc_diagnostic_item = "KaniInitContracts"]
            pub fn init_contracts() {}
        }
<<<<<<< HEAD
    }
=======
    };
>>>>>>> 3566f9ef
}<|MERGE_RESOLUTION|>--- conflicted
+++ resolved
@@ -280,9 +280,5 @@
             #[rustc_diagnostic_item = "KaniInitContracts"]
             pub fn init_contracts() {}
         }
-<<<<<<< HEAD
-    }
-=======
     };
->>>>>>> 3566f9ef
 }