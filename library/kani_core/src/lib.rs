// Copyright Kani Contributors
// SPDX-License-Identifier: Apache-2.0 OR MIT
//! This crate is a macro_only crate. It is designed to be used in `no_core` and `no_std`
//! environment.
//!
//! It will contain macros that generate core components of Kani.
//!
//! For regular usage, the kani library will invoke these macros to generate its components as if
//! they were declared in that library.
//!
//! For `no_core` and `no_std` crates, they will have to directly invoke those macros inside a
//! `kani` module in order to generate all the required components.
//! I.e., the components will be part of the crate being compiled.
//!
//! Note that any crate level attribute should be added by kani_driver as RUSTC_FLAGS.
//! E.g.: `register_tool(kanitool)`

#![feature(no_core)]
#![no_core]
#![feature(f16)]
#![feature(f128)]

mod arbitrary;
mod bounded_arbitrary;
mod float;
mod mem;
mod mem_init;
mod models;

pub use kani_macros::*;

/// Users should only need to invoke this.
///
/// Options are:
/// - `kani`: Add definitions needed for Kani library.
/// - `core`: Define a `kani` module inside `core` crate.
/// - `std`: TODO: Define a `kani` module inside `std` crate. Users must define kani inside core.
#[macro_export]
macro_rules! kani_lib {
    (core) => {
        #[cfg(kani)]
        #[unstable(feature = "kani", issue = "none")]
        pub mod kani {
            // We need to list them all today because there is conflict with unstable.
            use core as core_path;
            pub use kani_core::*;

            kani_core::kani_intrinsics!();
            kani_core::generate_arbitrary!();
            kani_core::generate_bounded_arbitrary!();
            kani_core::generate_models!();

            pub mod float {
                kani_core::generate_float!(core);
            }

            pub mod mem {
                kani_core::kani_mem!(core);
            }

            mod mem_init {
                kani_core::kani_mem_init!(core);
            }
        }
    };

    (kani) => {
        pub use kani_core::*;
        use std as core_path;

        kani_core::kani_intrinsics!();
        kani_core::generate_arbitrary!();
        kani_core::generate_bounded_arbitrary!();
        kani_core::generate_models!();

        pub mod float {
            //! This module contains functions useful for float-related checks
            kani_core::generate_float!(std);
        }

        pub mod mem {
            //! This module contains functions useful for checking unsafe memory access.
            //!
            //! Given the following validity rules provided in the Rust documentation:
<<<<<<< HEAD
            //! <https://doc.rust-lang.org/std/ptr/index.html> (accessed Feb 6th, 2024)
            //!
            //! 1. A null pointer is never valid, not even for accesses of size zero.
            //! 2. For a pointer to be valid, it is necessary, but not always sufficient, that the pointer
            //!    be dereferenceable: the memory range of the given size starting at the pointer must all be
            //!    within the bounds of a single allocated object. Note that in Rust, every (stack-allocated)
            //!    variable is considered a separate allocated object.
            //!    ~~Even for operations of size zero, the pointer must not be pointing to deallocated memory,
            //!    i.e., deallocation makes pointers invalid even for zero-sized operations.~~
            //!    ZST access is not OK for any pointer.
            //!    See: <https://github.com/rust-lang/unsafe-code-guidelines/issues/472>
            //! 3. However, casting any non-zero integer literal to a pointer is valid for zero-sized
            //!    accesses, even if some memory happens to exist at that address and gets deallocated.
            //!    This corresponds to writing your own allocator: allocating zero-sized objects is not very
            //!    hard. The canonical way to obtain a pointer that is valid for zero-sized accesses is
            //!    `NonNull::dangling`.
=======
            //! <https://doc.rust-lang.org/std/ptr/index.html> (accessed May 20th, 2025)
            //!
            //! 1. For memory accesses of size zero, every pointer is valid, including the null pointer.
            //!    The following points are only concerned with non-zero-sized accesses.
            //! 2. A null pointer is never valid.
            //! 3. For a pointer to be valid, it is necessary, but not always sufficient, that the pointer
            //!    be dereferenceable: the memory range of the given size starting at the pointer must all be
            //!    within the bounds of a single allocated object. Note that in Rust, every (stack-allocated)
            //!    variable is considered a separate allocated object.
>>>>>>> b705ac56
            //! 4. All accesses performed by functions in this module are non-atomic in the sense of atomic
            //!    operations used to synchronize between threads.
            //!    This means it is undefined behavior to perform two concurrent accesses to the same location
            //!    from different threads unless both accesses only read from memory.
            //!    Notice that this explicitly includes `read_volatile` and `write_volatile`:
            //!    Volatile accesses cannot be used for inter-thread synchronization.
            //! 5. The result of casting a reference to a pointer is valid for as long as the underlying
            //!    object is live and no reference (just raw pointers) is used to access the same memory.
            //!    That is, reference and pointer accesses cannot be interleaved.
            //!
<<<<<<< HEAD
            //! Kani is able to verify #1 and #2 today.
            //!
            //! For #3, we are overly cautious, and Kani will only consider zero-sized pointer access safe if
            //! the address matches `NonNull::<()>::dangling()`.
            //! The way Kani tracks provenance is not enough to check if the address was the result of a cast
            //! from a non-zero integer literal.
            //!
=======
            //! Kani is able to verify #1, #2, and #3 today.
>>>>>>> b705ac56
            kani_core::kani_mem!(std);
        }

        mod mem_init {
            //! This module provides instrumentation for tracking memory initialization of raw pointers.
            //!
            //! Currently, memory initialization is tracked on per-byte basis, so each byte of memory pointed to
            //! by raw pointers could be either initialized or uninitialized. Padding bytes are always
            //! considered uninitialized when read as data bytes. Each type has a type layout to specify which
            //! bytes are considered to be data and which -- padding. This is determined at compile time and
            //! statically injected into the program (see `Layout`).
            //!
            //! Compiler automatically inserts calls to `is_xxx_initialized` and `set_xxx_initialized` at
            //! appropriate locations to get or set the initialization status of the memory pointed to.
            //!
            //! Note that for each harness, tracked object and tracked offset are chosen non-deterministically,
            //! so calls to `is_xxx_initialized` should be only used in assertion contexts.
            kani_core::kani_mem_init!(std);
        }
    };
}

/// Kani intrinsics contains the public APIs used by users to verify their harnesses.
/// This macro is a part of kani_core as that allows us to verify even libraries that are no_core
/// such as core in rust's std library itself.
///
/// TODO: Use this inside kani library so that we dont have to maintain two copies of the same intrinsics.
#[allow(clippy::crate_in_macro_def)]
#[macro_export]
macro_rules! kani_intrinsics {
    () => {
        /// Creates an assumption that will be valid after this statement run. Note that the assumption
        /// will only be applied for paths that follow the assumption. If the assumption doesn't hold, the
        /// program will exit successfully.
        ///
        /// # Example:
        ///
        /// The code snippet below should never panic.
        ///
        /// ```no_run
        /// let i : i32 = kani::any();
        /// kani::assume(i > 10);
        /// if i < 0 {
        ///   panic!("This will never panic");
        /// }
        /// ```
        ///
        /// The following code may panic though:
        ///
        /// ```no_run
        /// let i : i32 = kani::any();
        /// assert!(i < 0, "This may panic and verification should fail.");
        /// kani::assume(i > 10);
        /// ```
        #[inline(never)]
        #[kanitool::fn_marker = "AssumeHook"]
        #[cfg(not(feature = "concrete_playback"))]
        pub fn assume(cond: bool) {
            let _ = cond;
        }

        #[inline(never)]
        #[kanitool::fn_marker = "AssumeHook"]
        #[cfg(feature = "concrete_playback")]
        pub fn assume(cond: bool) {
            assert!(cond, "`kani::assume` should always hold");
        }

        /// Creates an assertion of the specified condition and message.
        ///
        /// # Example:
        ///
        /// ```no_run
        /// let x: bool = kani::any();
        /// let y = !x;
        /// kani::assert(x || y, "ORing a boolean variable with its negation must be true")
        /// ```
        #[cfg(not(feature = "concrete_playback"))]
        #[inline(never)]
        #[kanitool::fn_marker = "AssertHook"]
        pub const fn assert(cond: bool, msg: &'static str) {
            let _ = cond;
            let _ = msg;
        }

        #[cfg(feature = "concrete_playback")]
        #[inline(never)]
        #[kanitool::fn_marker = "AssertHook"]
        pub const fn assert(cond: bool, msg: &'static str) {
            assert!(cond, "{}", msg);
        }

        #[macro_export]
        macro_rules! forall {
            (|$i:ident in ($lower_bound:expr, $upper_bound:expr)| $predicate:expr) => {{
                let lower_bound: usize = $lower_bound;
                let upper_bound: usize = $upper_bound;
                let predicate = |$i| $predicate;
                kani::internal::kani_forall(lower_bound, upper_bound, predicate)
            }};
            (|$i:ident | $predicate:expr) => {{
                let predicate = |$i| $predicate;
                kani::internal::kani_forall(usize::MIN, usize::MAX, predicate)
            }};
        }

        #[macro_export]
        macro_rules! exists {
            (|$i:ident in ($lower_bound:expr, $upper_bound:expr)| $predicate:expr) => {{
                let lower_bound: usize = $lower_bound;
                let upper_bound: usize = $upper_bound;
                let predicate = |$i| $predicate;
                kani::internal::kani_exists(lower_bound, upper_bound, predicate)
            }};
            (|$i:ident | $predicate:expr) => {{
                let predicate = |$i| $predicate;
                kani::internal::kani_exists(usize::MIN, usize::MAX, predicate)
            }};
        }

        /// Creates a cover property with the specified condition and message.
        ///
        /// # Example:
        ///
        /// ```no_run
        /// # use crate::kani;
        /// #
        /// # let array: [u8; 10]  = kani::any();
        /// # let slice = kani::slice::any_slice_of_array(&array);
        /// kani::cover(slice.len() == 0, "The slice may have a length of 0");
        /// ```
        ///
        /// A cover property checks if there is at least one execution that satisfies
        /// the specified condition at the location in which the function is called.
        ///
        /// Cover properties are reported as:
        ///  - SATISFIED: if Kani found an execution that satisfies the condition
        ///  - UNSATISFIABLE: if Kani proved that the condition cannot be satisfied
        ///  - UNREACHABLE: if Kani proved that the cover property itself is unreachable (i.e. it is vacuously UNSATISFIABLE)
        ///
        /// This function is called by the [`cover!`] macro. The macro is more
        /// convenient to use.
        ///
        #[inline(never)]
        #[kanitool::fn_marker = "CoverHook"]
        pub const fn cover(_cond: bool, _msg: &'static str) {}

        /// This creates an symbolic *valid* value of type `T`. You can assign the return value of this
        /// function to a variable that you want to make symbolic.
        ///
        /// # Example:
        ///
        /// In the snippet below, we are verifying the behavior of the function `fn_under_verification`
        /// under all possible `NonZeroU8` input values, i.e., all possible `u8` values except zero.
        ///
        /// ```no_run
        /// # use std::num::NonZeroU8;
        /// # use crate::kani;
        /// #
        /// # fn fn_under_verification(_: NonZeroU8) {}
        /// let inputA = kani::any::<core::num::NonZeroU8>();
        /// fn_under_verification(inputA);
        /// ```
        ///
        /// Note: This is a safe construct and can only be used with types that implement the `Arbitrary`
        /// trait. The Arbitrary trait is used to build a symbolic value that represents all possible
        /// valid values for type `T`.
        #[kanitool::fn_marker = "AnyModel"]
        #[inline(always)]
        pub fn any<T: Arbitrary>() -> T {
            T::any()
        }

        /// Creates a symbolic value *bounded* by `N`. Bounded means `|T| <= N`. The type
        /// implementing BoundedArbitrary decides exactly what size means for them.
        ///
        /// *Note*: Any proof using a bounded symbolic value is only valid up to that bound.
        #[inline(always)]
        pub fn bounded_any<T: BoundedArbitrary, const N: usize>() -> T {
            T::bounded_any::<N>()
        }

        /// This function is only used for function contract instrumentation.
        /// It behaves exaclty like `kani::any<T>()`, except it will check for the trait bounds
        /// at compilation time. It allows us to avoid type checking errors while using function
        /// contracts only for verification.
        #[kanitool::fn_marker = "AnyModifiesIntrinsic"]
        #[inline(never)]
        #[doc(hidden)]
        pub fn any_modifies<T>() -> T {
            // This function should not be reacheable.
            // Users must include `#[kani::recursion]` in any function contracts for recursive functions;
            // otherwise, this might not be properly instantiate. We mark this as unreachable to make
            // sure Kani doesn't report any false positives.
            unreachable!()
        }

        /// This creates a symbolic *valid* value of type `T`.
        /// The value is constrained to be a value accepted by the predicate passed to the filter.
        /// You can assign the return value of this function to a variable that you want to make symbolic.
        ///
        /// # Example:
        ///
        /// In the snippet below, we are verifying the behavior of the function `fn_under_verification`
        /// under all possible `u8` input values between 0 and 12.
        ///
        /// ```no_run
        /// # use std::num::NonZeroU8;
        /// # use crate::kani;
        /// #
        /// # fn fn_under_verification(_: u8) {}
        /// let inputA: u8 = kani::any_where(|x| *x < 12);
        /// fn_under_verification(inputA);
        /// ```
        ///
        /// Note: This is a safe construct and can only be used with types that implement the `Arbitrary`
        /// trait. The Arbitrary trait is used to build a symbolic value that represents all possible
        /// valid values for type `T`.
        #[inline(always)]
        pub fn any_where<T: Arbitrary, F: FnOnce(&T) -> bool>(f: F) -> T {
            let result = T::any();
            assume(f(&result));
            result
        }

        /// This function creates a symbolic value of type `T`. This may result in an invalid value.
        ///
        /// # Safety
        ///
        /// This function is unsafe and it may represent invalid `T` values which can lead to many
        /// undesirable undefined behaviors. Because of that, this function can only be used
        /// internally when we can guarantee that the type T has no restriction regarding its bit level
        /// representation.
        ///
        /// This function is also used to find concrete values in the CBMC output trace
        /// and return those concrete values in concrete playback mode.
        ///
        /// Note that SIZE_T must be equal the size of type T in bytes.
        #[inline(never)]
        #[cfg(not(feature = "concrete_playback"))]
        unsafe fn any_raw_internal<T: Copy>() -> T {
            any_raw::<T>()
        }

        /// This is the same as [any_raw_internal] for verification flow, but not for concrete playback.
        #[inline(never)]
        #[cfg(not(feature = "concrete_playback"))]
        unsafe fn any_raw_array<T: Copy, const N: usize>() -> [T; N] {
            any_raw::<[T; N]>()
        }

        #[cfg(feature = "concrete_playback")]
        use concrete_playback::{any_raw_array, any_raw_internal};

        /// This low-level function returns nondet bytes of size T.
        #[kanitool::fn_marker = "AnyRawHook"]
        #[inline(never)]
        #[allow(dead_code)]
        fn any_raw<T: Copy>() -> T {
            kani_intrinsic()
        }

        /// Function used to generate panic with a static message as this is the only one currently
        /// supported by Kani display.
        ///
        /// During verification this will get replaced by `assert(false)`. For concrete executions, we just
        /// invoke the regular `core::panic!()` function. This function is used by our standard library
        /// overrides, but not the other way around.
        #[inline(never)]
        #[kanitool::fn_marker = "PanicHook"]
        #[doc(hidden)]
        pub const fn panic(message: &'static str) -> ! {
            panic!("{}", message)
        }

        #[doc(hidden)]
        #[allow(dead_code)]
        #[kanitool::fn_marker = "SafetyCheckHook"]
        #[inline(never)]
        pub(crate) fn safety_check(cond: bool, msg: &'static str) {
            #[cfg(not(feature = "concrete_playback"))]
            return kani_intrinsic();

            #[cfg(feature = "concrete_playback")]
            assert!(cond, "Safety check failed: {msg}");
        }

        #[doc(hidden)]
        #[allow(dead_code)]
        #[kanitool::fn_marker = "SafetyCheckNoAssumeHook"]
        #[inline(never)]
        pub(crate) fn safety_check_no_assume(cond: bool, msg: &'static str) {
            #[cfg(not(feature = "concrete_playback"))]
            return kani_intrinsic();

            #[cfg(feature = "concrete_playback")]
            assert!(cond, "Safety check failed: {msg}");
        }

        /// This should indicate that Kani does not support a certain operation.
        #[doc(hidden)]
        #[allow(dead_code)]
        #[kanitool::fn_marker = "UnsupportedCheckHook"]
        #[inline(never)]
        #[allow(clippy::diverging_sub_expression)]
        pub(crate) fn unsupported(msg: &'static str) -> ! {
            #[cfg(not(feature = "concrete_playback"))]
            return kani_intrinsic();

            #[cfg(feature = "concrete_playback")]
            unimplemented!("Unsupported Kani operation: {msg}")
        }

        /// An empty body that can be used to define Kani intrinsic functions.
        ///
        /// A Kani intrinsic is a function that is interpreted by Kani compiler.
        /// While we could use `unreachable!()` or `panic!()` as the body of a kani intrinsic
        /// function, both cause Kani to produce a warning since we don't support caller location.
        /// (see https://github.com/model-checking/kani/issues/2010).
        ///
        /// This function is dead, since its caller is always  handled via a hook anyway,
        /// so we just need to put a body that rustc does not complain about.
        /// An infinite loop works out nicely.
        fn kani_intrinsic<T>() -> T {
            #[allow(clippy::empty_loop)]
            loop {}
        }

        #[doc(hidden)]
        pub mod internal {
            use crate::kani::Arbitrary;
            use core::ptr;

            /// Helper trait for code generation for `modifies` contracts.
            ///
            /// We allow the user to provide us with a pointer-like object that we convert as needed.
            #[doc(hidden)]
            pub trait Pointer {
                /// Type of the pointed-to data
                type Inner: ?Sized;

                /// used for havocking on replecement of a `modifies` clause.
                unsafe fn assignable(self) -> *mut Self::Inner;
            }

            impl<T: ?Sized> Pointer for &T {
                type Inner = T;
                unsafe fn assignable(self) -> *mut Self::Inner {
                    self as *const T as *mut T
                }
            }

            impl<T: ?Sized> Pointer for &mut T {
                type Inner = T;

                unsafe fn assignable(self) -> *mut Self::Inner {
                    self as *mut T
                }
            }

            impl<T: ?Sized> Pointer for *const T {
                type Inner = T;

                unsafe fn assignable(self) -> *mut Self::Inner {
                    self as *mut T
                }
            }

            impl<T: ?Sized> Pointer for *mut T {
                type Inner = T;
                unsafe fn assignable(self) -> *mut Self::Inner {
                    self
                }
            }

            /// Used to hold the bodies of automatically generated harnesses.
            #[kanitool::fn_marker = "AutomaticHarnessIntrinsic"]
            pub fn automatic_harness() {
                super::kani_intrinsic()
            }

            /// A way to break the ownerhip rules. Only used by contracts where we can
            /// guarantee it is done safely.
            #[inline(never)]
            #[doc(hidden)]
            #[kanitool::fn_marker = "UntrackedDerefHook"]
            pub fn untracked_deref<T>(_: &T) -> T {
                todo!()
            }

            /// CBMC contracts currently has a limitation where `free` has to be in scope.
            /// However, if there is no dynamic allocation in the harness, slicing removes `free` from the
            /// scope.
            ///
            /// Thus, this function will basically translate into:
            /// ```c
            /// // This is a no-op.
            /// free(NULL);
            /// ```
            #[inline(never)]
            #[doc(hidden)]
            #[kanitool::fn_marker = "InitContractsHook"]
            pub fn init_contracts() {}

            /// This should only be used within contracts. The intent is to
            /// perform type inference on a closure's argument
            #[doc(hidden)]
            pub fn apply_closure<T, U: Fn(&T) -> bool>(f: U, x: &T) -> bool {
                f(x)
            }

            /// Recieves a reference to a pointer-like object and assigns kani::any_modifies to that object.
            /// Only for use within function contracts and will not be replaced if the recursive or function stub
            /// replace contracts are not used.
            #[kanitool::fn_marker = "WriteAnyIntrinsic"]
            #[inline(never)]
            #[doc(hidden)]
            pub unsafe fn write_any<T: ?Sized>(_pointer: *mut T) {
                // This function should not be reacheable.
                // Users must include `#[kani::recursion]` in any function contracts for recursive functions;
                // otherwise, this might not be properly instantiate. We mark this as unreachable to make
                // sure Kani doesn't report any false positives.
                super::kani_intrinsic()
            }

            /// Fill in a slice with kani::any.
            /// Intended as a post compilation replacement for write_any
            #[kanitool::fn_marker = "WriteAnySliceModel"]
            #[inline(always)]
            pub unsafe fn write_any_slice<T: Arbitrary>(slice: *mut [T]) {
                (*slice).fill_with(T::any)
            }

            /// Fill in a pointer with kani::any.
            /// Intended as a post compilation replacement for write_any
            #[kanitool::fn_marker = "WriteAnySlimModel"]
            #[inline(always)]
            pub unsafe fn write_any_slim<T: Arbitrary>(pointer: *mut T) {
                ptr::write(pointer, T::any())
            }

            /// Fill in a str with kani::any.
            /// Intended as a post compilation replacement for write_any.
            /// Not yet implemented
            #[kanitool::fn_marker = "WriteAnyStrModel"]
            #[inline(always)]
            pub unsafe fn write_any_str(_s: *mut str) {
                //TODO: strings introduce new UB
                //(*s).as_bytes_mut().fill_with(u8::any)
                //TODO: String validation
                unimplemented!("Kani does not support creating arbitrary `str`")
            }

            /// Function that calls a closure used to implement contracts.
            ///
            /// In contracts, we cannot invoke the generated closures directly, instead, we call register
            /// contract. This function is a no-op. However, in the reality, we do want to call the closure,
            /// so we swap the register body by this function body.
            #[doc(hidden)]
            #[allow(dead_code)]
            #[kanitool::fn_marker = "RunContractModel"]
            fn run_contract_fn<T, F: FnOnce() -> T>(func: F) -> T {
                func()
            }

            /// Function that calls a closure used to implement loop contracts.
            ///
            /// In contracts, we cannot invoke the generated closures directly, instead, we call register
            /// contract. This function is a no-op. However, in the reality, we do want to call the closure,
            /// so we swap the register body by this function body.
            #[doc(hidden)]
            #[allow(dead_code)]
            #[kanitool::fn_marker = "RunLoopContractModel"]
            fn run_loop_contract_fn<F: Fn() -> bool>(func: &F, _transformed: usize) -> bool {
                func()
            }

            /// This is used by contracts to select which version of the contract to use during codegen.
            #[doc(hidden)]
            pub type Mode = u8;

            /// Keep the original body.
            pub const ORIGINAL: Mode = 0;

            /// Run the check with recursion support.
            pub const RECURSION_CHECK: Mode = 1;

            /// Run the simple check with no recursion support.
            pub const SIMPLE_CHECK: Mode = 2;

            /// Stub the body with its contract.
            pub const REPLACE: Mode = 3;

            /// Insert the contract into the body of the function as assertion(s).
            pub const ASSERT: Mode = 4;

            /// Creates a non-fatal property with the specified condition and message.
            ///
            /// This check will not impact the program control flow even when it fails.
            ///
            /// # Example:
            ///
            /// ```no_run
            /// let x: bool = kani::any();
            /// let y = !x;
            /// kani::check(x || y, "ORing a boolean variable with its negation must be true");
            /// kani::check(x == y, "A boolean variable is always different than its negation");
            /// kani::cover!(true, "This should still be reachable");
            /// ```
            ///
            #[cfg(not(feature = "concrete_playback"))]
            #[inline(never)]
            #[kanitool::fn_marker = "CheckHook"]
            pub(crate) const fn check(cond: bool, msg: &'static str) {
                let _ = cond;
                let _ = msg;
            }

            #[cfg(feature = "concrete_playback")]
            #[inline(never)]
            #[kanitool::fn_marker = "CheckHook"]
            pub(crate) const fn check(cond: bool, msg: &'static str) {
                assert!(cond, "{}", msg);
            }

<<<<<<< HEAD
=======
            #[crate::kani::unstable_feature(
                feature = "quantifiers",
                issue = 2546,
                reason = "experimental quantifiers"
            )]
>>>>>>> b705ac56
            #[inline(never)]
            #[kanitool::fn_marker = "ForallHook"]
            pub fn kani_forall<T, F>(lower_bound: T, upper_bound: T, predicate: F) -> bool
            where
                F: Fn(T) -> bool,
            {
                predicate(lower_bound)
            }

<<<<<<< HEAD
=======
            #[crate::kani::unstable_feature(
                feature = "quantifiers",
                issue = 2546,
                reason = "experimental quantifiers"
            )]
>>>>>>> b705ac56
            #[inline(never)]
            #[kanitool::fn_marker = "ExistsHook"]
            pub fn kani_exists<T, F>(lower_bound: T, upper_bound: T, predicate: F) -> bool
            where
                F: Fn(T) -> bool,
            {
                predicate(lower_bound)
            }
        }
    };
}<|MERGE_RESOLUTION|>--- conflicted
+++ resolved
@@ -82,24 +82,6 @@
             //! This module contains functions useful for checking unsafe memory access.
             //!
             //! Given the following validity rules provided in the Rust documentation:
-<<<<<<< HEAD
-            //! <https://doc.rust-lang.org/std/ptr/index.html> (accessed Feb 6th, 2024)
-            //!
-            //! 1. A null pointer is never valid, not even for accesses of size zero.
-            //! 2. For a pointer to be valid, it is necessary, but not always sufficient, that the pointer
-            //!    be dereferenceable: the memory range of the given size starting at the pointer must all be
-            //!    within the bounds of a single allocated object. Note that in Rust, every (stack-allocated)
-            //!    variable is considered a separate allocated object.
-            //!    ~~Even for operations of size zero, the pointer must not be pointing to deallocated memory,
-            //!    i.e., deallocation makes pointers invalid even for zero-sized operations.~~
-            //!    ZST access is not OK for any pointer.
-            //!    See: <https://github.com/rust-lang/unsafe-code-guidelines/issues/472>
-            //! 3. However, casting any non-zero integer literal to a pointer is valid for zero-sized
-            //!    accesses, even if some memory happens to exist at that address and gets deallocated.
-            //!    This corresponds to writing your own allocator: allocating zero-sized objects is not very
-            //!    hard. The canonical way to obtain a pointer that is valid for zero-sized accesses is
-            //!    `NonNull::dangling`.
-=======
             //! <https://doc.rust-lang.org/std/ptr/index.html> (accessed May 20th, 2025)
             //!
             //! 1. For memory accesses of size zero, every pointer is valid, including the null pointer.
@@ -109,7 +91,6 @@
             //!    be dereferenceable: the memory range of the given size starting at the pointer must all be
             //!    within the bounds of a single allocated object. Note that in Rust, every (stack-allocated)
             //!    variable is considered a separate allocated object.
->>>>>>> b705ac56
             //! 4. All accesses performed by functions in this module are non-atomic in the sense of atomic
             //!    operations used to synchronize between threads.
             //!    This means it is undefined behavior to perform two concurrent accesses to the same location
@@ -120,17 +101,7 @@
             //!    object is live and no reference (just raw pointers) is used to access the same memory.
             //!    That is, reference and pointer accesses cannot be interleaved.
             //!
-<<<<<<< HEAD
-            //! Kani is able to verify #1 and #2 today.
-            //!
-            //! For #3, we are overly cautious, and Kani will only consider zero-sized pointer access safe if
-            //! the address matches `NonNull::<()>::dangling()`.
-            //! The way Kani tracks provenance is not enough to check if the address was the result of a cast
-            //! from a non-zero integer literal.
-            //!
-=======
             //! Kani is able to verify #1, #2, and #3 today.
->>>>>>> b705ac56
             kani_core::kani_mem!(std);
         }
 
@@ -656,14 +627,11 @@
                 assert!(cond, "{}", msg);
             }
 
-<<<<<<< HEAD
-=======
             #[crate::kani::unstable_feature(
                 feature = "quantifiers",
                 issue = 2546,
                 reason = "experimental quantifiers"
             )]
->>>>>>> b705ac56
             #[inline(never)]
             #[kanitool::fn_marker = "ForallHook"]
             pub fn kani_forall<T, F>(lower_bound: T, upper_bound: T, predicate: F) -> bool
@@ -673,14 +641,11 @@
                 predicate(lower_bound)
             }
 
-<<<<<<< HEAD
-=======
             #[crate::kani::unstable_feature(
                 feature = "quantifiers",
                 issue = 2546,
                 reason = "experimental quantifiers"
             )]
->>>>>>> b705ac56
             #[inline(never)]
             #[kanitool::fn_marker = "ExistsHook"]
             pub fn kani_exists<T, F>(lower_bound: T, upper_bound: T, predicate: F) -> bool
