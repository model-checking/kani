--- conflicted
+++ resolved
@@ -212,10 +212,6 @@
         /// Get initialization state of `num_elts` items laid out according to the `layout` starting at address `ptr`.
         #[kanitool::disable_checks(pointer)]
         #[kanitool::fn_marker = "IsPtrInitializedModel"]
-<<<<<<< HEAD
-        #[rustc_diagnostic_item = "KaniIsPtrInitialized"]
-=======
->>>>>>> df1550a9
         fn is_ptr_initialized<const LAYOUT_SIZE: usize, T>(
             ptr: *const T,
             layout: Layout<LAYOUT_SIZE>,
@@ -280,10 +276,6 @@
         /// Get initialization state of the slice, items of which are laid out according to the `layout` starting at address `ptr`.
         #[kanitool::disable_checks(pointer)]
         #[kanitool::fn_marker = "IsSlicePtrInitializedModel"]
-<<<<<<< HEAD
-        #[rustc_diagnostic_item = "KaniIsSlicePtrInitialized"]
-=======
->>>>>>> df1550a9
         fn is_slice_ptr_initialized<const LAYOUT_SIZE: usize, T>(
             ptr: *const [T],
             layout: Layout<LAYOUT_SIZE>,
@@ -315,10 +307,6 @@
         /// Get initialization state of the string slice, items of which are laid out according to the `layout` starting at address `ptr`.
         #[kanitool::disable_checks(pointer)]
         #[kanitool::fn_marker = "IsStrPtrInitializedModel"]
-<<<<<<< HEAD
-        #[rustc_diagnostic_item = "KaniIsStrPtrInitialized"]
-=======
->>>>>>> df1550a9
         fn is_str_ptr_initialized<const LAYOUT_SIZE: usize>(
             ptr: *const str,
             layout: Layout<LAYOUT_SIZE>,
