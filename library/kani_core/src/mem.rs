// Copyright Kani Contributors
// SPDX-License-Identifier: Apache-2.0 OR MIT

// This module contains functions useful for checking unsafe memory access.
// For full documentation, see the usage of `kani_core::kani_mem!(std);` in library/kani_core/src/lib.rs

// TODO: This module is currently tightly coupled with CBMC's memory model, and it needs some
//       refactoring to be used with other backends.

#[allow(clippy::crate_in_macro_def)]
#[macro_export]
macro_rules! kani_mem {
    ($core:tt) => {
        use super::kani_intrinsic;
        use $core::marker::{MetaSized, PointeeSized};
        use $core::ptr::{DynMetadata, NonNull, Pointee};

        /// Check if the pointer is valid for write access according to [crate::mem] conditions 1, 2
        /// and 3.
        ///
        /// Note this function also checks for pointer alignment. Use [self::can_write_unaligned]
        /// if you don't want to fail for unaligned pointers.
        ///
        /// This function does not check if the value stored is valid for the given type. Use
        /// [self::can_dereference] for that.
        ///
        /// This function will panic today if the pointer is not null, and it points to an unallocated or
        /// deallocated memory location. This is an existing Kani limitation.
        /// See <https://github.com/model-checking/kani/issues/2690> for more details.
        #[crate::kani::unstable_feature(
            feature = "mem-predicates",
            issue = 2690,
            reason = "experimental memory predicate API"
        )]
        pub fn can_write<T: MetaSized>(ptr: *mut T) -> bool {
            is_ptr_aligned(ptr) && is_inbounds(ptr)
        }

        /// Check if the pointer is valid for unaligned write access according to [crate::mem] conditions
        /// 1, 2 and 3.
        ///
        /// Note this function succeeds for unaligned pointers. See [self::can_write] if you also
        /// want to check pointer alignment.
        ///
        /// This function will panic today if the pointer is not null, and it points to an unallocated or
        /// deallocated memory location. This is an existing Kani limitation.
        /// See <https://github.com/model-checking/kani/issues/2690> for more details.
        #[crate::kani::unstable_feature(
            feature = "mem-predicates",
            issue = 2690,
            reason = "experimental memory predicate API"
        )]
        pub fn can_write_unaligned<T: MetaSized>(ptr: *const T) -> bool {
            let (thin_ptr, metadata) = ptr.to_raw_parts();
            is_inbounds(ptr)
        }

        /// Checks that pointer `ptr` point to a valid value of type `T`.
        ///
        /// For that, the pointer has to be a valid pointer according to [crate::mem] conditions 1, 2
        /// and 3,
        /// and the value stored must respect the validity invariants for type `T`.
        ///
        /// TODO: Kani should automatically add those checks when a de-reference happens.
        /// <https://github.com/model-checking/kani/issues/2975>
        ///
        /// This function will panic today if the pointer is not null, and it points to an unallocated or
        /// deallocated memory location. This is an existing Kani limitation.
        /// See <https://github.com/model-checking/kani/issues/2690> for more details.
        #[crate::kani::unstable_feature(
            feature = "mem-predicates",
            issue = 2690,
            reason = "experimental memory predicate API"
        )]
        #[allow(clippy::not_unsafe_ptr_arg_deref)]
        pub fn can_dereference<T: MetaSized>(ptr: *const T) -> bool {
            // Need to assert `is_initialized` because non-determinism is used under the hood, so it
            // does not make sense to use it inside assumption context.
            is_ptr_aligned(ptr)
                && is_inbounds(ptr)
                && assert_is_initialized(ptr)
                && unsafe { has_valid_value(ptr) }
        }

        /// Checks that pointer `ptr` point to a valid value of type `T`.
        ///
        /// For that, the pointer has to be a valid pointer according to [crate::mem] conditions 1, 2
        /// and 3,
        /// and the value stored must respect the validity invariants for type `T`.
        ///
        /// Note this function succeeds for unaligned pointers. See [self::can_dereference] if you also
        /// want to check pointer alignment.
        ///
        /// This function will panic today if the pointer is not null, and it points to an unallocated or
        /// deallocated memory location. This is an existing Kani limitation.
        /// See <https://github.com/model-checking/kani/issues/2690> for more details.
        #[crate::kani::unstable_feature(
            feature = "mem-predicates",
            issue = 2690,
            reason = "experimental memory predicate API"
        )]
        #[allow(clippy::not_unsafe_ptr_arg_deref)]
        pub fn can_read_unaligned<T: MetaSized>(ptr: *const T) -> bool {
            let (thin_ptr, metadata) = ptr.to_raw_parts();
            // Need to assert `is_initialized` because non-determinism is used under the hood, so it
            // does not make sense to use it inside assumption context.
            is_inbounds(ptr) && assert_is_initialized(ptr) && unsafe { has_valid_value(ptr) }
        }

        /// Check if two pointers points to the same allocated object, and that both pointers
        /// are in bounds of that object.
        ///
        /// A pointer is still considered in-bounds if it points to 1-byte past the allocation.
        #[crate::kani::unstable_feature(
            feature = "mem-predicates",
            issue = 2690,
            reason = "experimental memory predicate API"
        )]
        #[allow(clippy::not_unsafe_ptr_arg_deref)]
        pub fn same_allocation<T: PointeeSized>(ptr1: *const T, ptr2: *const T) -> bool {
            same_allocation_internal(ptr1, ptr2)
        }

        #[allow(clippy::not_unsafe_ptr_arg_deref)]
        pub(super) fn same_allocation_internal<T: PointeeSized>(
            ptr1: *const T,
            ptr2: *const T,
        ) -> bool {
            let addr1 = ptr1 as *const ();
            let addr2 = ptr2 as *const ();
            cbmc::same_allocation(addr1, addr2)
        }

        /// Compute the size of the val pointed to if it is safe to do so.
        ///
        /// Returns `None` if:
        /// - An overflow occurs during the size computation.
        /// - The pointer’s alignment is not a power of two.
        /// - The computed size exceeds `isize::MAX` (the maximum safe Rust allocation size).
        /// TODO: Optimize this if T is sized.
        #[kanitool::fn_marker = "CheckedSizeOfIntrinsic"]
        pub fn checked_size_of_raw<T: MetaSized>(ptr: *const T) -> Option<usize> {
            #[cfg(not(feature = "concrete_playback"))]
            return kani_intrinsic();

            #[cfg(feature = "concrete_playback")]
            if core::mem::size_of::<<T as Pointee>::Metadata>() == 0 {
                // SAFETY: It is currently safe to call this with a thin pointer.
                unsafe { Some(core::mem::size_of_val_raw(ptr)) }
            } else {
                panic!("Cannot safely compute size of `{}` at runtime", core::any::type_name::<T>())
            }
        }

        /// Compute the size of the val pointed to if safe.
        ///
        /// Return `None` if alignment information cannot be retrieved (foreign types), or if value
        /// is not power-of-two.
        #[kanitool::fn_marker = "CheckedAlignOfIntrinsic"]
        pub fn checked_align_of_raw<T: MetaSized>(ptr: *const T) -> Option<usize> {
            #[cfg(not(feature = "concrete_playback"))]
            return kani_intrinsic();

            #[cfg(feature = "concrete_playback")]
            if core::mem::size_of::<<T as Pointee>::Metadata>() == 0 {
                // SAFETY: It is currently safe to call this with a thin pointer.
                unsafe { Some(core::mem::align_of_val_raw(ptr)) }
            } else {
                panic!("Cannot safely compute size of `{}` at runtime", core::any::type_name::<T>())
            }
        }

        /// Checks that `ptr` points to an allocation that can hold data of size calculated from `T`.
        ///
        /// This function always returns `true` for ZSTs, since every pointer to a ZST is valid.
        /// For non-ZSTs, this function will return `false` if `ptr` is null
        /// or the size of the val pointed to exceeds `isize::MAX`.
        /// Otherwise, it will return `true` if and only if `ptr` points to allocated memory
        /// that can hold data of size calculated from `T`.
        /// Note that Kani does not support reasoning about pointers to unallocated memory,
        /// so if `ptr` does not point to allocated memory, verification will fail.
        #[crate::kani::unstable_feature(
            feature = "mem-predicates",
            issue = 3946,
            reason = "experimental memory predicate API"
        )]
        pub fn is_inbounds<T: MetaSized>(ptr: *const T) -> bool {
            // If size overflows, then pointer cannot be inbounds.
            let Some(sz) = checked_size_of_raw(ptr) else { return false };
            if sz == 0 {
                true // ZST pointers are always valid including nullptr.
            } else if ptr.is_null() {
                false
            } else {
                // Note that this branch can't be tested in concrete execution as `is_read_ok` needs to be
                // stubbed.
                // We first assert that the data_ptr points to a valid allocation.
                let data_ptr = ptr as *const ();
                if !unsafe { is_allocated(data_ptr, 0) } {
                    crate::kani::unsupported(
                        "Kani does not support reasoning about pointer to unallocated memory",
                    );
                }
                unsafe { is_allocated(data_ptr, sz) }
            }
        }

        // Return whether the pointer is aligned
        #[allow(clippy::manual_is_power_of_two)]
        fn is_ptr_aligned<T: MetaSized>(ptr: *const T) -> bool {
            // Cannot be aligned if pointer alignment cannot be computed.
            let Some(align) = checked_align_of_raw(ptr) else { return false };
            if align > 0 && (align & (align - 1)) == 0 {
                // Mod of power of 2 can be done with an &.
                ptr as *const () as usize & (align - 1) == 0
            } else {
                // Alignment is not a valid value (not a power of two).
                false
            }
        }

        /// Check if the pointer `_ptr` contains an allocated address of size equal or greater than `_size`.
        ///
        /// # Safety
        ///
        /// This function should only be called to ensure a pointer is always valid, i.e., in an assertion
        /// context.
        ///
        /// I.e.: This function always returns `true` if the pointer is valid.
        /// Otherwise, it returns non-det boolean.
        #[kanitool::fn_marker = "IsAllocatedHook"]
        #[inline(never)]
        unsafe fn is_allocated(_ptr: *const (), _size: usize) -> bool {
            kani_intrinsic()
        }

        /// Check if the value stored in the given location satisfies type `T` validity requirements.
        ///
        /// # Safety
        ///
        /// - Users have to ensure that the pointed to memory is allocated.
        #[kanitool::fn_marker = "ValidValueIntrinsic"]
        #[inline(never)]
        unsafe fn has_valid_value<T: PointeeSized>(_ptr: *const T) -> bool {
            kani_intrinsic()
        }

        /// Check whether `len * size_of::<T>()` bytes are initialized starting from `ptr`.
        #[kanitool::fn_marker = "IsInitializedIntrinsic"]
        #[inline(never)]
        pub(crate) fn is_initialized<T: PointeeSized>(_ptr: *const T) -> bool {
            kani_intrinsic()
        }

        /// A helper to assert `is_initialized` to use it as a part of other predicates.
        fn assert_is_initialized<T: PointeeSized>(ptr: *const T) -> bool {
            super::internal::check(
                is_initialized(ptr),
                "Undefined Behavior: Reading from an uninitialized pointer",
            );
            true
        }

        pub(super) mod cbmc {
            use super::*;
            /// CBMC specific implementation of [super::same_allocation].
            pub fn same_allocation(addr1: *const (), addr2: *const ()) -> bool {
                let obj1 = crate::kani::mem::pointer_object(addr1);
                (obj1 == crate::kani::mem::pointer_object(addr2)) && {
                    if !unsafe { is_allocated(addr1, 0) || is_allocated(addr2, 0) } {
                        crate::kani::unsupported(
                            "Kani does not support reasoning about pointer to unallocated memory",
                        );
                    }
                    unsafe { is_allocated(addr1, 0) && is_allocated(addr2, 0) }
                }
            }
        }

        /// Get the object ID of the given pointer.
        #[doc(hidden)]
        #[kanitool::fn_marker = "PointerObjectHook"]
        #[inline(never)]
        pub(crate) fn pointer_object<T: PointeeSized>(_ptr: *const T) -> usize {
            kani_intrinsic()
        }

        /// Get the object offset of the given pointer.
        #[doc(hidden)]
        #[kanitool::fn_marker = "PointerOffsetHook"]
        #[inline(never)]
<<<<<<< HEAD
        pub(crate) fn pointer_offset<T: MetaSized>(_ptr: *const T) -> usize {
=======
        pub fn pointer_offset<T: PointeeSized>(_ptr: *const T) -> usize {
>>>>>>> 173594b7
            kani_intrinsic()
        }
    };
}<|MERGE_RESOLUTION|>--- conflicted
+++ resolved
@@ -289,11 +289,7 @@
         #[doc(hidden)]
         #[kanitool::fn_marker = "PointerOffsetHook"]
         #[inline(never)]
-<<<<<<< HEAD
-        pub(crate) fn pointer_offset<T: MetaSized>(_ptr: *const T) -> usize {
-=======
-        pub fn pointer_offset<T: PointeeSized>(_ptr: *const T) -> usize {
->>>>>>> 173594b7
+        pub(crate) fn pointer_offset<T: PointeeSized>(_ptr: *const T) -> usize {
             kani_intrinsic()
         }
     };
