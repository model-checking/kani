--- conflicted
+++ resolved
@@ -184,11 +184,7 @@
             issue = 3946,
             reason = "experimental memory predicate API"
         )]
-<<<<<<< HEAD
-        pub fn is_inbounds<T: ?Sized>(ptr: *const T) -> bool {
-=======
         pub fn is_inbounds<T: MetaSized>(ptr: *const T) -> bool {
->>>>>>> b705ac56
             // If size overflows, then pointer cannot be inbounds.
             let Some(sz) = checked_size_of_raw(ptr) else { return false };
             if sz == 0 {
