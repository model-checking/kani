--- conflicted
+++ resolved
@@ -3,11 +3,7 @@
 
 [package]
 name = "kani"
-<<<<<<< HEAD
-version = "0.62.0"
-=======
 version = "0.63.0"
->>>>>>> b705ac56
 edition = "2021"
 license = "MIT OR Apache-2.0"
 publish = false
