// Copyright Kani Contributors
// SPDX-License-Identifier: Apache-2.0 OR MIT
//! This module contains functions useful for checking unsafe memory access.
//!
//! Given the following validity rules provided in the Rust documentation:
//! <https://doc.rust-lang.org/std/ptr/index.html> (accessed Feb 6th, 2024)
//!
//! 1. A null pointer is never valid, not even for accesses of size zero.
//! 2. For a pointer to be valid, it is necessary, but not always sufficient, that the pointer
//!    be dereferenceable: the memory range of the given size starting at the pointer must all be
//!    within the bounds of a single allocated object. Note that in Rust, every (stack-allocated)
//!    variable is considered a separate allocated object.
//!    ~~Even for operations of size zero, the pointer must not be pointing to deallocated memory,
//!    i.e., deallocation makes pointers invalid even for zero-sized operations.~~
//!    ZST access is not OK for any pointer.
//!    See: <https://github.com/rust-lang/unsafe-code-guidelines/issues/472>
//! 3. However, casting any non-zero integer literal to a pointer is valid for zero-sized
//!    accesses, even if some memory happens to exist at that address and gets deallocated.
//!    This corresponds to writing your own allocator: allocating zero-sized objects is not very
//!    hard. The canonical way to obtain a pointer that is valid for zero-sized accesses is
//!    `NonNull::dangling`.
//! 4. All accesses performed by functions in this module are non-atomic in the sense of atomic
//!    operations used to synchronize between threads.
//!    This means it is undefined behavior to perform two concurrent accesses to the same location
//!    from different threads unless both accesses only read from memory.
//!    Notice that this explicitly includes `read_volatile` and `write_volatile`:
//!    Volatile accesses cannot be used for inter-thread synchronization.
//! 5. The result of casting a reference to a pointer is valid for as long as the underlying
//!    object is live and no reference (just raw pointers) is used to access the same memory.
//!    That is, reference and pointer accesses cannot be interleaved.
//!
//! Kani is able to verify #1 and #2 today.
//!
//! For #3, we are overly cautious, and Kani will only consider zero-sized pointer access safe if
//! the address matches `NonNull::<()>::dangling()`.
//! The way Kani tracks provenance is not enough to check if the address was the result of a cast
//! from a non-zero integer literal.

use crate::kani_intrinsic;
use crate::mem::private::Internal;
use std::mem::{align_of, size_of};
use std::ptr::{DynMetadata, NonNull, Pointee};

/// Check if the pointer is valid for write access according to [crate::mem] conditions 1, 2
/// and 3.
///
/// Note this function also checks for pointer alignment. Use [self::can_write_unaligned]
/// if you don't want to fail for unaligned pointers.
///
/// This function does not check if the value stored is valid for the given type. Use
/// [self::can_dereference] for that.
///
/// This function will panic today if the pointer is not null, and it points to an unallocated or
/// deallocated memory location. This is an existing Kani limitation.
/// See <https://github.com/model-checking/kani/issues/2690> for more details.
#[crate::unstable(
    feature = "mem-predicates",
    issue = 2690,
    reason = "experimental memory predicate API"
)]
pub fn can_write<T>(ptr: *mut T) -> bool
where
    T: ?Sized,
    <T as Pointee>::Metadata: PtrProperties<T>,
{
    // The interface takes a mutable pointer to improve readability of the signature.
    // However, using constant pointer avoid unnecessary instrumentation, and it is as powerful.
    // Hence, cast to `*const T`.
    let ptr: *const T = ptr;
    let (thin_ptr, metadata) = ptr.to_raw_parts();
    metadata.is_ptr_aligned(thin_ptr, Internal) && is_inbounds(&metadata, thin_ptr)
}

/// Check if the pointer is valid for unaligned write access according to [crate::mem] conditions
/// 1, 2 and 3.
///
/// Note this function succeeds for unaligned pointers. See [self::can_write] if you also
/// want to check pointer alignment.
///
/// This function will panic today if the pointer is not null, and it points to an unallocated or
/// deallocated memory location. This is an existing Kani limitation.
/// See <https://github.com/model-checking/kani/issues/2690> for more details.
#[crate::unstable(
    feature = "mem-predicates",
    issue = 2690,
    reason = "experimental memory predicate API"
)]
pub fn can_write_unaligned<T>(ptr: *const T) -> bool
where
    T: ?Sized,
    <T as Pointee>::Metadata: PtrProperties<T>,
{
    let (thin_ptr, metadata) = ptr.to_raw_parts();
    is_inbounds(&metadata, thin_ptr)
}

/// Checks that pointer `ptr` point to a valid value of type `T`.
///
/// For that, the pointer has to be a valid pointer according to [crate::mem] conditions 1, 2
/// and 3,
/// and the value stored must respect the validity invariants for type `T`.
///
/// TODO: Kani should automatically add those checks when a de-reference happens.
/// <https://github.com/model-checking/kani/issues/2975>
///
/// This function will panic today if the pointer is not null, and it points to an unallocated or
/// deallocated memory location. This is an existing Kani limitation.
/// See <https://github.com/model-checking/kani/issues/2690> for more details.
#[crate::unstable(
    feature = "mem-predicates",
    issue = 2690,
    reason = "experimental memory predicate API"
)]
#[allow(clippy::not_unsafe_ptr_arg_deref)]
pub fn can_dereference<T>(ptr: *const T) -> bool
where
    T: ?Sized,
    <T as Pointee>::Metadata: PtrProperties<T>,
{
    let (thin_ptr, metadata) = ptr.to_raw_parts();
    // Need to assert `is_initialized` because non-determinism is used under the hood, so it does
    // not make sense to use it inside assumption context.
    metadata.is_ptr_aligned(thin_ptr, Internal)
        && is_inbounds(&metadata, thin_ptr)
        && assert_is_initialized(ptr)
        && unsafe { has_valid_value(ptr) }
}

/// Checks that pointer `ptr` point to a valid value of type `T`.
///
/// For that, the pointer has to be a valid pointer according to [crate::mem] conditions 1, 2
/// and 3,
/// and the value stored must respect the validity invariants for type `T`.
///
/// Note this function succeeds for unaligned pointers. See [self::can_dereference] if you also
/// want to check pointer alignment.
///
/// This function will panic today if the pointer is not null, and it points to an unallocated or
/// deallocated memory location. This is an existing Kani limitation.
/// See <https://github.com/model-checking/kani/issues/2690> for more details.
#[crate::unstable(
    feature = "mem-predicates",
    issue = 2690,
    reason = "experimental memory predicate API"
)]
#[allow(clippy::not_unsafe_ptr_arg_deref)]
pub fn can_read_unaligned<T>(ptr: *const T) -> bool
where
    T: ?Sized,
    <T as Pointee>::Metadata: PtrProperties<T>,
{
    let (thin_ptr, metadata) = ptr.to_raw_parts();
    // Need to assert `is_initialized` because non-determinism is used under the hood, so it does
    // not make sense to use it inside assumption context.
    is_inbounds(&metadata, thin_ptr)
        && assert_is_initialized(ptr)
        && unsafe { has_valid_value(ptr) }
}

/// Checks that `data_ptr` points to an allocation that can hold data of size calculated from `T`.
///
/// This will panic if `data_ptr` points to an invalid `non_null`
fn is_inbounds<M, T>(metadata: &M, data_ptr: *const ()) -> bool
where
    M: PtrProperties<T>,
    T: ?Sized,
{
    let sz = metadata.pointee_size(Internal);
    if sz == 0 {
        true // ZST pointers are always valid including nullptr.
    } else if data_ptr.is_null() {
        false
    } else {
        // Note that this branch can't be tested in concrete execution as `is_read_ok` needs to be
        // stubbed.
        // We first assert that the data_ptr
        crate::assert(
            unsafe { is_allocated(data_ptr, 0) },
            "Kani does not support reasoning about pointer to unallocated memory",
        );
        unsafe { is_allocated(data_ptr, sz) }
    }
}

mod private {
    /// Define like this to restrict usage of PtrProperties functions outside Kani.
    #[derive(Copy, Clone)]
    pub struct Internal;
}

/// Trait that allow us to extract information from pointers without de-referencing them.
#[doc(hidden)]
pub trait PtrProperties<T: ?Sized> {
    fn pointee_size(&self, _: Internal) -> usize;

    /// A pointer is aligned if its address is a multiple of its minimum alignment.
    fn is_ptr_aligned(&self, ptr: *const (), internal: Internal) -> bool {
        let min = self.min_alignment(internal);
        ptr as usize % min == 0
    }

    fn min_alignment(&self, _: Internal) -> usize;

    fn dangling(&self, _: Internal) -> *const ();
}

/// Get the information for sized types (they don't have metadata).
impl<T> PtrProperties<T> for () {
    fn pointee_size(&self, _: Internal) -> usize {
        size_of::<T>()
    }

    fn min_alignment(&self, _: Internal) -> usize {
        align_of::<T>()
    }

    fn dangling(&self, _: Internal) -> *const () {
        NonNull::<T>::dangling().as_ptr() as *const _
    }
}

/// Get the information from the str metadata.
impl PtrProperties<str> for usize {
    #[inline(always)]
    fn pointee_size(&self, _: Internal) -> usize {
        *self
    }

    /// String slices are a UTF-8 representation of characters that have the same layout as slices
    /// of type [u8].
    /// <https://doc.rust-lang.org/reference/type-layout.html#str-layout>
    fn min_alignment(&self, _: Internal) -> usize {
        align_of::<u8>()
    }

    fn dangling(&self, _: Internal) -> *const () {
        NonNull::<u8>::dangling().as_ptr() as _
    }
}

/// Get the information from the slice metadata.
impl<T> PtrProperties<[T]> for usize {
    fn pointee_size(&self, _: Internal) -> usize {
        *self * size_of::<T>()
    }

    fn min_alignment(&self, _: Internal) -> usize {
        align_of::<T>()
    }

    fn dangling(&self, _: Internal) -> *const () {
        NonNull::<T>::dangling().as_ptr() as _
    }
}

/// Get the information from the vtable.
impl<T> PtrProperties<T> for DynMetadata<T>
where
    T: ?Sized,
{
    fn pointee_size(&self, _: Internal) -> usize {
        self.size_of()
    }

    fn min_alignment(&self, _: Internal) -> usize {
        self.align_of()
    }

    fn dangling(&self, _: Internal) -> *const () {
        NonNull::<&T>::dangling().as_ptr() as _
    }
}

/// Check if the pointer `_ptr` contains an allocated address of size equal or greater than `_size`.
///
/// # Safety
///
/// This function should only be called to ensure a pointer is always valid, i.e., in an assertion
/// context.
///
/// I.e.: This function always returns `true` if the pointer is valid.
/// Otherwise, it returns non-det boolean.
#[rustc_diagnostic_item = "KaniIsAllocated"]
#[inline(never)]
unsafe fn is_allocated(_ptr: *const (), _size: usize) -> bool {
    kani_intrinsic()
}

/// Check if the value stored in the given location satisfies type `T` validity requirements.
///
/// # Safety
///
/// - Users have to ensure that the pointer is aligned the pointed memory is allocated.
#[rustc_diagnostic_item = "KaniValidValue"]
#[inline(never)]
unsafe fn has_valid_value<T: ?Sized>(_ptr: *const T) -> bool {
    kani_intrinsic()
}

/// Check whether `len * size_of::<T>()` bytes are initialized starting from `ptr`.
#[rustc_diagnostic_item = "KaniIsInitialized"]
#[inline(never)]
<<<<<<< HEAD
pub(crate) fn is_initialized<T: ?Sized>(_ptr: *const T, _len: usize) -> bool {
=======
pub fn is_initialized<T: ?Sized>(_ptr: *const T) -> bool {
>>>>>>> 068f63cc
    kani_intrinsic()
}

/// A helper to assert `is_initialized` to use it as a part of other predicates.
fn assert_is_initialized<T: ?Sized>(ptr: *const T) -> bool {
    crate::check(is_initialized(ptr), "Undefined Behavior: Reading from an uninitialized pointer");
    true
}

/// Get the object ID of the given pointer.
#[doc(hidden)]
#[crate::unstable(
    feature = "ghost-state",
    issue = 3184,
    reason = "experimental ghost state/shadow memory API"
)]
#[rustc_diagnostic_item = "KaniPointerObject"]
#[inline(never)]
pub fn pointer_object<T: ?Sized>(_ptr: *const T) -> usize {
    kani_intrinsic()
}

/// Get the object offset of the given pointer.
#[doc(hidden)]
#[crate::unstable(
    feature = "ghost-state",
    issue = 3184,
    reason = "experimental ghost state/shadow memory API"
)]
#[rustc_diagnostic_item = "KaniPointerOffset"]
#[inline(never)]
pub fn pointer_offset<T: ?Sized>(_ptr: *const T) -> usize {
    kani_intrinsic()
}

#[cfg(test)]
mod tests {
    use super::{can_dereference, can_write, PtrProperties};
    use crate::mem::private::Internal;
    use std::fmt::Debug;
    use std::intrinsics::size_of;
    use std::mem::{align_of, align_of_val, size_of_val};
    use std::ptr;
    use std::ptr::{NonNull, Pointee};

    fn size_of_t<T>(ptr: *const T) -> usize
    where
        T: ?Sized,
        <T as Pointee>::Metadata: PtrProperties<T>,
    {
        let (_, metadata) = ptr.to_raw_parts();
        metadata.pointee_size(Internal)
    }

    fn align_of_t<T>(ptr: *const T) -> usize
    where
        T: ?Sized,
        <T as Pointee>::Metadata: PtrProperties<T>,
    {
        let (_, metadata) = ptr.to_raw_parts();
        metadata.min_alignment(Internal)
    }

    #[test]
    fn test_size_of() {
        assert_eq!(size_of_t("hi"), size_of_val("hi"));
        assert_eq!(size_of_t(&0u8), size_of_val(&0u8));
        assert_eq!(size_of_t(&0u8 as *const dyn std::fmt::Display), size_of_val(&0u8));
        assert_eq!(size_of_t(&[0u8, 1u8] as &[u8]), size_of_val(&[0u8, 1u8]));
        assert_eq!(size_of_t(&[] as &[u8]), size_of_val::<[u8; 0]>(&[]));
        assert_eq!(
            size_of_t(NonNull::<u32>::dangling().as_ptr() as *const dyn std::fmt::Display),
            size_of::<u32>()
        );
    }

    #[test]
    fn test_alignment() {
        assert_eq!(align_of_t("hi"), align_of_val("hi"));
        assert_eq!(align_of_t(&0u8), align_of_val(&0u8));
        assert_eq!(align_of_t(&0u32 as *const dyn std::fmt::Display), align_of_val(&0u32));
        assert_eq!(align_of_t(&[0isize, 1isize] as &[isize]), align_of_val(&[0isize, 1isize]));
        assert_eq!(align_of_t(&[] as &[u8]), align_of_val::<[u8; 0]>(&[]));
        assert_eq!(
            align_of_t(NonNull::<u32>::dangling().as_ptr() as *const dyn std::fmt::Display),
            align_of::<u32>()
        );
    }

    #[test]
    pub fn test_empty_slice() {
        let slice_ptr = Vec::<char>::new().as_mut_slice() as *mut [char];
        assert!(can_write(slice_ptr));
    }

    #[test]
    pub fn test_empty_str() {
        let slice_ptr = String::new().as_mut_str() as *mut str;
        assert!(can_write(slice_ptr));
    }

    #[test]
    fn test_dangling_zst() {
        test_dangling_of_zst::<()>();
        test_dangling_of_zst::<[(); 10]>();
    }

    fn test_dangling_of_zst<T>() {
        let dangling: *mut T = NonNull::<T>::dangling().as_ptr();
        assert!(can_write(dangling));

        let vec_ptr = Vec::<T>::new().as_mut_ptr();
        assert!(can_write(vec_ptr));
    }

    #[test]
    fn test_null_fat_ptr() {
        assert!(!can_dereference(ptr::null::<char>() as *const dyn Debug));
    }

    #[test]
    fn test_null_char() {
        assert!(!can_dereference(ptr::null::<char>()));
    }

    #[test]
    fn test_null_mut() {
        assert!(!can_write(ptr::null_mut::<String>()));
    }
}<|MERGE_RESOLUTION|>--- conflicted
+++ resolved
@@ -300,11 +300,7 @@
 /// Check whether `len * size_of::<T>()` bytes are initialized starting from `ptr`.
 #[rustc_diagnostic_item = "KaniIsInitialized"]
 #[inline(never)]
-<<<<<<< HEAD
-pub(crate) fn is_initialized<T: ?Sized>(_ptr: *const T, _len: usize) -> bool {
-=======
-pub fn is_initialized<T: ?Sized>(_ptr: *const T) -> bool {
->>>>>>> 068f63cc
+pub(crate) fn is_initialized<T: ?Sized>(_ptr: *const T) -> bool {
     kani_intrinsic()
 }
 
