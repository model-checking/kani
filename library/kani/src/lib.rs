--- conflicted
+++ resolved
@@ -102,18 +102,26 @@
 ///
 /// # Deprecation
 ///
-<<<<<<< HEAD
+/// We have decided to deprecate this function due to the fact that its result can be the source
+/// of undefined behavior.
 #[inline(never)]
-pub unsafe fn any_raw<T>() -> T
+#[deprecated(
+    since = "0.8.0",
+    note = "This function may return symbolic values that don't respects the language type invariants."
+)]
+#[doc(hidden)]
+pub unsafe fn any_raw<T>() -> T {
 where
     [(); std::mem::size_of::<T>()]:,
 {
     any_raw_internal::<T, { std::mem::size_of::<T>() }>()
 }
 
+/// This function will replace `any_raw` that has been deprecated and it should only be used
+/// internally when we can guarantee that it will not trigger any undefined behavior.
 #[rustc_diagnostic_item = "KaniAnyRaw"]
 #[inline(never)]
-unsafe fn any_raw_internal<T, const SIZE_T: usize>() -> T {
+pub(crate) unsafe fn any_raw_internal<T, const SIZE_T>() -> T {
     #[cfg(feature = "exe_trace")]
     {
         let mut bytes_t = [0; SIZE_T];
@@ -139,26 +147,6 @@
         let tmp_glob_det_vals = &mut *glob_det_vals.borrow_mut();
         *tmp_glob_det_vals = det_vals;
     });
-=======
-/// We have decided to deprecate this function due to the fact that its result can be the source
-/// of undefined behavior.
-#[inline(never)]
-#[deprecated(
-    since = "0.8.0",
-    note = "This function may return symbolic values that don't respects the language type invariants."
-)]
-#[doc(hidden)]
-pub unsafe fn any_raw<T>() -> T {
-    any_raw_internal()
->>>>>>> 27e037b5
-}
-
-/// This function will replace `any_raw` that has been deprecated and it should only be used
-/// internally when we can guarantee that it will not trigger any undefined behavior.
-#[rustc_diagnostic_item = "KaniAnyRaw"]
-#[inline(never)]
-pub(crate) unsafe fn any_raw_internal<T>() -> T {
-    unimplemented!("Kani any_raw")
 }
 
 /// Function used in tests for cases where the condition is not always true.
