// Copyright Kani Contributors
// SPDX-License-Identifier: Apache-2.0 OR MIT
#![feature(rustc_attrs)] // Used for rustc_diagnostic_item.
#![feature(min_specialization)] // Used for default implementation of Arbitrary.

pub mod arbitrary;
pub mod futures;
pub mod invariant;
pub mod slice;
pub mod vec;

pub use arbitrary::Arbitrary;
<<<<<<< HEAD
#[allow(deprecated)]
=======
pub use futures::block_on;
>>>>>>> 43cb18c5
pub use invariant::Invariant;

/// Creates an assumption that will be valid after this statement run. Note that the assumption
/// will only be applied for paths that follow the assumption. If the assumption doesn't hold, the
/// program will exit successfully.
///
/// # Example:
///
/// The code snippet below should never panic.
///
/// ```rust
/// let i : i32 = kani::any();
/// kani::assume(i > 10);
/// if i < 0 {
///   panic!("This will never panic");
/// }
/// ```
///
/// The following code may panic though:
///
/// ```rust
/// let i : i32 = kani::any();
/// assert!(i < 0, "This may panic and verification should fail.");
/// kani::assume(i > 10);
/// ```
#[inline(never)]
#[rustc_diagnostic_item = "KaniAssume"]
pub fn assume(_cond: bool) {}

/// Creates an assertion of the specified condition and message.
///
/// # Example:
///
/// ```rust
/// let x: bool = kani::any();
/// let y = !x;
/// kani::assert(x || y, "ORing a boolean variable with its negation must be true")
/// ```
#[inline(never)]
#[rustc_diagnostic_item = "KaniAssert"]
pub fn assert(_cond: bool, _msg: &'static str) {}

/// This creates an symbolic *valid* value of type `T`. You can assign the return value of this
/// function to a variable that you want to make symbolic.
///
/// # Example:
///
/// In the snippet below, we are verifying the behavior of the function `fn_under_verification`
/// under all possible `NonZeroU8` input values, i.e., all possible `u8` values except zero.
///
/// ```rust
/// let inputA = kani::any::<std::num::NonZeroU8>();
/// fn_under_verification(inputA);
/// ```
///
/// Note: This is a safe construct and can only be used with types that implement the `Arbitrary`
/// trait. The Arbitrary trait is used to build a symbolic value that represents all possible
/// valid values for type `T`.
#[inline(always)]
pub fn any<T: Arbitrary>() -> T {
    T::any()
}

/// This function creates an unconstrained value of type `T`. This may result in an invalid value.
///
/// # Safety
///
/// This function is unsafe and it may represent invalid `T` values which can lead to many
/// undesirable undefined behaviors. Users must guarantee that an unconstrained symbolic value
/// for type T only represents valid values.
///
/// # Deprecation
///
/// We have decided to deprecate this function due to the fact that its result can be the source
/// of undefined behavior.
#[inline(never)]
#[deprecated(
    since = "0.8.0",
    note = "This function may return symbolic values that don't respects the language type invariants."
)]
#[doc(hidden)]
pub unsafe fn any_raw<T>() -> T {
    any_raw_internal()
}

/// This function will replace `any_raw` that has been deprecated and it should only be used
/// internally when we can guarantee that it will not trigger any undefined behavior.
#[rustc_diagnostic_item = "KaniAnyRaw"]
#[inline(never)]
pub(crate) unsafe fn any_raw_internal<T>() -> T {
    unimplemented!("Kani any_raw")
}

/// Function used in tests for cases where the condition is not always true.
#[inline(never)]
#[rustc_diagnostic_item = "KaniExpectFail"]
pub fn expect_fail(_cond: bool, _message: &'static str) {}

/// Function used to generate panic with a static message as this is the only one currently
/// supported by Kani display.
///
/// During verification this will get replaced by `assert(false)`. For concrete executions, we just
/// invoke the regular `std::panic!()` function. This function is used by our standard library
/// overrides, but not the other way around.
#[inline(never)]
#[rustc_diagnostic_item = "KaniPanic"]
#[doc(hidden)]
pub fn panic(message: &'static str) -> ! {
    panic!("{}", message)
}

/// Kani proc macros must be in a separate crate
pub use kani_macros::*;<|MERGE_RESOLUTION|>--- conflicted
+++ resolved
@@ -10,11 +10,8 @@
 pub mod vec;
 
 pub use arbitrary::Arbitrary;
-<<<<<<< HEAD
+pub use futures::block_on;
 #[allow(deprecated)]
-=======
-pub use futures::block_on;
->>>>>>> 43cb18c5
 pub use invariant::Invariant;
 
 /// Creates an assumption that will be valid after this statement run. Note that the assumption
