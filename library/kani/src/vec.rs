--- conflicted
+++ resolved
@@ -1,20 +1,11 @@
 // Copyright Kani Contributors
 // SPDX-License-Identifier: Apache-2.0 OR MIT
-<<<<<<< HEAD
-use crate::{any, assume, Arbitrary, Invariant};
-=======
 use crate::{any, assume, Arbitrary};
->>>>>>> 27e037b5
 
 /// Generates an arbitrary vector whose length is at most MAX_LENGTH.
 pub fn any_vec<T, const MAX_LENGTH: usize>() -> Vec<T>
 where
-<<<<<<< HEAD
-    T: Invariant,
-    [T; MAX_LENGTH]: Arbitrary,
-=======
     T: Arbitrary,
->>>>>>> 27e037b5
 {
     let mut v = exact_vec::<T, MAX_LENGTH>();
     let real_length: usize = any();
@@ -27,12 +18,7 @@
 /// Generates an arbitrary vector that is exactly EXACT_LENGTH long.
 pub fn exact_vec<T, const EXACT_LENGTH: usize>() -> Vec<T>
 where
-<<<<<<< HEAD
-    T: Invariant,
-    [T; EXACT_LENGTH]: Arbitrary,
-=======
     T: Arbitrary,
->>>>>>> 27e037b5
 {
     let boxed_array: Box<[T; EXACT_LENGTH]> = Box::new(any());
     <[T]>::into_vec(boxed_array)
