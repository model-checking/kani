--- conflicted
+++ resolved
@@ -29,13 +29,9 @@
     // standard library can be overriden. See
     // https://rust-lang.zulipchat.com/#narrow/stream/182449-t-compiler.2Fhelp/topic/.E2.9C.94.20Globally.20override.20an.20std.20macro/near/268873354
     // for more details.
-<<<<<<< HEAD
-    let kani_std_wrapper = format!("noprelude:std={}/libstd.rlib", lib_path);
-=======
     let mut kani_std_rlib = PathBuf::from(lib_path);
     kani_std_rlib.push("libstd.rlib");
     let kani_std_wrapper = format!("noprelude:std={}", kani_std_rlib.to_str().unwrap());
->>>>>>> ade82fd0
     let args = vec![
         "-C",
         "overflow-checks=on",
