// Copyright 2015 The Rust Project Developers. See the COPYRIGHT
// file at the top-level directory of this distribution and at
// http://rust-lang.org/COPYRIGHT.
//
// Licensed under the Apache License, Version 2.0 <LICENSE-APACHE or
// http://www.apache.org/licenses/LICENSE-2.0> or the MIT license
// <LICENSE-MIT or http://opensource.org/licenses/MIT>, at your
// option. This file may not be copied, modified, or distributed
// except according to those terms.

//! Serialized configuration of a build.
//!
//! This module implements parsing `config.mk` and `config.toml` configuration
//! files to tweak how the build runs.

use std::collections::HashMap;
use std::env;
use std::fs::File;
use std::io::prelude::*;
use std::path::PathBuf;
use std::process;

use num_cpus;
use rustc_serialize::Decodable;
use toml::{Parser, Decoder, Value};
use util::push_exe_path;

/// Global configuration for the entire build and/or bootstrap.
///
/// This structure is derived from a combination of both `config.toml` and
/// `config.mk`. As of the time of this writing it's unlikely that `config.toml`
/// is used all that much, so this is primarily filled out by `config.mk` which
/// is generated from `./configure`.
///
/// Note that this structure is not decoded directly into, but rather it is
/// filled out from the decoded forms of the structs below. For documentation
/// each field, see the corresponding fields in
/// `src/bootstrap/config.toml.example`.
#[derive(Default)]
pub struct Config {
    pub ccache: Option<String>,
    pub ninja: bool,
    pub verbose: usize,
    pub submodules: bool,
    pub compiler_docs: bool,
    pub docs: bool,
    pub vendor: bool,
    pub target_config: HashMap<String, Target>,
    pub full_bootstrap: bool,
    pub extended: bool,
    pub sanitizers: bool,

    // llvm codegen options
    pub llvm_assertions: bool,
    pub llvm_optimize: bool,
    pub llvm_release_debuginfo: bool,
    pub llvm_version_check: bool,
    pub llvm_static_stdcpp: bool,
    pub llvm_link_shared: bool,
    pub llvm_targets: Option<String>,

    // rust codegen options
    pub rust_optimize: bool,
    pub rust_codegen_units: u32,
    pub rust_debug_assertions: bool,
    pub rust_debuginfo: bool,
    pub rust_debuginfo_lines: bool,
    pub rust_debuginfo_only_std: bool,
    pub rust_rpath: bool,
    pub rustc_default_linker: Option<String>,
    pub rustc_default_ar: Option<String>,
    pub rust_optimize_tests: bool,
    pub rust_debuginfo_tests: bool,

    pub build: String,
    pub host: Vec<String>,
    pub target: Vec<String>,
    pub rustc: Option<PathBuf>,
    pub cargo: Option<PathBuf>,
    pub local_rebuild: bool,

    // dist misc
    pub dist_sign_folder: Option<PathBuf>,
    pub dist_upload_addr: Option<String>,
    pub dist_gpg_password_file: Option<PathBuf>,

    // libstd features
    pub debug_jemalloc: bool,
    pub use_jemalloc: bool,
    pub backtrace: bool, // support for RUST_BACKTRACE

    // misc
    pub channel: String,
    pub quiet_tests: bool,
    // Fallback musl-root for all targets
    pub musl_root: Option<PathBuf>,
    pub prefix: Option<PathBuf>,
    pub docdir: Option<PathBuf>,
    pub libdir: Option<PathBuf>,
    pub libdir_relative: Option<PathBuf>,
    pub mandir: Option<PathBuf>,
    pub codegen_tests: bool,
    pub nodejs: Option<PathBuf>,
    pub gdb: Option<PathBuf>,
    pub python: Option<PathBuf>,
    pub configure_args: Vec<String>,
}

/// Per-target configuration stored in the global configuration structure.
#[derive(Default)]
pub struct Target {
    pub llvm_config: Option<PathBuf>,
    pub jemalloc: Option<PathBuf>,
    pub cc: Option<PathBuf>,
    pub cxx: Option<PathBuf>,
    pub ndk: Option<PathBuf>,
    pub musl_root: Option<PathBuf>,
    pub qemu_rootfs: Option<PathBuf>,
}

/// Structure of the `config.toml` file that configuration is read from.
///
/// This structure uses `Decodable` to automatically decode a TOML configuration
/// file into this format, and then this is traversed and written into the above
/// `Config` structure.
#[derive(RustcDecodable, Default)]
struct TomlConfig {
    build: Option<Build>,
    install: Option<Install>,
    llvm: Option<Llvm>,
    rust: Option<Rust>,
    target: Option<HashMap<String, TomlTarget>>,
    dist: Option<Dist>,
}

/// TOML representation of various global build decisions.
#[derive(RustcDecodable, Default, Clone)]
struct Build {
    build: Option<String>,
    host: Vec<String>,
    target: Vec<String>,
    cargo: Option<String>,
    rustc: Option<String>,
    compiler_docs: Option<bool>,
    docs: Option<bool>,
    submodules: Option<bool>,
    gdb: Option<String>,
    vendor: Option<bool>,
    nodejs: Option<String>,
    python: Option<String>,
    full_bootstrap: Option<bool>,
    extended: Option<bool>,
<<<<<<< HEAD
    verbose: Option<usize>,
=======
    sanitizers: Option<bool>,
>>>>>>> fd2f8a45
}

/// TOML representation of various global install decisions.
#[derive(RustcDecodable, Default, Clone)]
struct Install {
    prefix: Option<String>,
    mandir: Option<String>,
    docdir: Option<String>,
    libdir: Option<String>,
}

/// TOML representation of how the LLVM build is configured.
#[derive(RustcDecodable, Default)]
struct Llvm {
    ccache: Option<StringOrBool>,
    ninja: Option<bool>,
    assertions: Option<bool>,
    optimize: Option<bool>,
    release_debuginfo: Option<bool>,
    version_check: Option<bool>,
    static_libstdcpp: Option<bool>,
    targets: Option<String>,
}

#[derive(RustcDecodable, Default, Clone)]
struct Dist {
    sign_folder: Option<String>,
    gpg_password_file: Option<String>,
    upload_addr: Option<String>,
}

#[derive(RustcDecodable)]
enum StringOrBool {
    String(String),
    Bool(bool),
}

impl Default for StringOrBool {
    fn default() -> StringOrBool {
        StringOrBool::Bool(false)
    }
}

/// TOML representation of how the Rust build is configured.
#[derive(RustcDecodable, Default)]
struct Rust {
    optimize: Option<bool>,
    codegen_units: Option<u32>,
    debug_assertions: Option<bool>,
    debuginfo: Option<bool>,
    debuginfo_lines: Option<bool>,
    debuginfo_only_std: Option<bool>,
    debug_jemalloc: Option<bool>,
    use_jemalloc: Option<bool>,
    backtrace: Option<bool>,
    default_linker: Option<String>,
    default_ar: Option<String>,
    channel: Option<String>,
    musl_root: Option<String>,
    rpath: Option<bool>,
    optimize_tests: Option<bool>,
    debuginfo_tests: Option<bool>,
    codegen_tests: Option<bool>,
}

/// TOML representation of how each build target is configured.
#[derive(RustcDecodable, Default)]
struct TomlTarget {
    llvm_config: Option<String>,
    jemalloc: Option<String>,
    cc: Option<String>,
    cxx: Option<String>,
    android_ndk: Option<String>,
    musl_root: Option<String>,
    qemu_rootfs: Option<String>,
}

impl Config {
    pub fn parse(build: &str, file: Option<PathBuf>) -> Config {
        let mut config = Config::default();
        config.llvm_optimize = true;
        config.use_jemalloc = true;
        config.backtrace = true;
        config.rust_optimize = true;
        config.rust_optimize_tests = true;
        config.submodules = true;
        config.docs = true;
        config.rust_rpath = true;
        config.rust_codegen_units = 1;
        config.build = build.to_string();
        config.channel = "dev".to_string();
        config.codegen_tests = true;

        let toml = file.map(|file| {
            let mut f = t!(File::open(&file));
            let mut toml = String::new();
            t!(f.read_to_string(&mut toml));
            let mut p = Parser::new(&toml);
            let table = match p.parse() {
                Some(table) => table,
                None => {
                    println!("failed to parse TOML configuration:");
                    for err in p.errors.iter() {
                        let (loline, locol) = p.to_linecol(err.lo);
                        let (hiline, hicol) = p.to_linecol(err.hi);
                        println!("{}:{}-{}:{}: {}", loline, locol, hiline,
                                 hicol, err.desc);
                    }
                    process::exit(2);
                }
            };
            let mut d = Decoder::new(Value::Table(table));
            match Decodable::decode(&mut d) {
                Ok(cfg) => cfg,
                Err(e) => {
                    println!("failed to decode TOML: {}", e);
                    process::exit(2);
                }
            }
        }).unwrap_or_else(|| TomlConfig::default());

        let build = toml.build.clone().unwrap_or(Build::default());
        set(&mut config.build, build.build.clone());
        config.host.push(config.build.clone());
        for host in build.host.iter() {
            if !config.host.contains(host) {
                config.host.push(host.clone());
            }
        }
        for target in config.host.iter().chain(&build.target) {
            if !config.target.contains(target) {
                config.target.push(target.clone());
            }
        }
        config.rustc = build.rustc.map(PathBuf::from);
        config.cargo = build.cargo.map(PathBuf::from);
        config.nodejs = build.nodejs.map(PathBuf::from);
        config.gdb = build.gdb.map(PathBuf::from);
        config.python = build.python.map(PathBuf::from);
        set(&mut config.compiler_docs, build.compiler_docs);
        set(&mut config.docs, build.docs);
        set(&mut config.submodules, build.submodules);
        set(&mut config.vendor, build.vendor);
        set(&mut config.full_bootstrap, build.full_bootstrap);
        set(&mut config.extended, build.extended);
<<<<<<< HEAD
        set(&mut config.verbose, build.verbose);
=======
        set(&mut config.sanitizers, build.sanitizers);
>>>>>>> fd2f8a45

        if let Some(ref install) = toml.install {
            config.prefix = install.prefix.clone().map(PathBuf::from);
            config.mandir = install.mandir.clone().map(PathBuf::from);
            config.docdir = install.docdir.clone().map(PathBuf::from);
            config.libdir = install.libdir.clone().map(PathBuf::from);
        }

        if let Some(ref llvm) = toml.llvm {
            match llvm.ccache {
                Some(StringOrBool::String(ref s)) => {
                    config.ccache = Some(s.to_string())
                }
                Some(StringOrBool::Bool(true)) => {
                    config.ccache = Some("ccache".to_string());
                }
                Some(StringOrBool::Bool(false)) | None => {}
            }
            set(&mut config.ninja, llvm.ninja);
            set(&mut config.llvm_assertions, llvm.assertions);
            set(&mut config.llvm_optimize, llvm.optimize);
            set(&mut config.llvm_release_debuginfo, llvm.release_debuginfo);
            set(&mut config.llvm_version_check, llvm.version_check);
            set(&mut config.llvm_static_stdcpp, llvm.static_libstdcpp);
            config.llvm_targets = llvm.targets.clone();
        }

        if let Some(ref rust) = toml.rust {
            set(&mut config.rust_debug_assertions, rust.debug_assertions);
            set(&mut config.rust_debuginfo, rust.debuginfo);
            set(&mut config.rust_debuginfo_lines, rust.debuginfo_lines);
            set(&mut config.rust_debuginfo_only_std, rust.debuginfo_only_std);
            set(&mut config.rust_optimize, rust.optimize);
            set(&mut config.rust_optimize_tests, rust.optimize_tests);
            set(&mut config.rust_debuginfo_tests, rust.debuginfo_tests);
            set(&mut config.codegen_tests, rust.codegen_tests);
            set(&mut config.rust_rpath, rust.rpath);
            set(&mut config.debug_jemalloc, rust.debug_jemalloc);
            set(&mut config.use_jemalloc, rust.use_jemalloc);
            set(&mut config.backtrace, rust.backtrace);
            set(&mut config.channel, rust.channel.clone());
            config.rustc_default_linker = rust.default_linker.clone();
            config.rustc_default_ar = rust.default_ar.clone();
            config.musl_root = rust.musl_root.clone().map(PathBuf::from);

            match rust.codegen_units {
                Some(0) => config.rust_codegen_units = num_cpus::get() as u32,
                Some(n) => config.rust_codegen_units = n,
                None => {}
            }
        }

        if let Some(ref t) = toml.target {
            for (triple, cfg) in t {
                let mut target = Target::default();

                if let Some(ref s) = cfg.llvm_config {
                    target.llvm_config = Some(env::current_dir().unwrap().join(s));
                }
                if let Some(ref s) = cfg.jemalloc {
                    target.jemalloc = Some(env::current_dir().unwrap().join(s));
                }
                if let Some(ref s) = cfg.android_ndk {
                    target.ndk = Some(env::current_dir().unwrap().join(s));
                }
                target.cxx = cfg.cxx.clone().map(PathBuf::from);
                target.cc = cfg.cc.clone().map(PathBuf::from);
                target.musl_root = cfg.musl_root.clone().map(PathBuf::from);
                target.qemu_rootfs = cfg.qemu_rootfs.clone().map(PathBuf::from);

                config.target_config.insert(triple.clone(), target);
            }
        }

        if let Some(ref t) = toml.dist {
            config.dist_sign_folder = t.sign_folder.clone().map(PathBuf::from);
            config.dist_gpg_password_file = t.gpg_password_file.clone().map(PathBuf::from);
            config.dist_upload_addr = t.upload_addr.clone();
        }

        return config
    }

    /// "Temporary" routine to parse `config.mk` into this configuration.
    ///
    /// While we still have `./configure` this implements the ability to decode
    /// that configuration into this. This isn't exactly a full-blown makefile
    /// parser, but hey it gets the job done!
    pub fn update_with_config_mk(&mut self) {
        let mut config = String::new();
        File::open("config.mk").unwrap().read_to_string(&mut config).unwrap();
        for line in config.lines() {
            let mut parts = line.splitn(2, ":=").map(|s| s.trim());
            let key = parts.next().unwrap();
            let value = match parts.next() {
                Some(n) if n.starts_with('\"') => &n[1..n.len() - 1],
                Some(n) => n,
                None => continue
            };

            macro_rules! check {
                ($(($name:expr, $val:expr),)*) => {
                    if value == "1" {
                        $(
                            if key == concat!("CFG_ENABLE_", $name) {
                                $val = true;
                                continue
                            }
                            if key == concat!("CFG_DISABLE_", $name) {
                                $val = false;
                                continue
                            }
                        )*
                    }
                }
            }

            check! {
                ("MANAGE_SUBMODULES", self.submodules),
                ("COMPILER_DOCS", self.compiler_docs),
                ("DOCS", self.docs),
                ("LLVM_ASSERTIONS", self.llvm_assertions),
                ("LLVM_RELEASE_DEBUGINFO", self.llvm_release_debuginfo),
                ("OPTIMIZE_LLVM", self.llvm_optimize),
                ("LLVM_VERSION_CHECK", self.llvm_version_check),
                ("LLVM_STATIC_STDCPP", self.llvm_static_stdcpp),
                ("LLVM_LINK_SHARED", self.llvm_link_shared),
                ("OPTIMIZE", self.rust_optimize),
                ("DEBUG_ASSERTIONS", self.rust_debug_assertions),
                ("DEBUGINFO", self.rust_debuginfo),
                ("DEBUGINFO_LINES", self.rust_debuginfo_lines),
                ("DEBUGINFO_ONLY_STD", self.rust_debuginfo_only_std),
                ("JEMALLOC", self.use_jemalloc),
                ("DEBUG_JEMALLOC", self.debug_jemalloc),
                ("RPATH", self.rust_rpath),
                ("OPTIMIZE_TESTS", self.rust_optimize_tests),
                ("DEBUGINFO_TESTS", self.rust_debuginfo_tests),
                ("QUIET_TESTS", self.quiet_tests),
                ("LOCAL_REBUILD", self.local_rebuild),
                ("NINJA", self.ninja),
                ("CODEGEN_TESTS", self.codegen_tests),
                ("VENDOR", self.vendor),
                ("FULL_BOOTSTRAP", self.full_bootstrap),
                ("EXTENDED", self.extended),
                ("SANITIZERS", self.sanitizers),
            }

            match key {
                "CFG_BUILD" => self.build = value.to_string(),
                "CFG_HOST" => {
                    self.host = value.split(" ").map(|s| s.to_string())
                                     .collect();
                }
                "CFG_TARGET" => {
                    self.target = value.split(" ").map(|s| s.to_string())
                                       .collect();
                }
                "CFG_MUSL_ROOT" if value.len() > 0 => {
                    self.musl_root = Some(parse_configure_path(value));
                }
                "CFG_MUSL_ROOT_X86_64" if value.len() > 0 => {
                    let target = "x86_64-unknown-linux-musl".to_string();
                    let target = self.target_config.entry(target)
                                     .or_insert(Target::default());
                    target.musl_root = Some(parse_configure_path(value));
                }
                "CFG_MUSL_ROOT_I686" if value.len() > 0 => {
                    let target = "i686-unknown-linux-musl".to_string();
                    let target = self.target_config.entry(target)
                                     .or_insert(Target::default());
                    target.musl_root = Some(parse_configure_path(value));
                }
                "CFG_MUSL_ROOT_ARM" if value.len() > 0 => {
                    let target = "arm-unknown-linux-musleabi".to_string();
                    let target = self.target_config.entry(target)
                                     .or_insert(Target::default());
                    target.musl_root = Some(parse_configure_path(value));
                }
                "CFG_MUSL_ROOT_ARMHF" if value.len() > 0 => {
                    let target = "arm-unknown-linux-musleabihf".to_string();
                    let target = self.target_config.entry(target)
                                     .or_insert(Target::default());
                    target.musl_root = Some(parse_configure_path(value));
                }
                "CFG_MUSL_ROOT_ARMV7" if value.len() > 0 => {
                    let target = "armv7-unknown-linux-musleabihf".to_string();
                    let target = self.target_config.entry(target)
                                     .or_insert(Target::default());
                    target.musl_root = Some(parse_configure_path(value));
                }
                "CFG_DEFAULT_AR" if value.len() > 0 => {
                    self.rustc_default_ar = Some(value.to_string());
                }
                "CFG_DEFAULT_LINKER" if value.len() > 0 => {
                    self.rustc_default_linker = Some(value.to_string());
                }
                "CFG_GDB" if value.len() > 0 => {
                    self.gdb = Some(parse_configure_path(value));
                }
                "CFG_RELEASE_CHANNEL" => {
                    self.channel = value.to_string();
                }
                "CFG_PREFIX" => {
                    self.prefix = Some(PathBuf::from(value));
                }
                "CFG_DOCDIR" => {
                    self.docdir = Some(PathBuf::from(value));
                }
                "CFG_LIBDIR" => {
                    self.libdir = Some(PathBuf::from(value));
                }
                "CFG_LIBDIR_RELATIVE" => {
                    self.libdir_relative = Some(PathBuf::from(value));
                }
                "CFG_MANDIR" => {
                    self.mandir = Some(PathBuf::from(value));
                }
                "CFG_LLVM_ROOT" if value.len() > 0 => {
                    let target = self.target_config.entry(self.build.clone())
                                     .or_insert(Target::default());
                    let root = parse_configure_path(value);
                    target.llvm_config = Some(push_exe_path(root, &["bin", "llvm-config"]));
                }
                "CFG_JEMALLOC_ROOT" if value.len() > 0 => {
                    let target = self.target_config.entry(self.build.clone())
                                     .or_insert(Target::default());
                    target.jemalloc = Some(parse_configure_path(value).join("libjemalloc_pic.a"));
                }
                "CFG_ARM_LINUX_ANDROIDEABI_NDK" if value.len() > 0 => {
                    let target = "arm-linux-androideabi".to_string();
                    let target = self.target_config.entry(target)
                                     .or_insert(Target::default());
                    target.ndk = Some(parse_configure_path(value));
                }
                "CFG_ARMV7_LINUX_ANDROIDEABI_NDK" if value.len() > 0 => {
                    let target = "armv7-linux-androideabi".to_string();
                    let target = self.target_config.entry(target)
                                     .or_insert(Target::default());
                    target.ndk = Some(parse_configure_path(value));
                }
                "CFG_I686_LINUX_ANDROID_NDK" if value.len() > 0 => {
                    let target = "i686-linux-android".to_string();
                    let target = self.target_config.entry(target)
                                     .or_insert(Target::default());
                    target.ndk = Some(parse_configure_path(value));
                }
                "CFG_AARCH64_LINUX_ANDROID_NDK" if value.len() > 0 => {
                    let target = "aarch64-linux-android".to_string();
                    let target = self.target_config.entry(target)
                                     .or_insert(Target::default());
                    target.ndk = Some(parse_configure_path(value));
                }
                "CFG_LOCAL_RUST_ROOT" if value.len() > 0 => {
                    let path = parse_configure_path(value);
                    self.rustc = Some(push_exe_path(path.clone(), &["bin", "rustc"]));
                    self.cargo = Some(push_exe_path(path, &["bin", "cargo"]));
                }
                "CFG_PYTHON" if value.len() > 0 => {
                    let path = parse_configure_path(value);
                    self.python = Some(path);
                }
                "CFG_ENABLE_CCACHE" if value == "1" => {
                    self.ccache = Some("ccache".to_string());
                }
                "CFG_ENABLE_SCCACHE" if value == "1" => {
                    self.ccache = Some("sccache".to_string());
                }
                "CFG_CONFIGURE_ARGS" if value.len() > 0 => {
                    self.configure_args = value.split_whitespace()
                                               .map(|s| s.to_string())
                                               .collect();
                }
                "CFG_QEMU_ARMHF_ROOTFS" if value.len() > 0 => {
                    let target = "arm-unknown-linux-gnueabihf".to_string();
                    let target = self.target_config.entry(target)
                                     .or_insert(Target::default());
                    target.qemu_rootfs = Some(parse_configure_path(value));
                }
                _ => {}
            }
        }
    }

    pub fn verbose(&self) -> bool {
        self.verbose > 0
    }

    pub fn very_verbose(&self) -> bool {
        self.verbose > 1
    }
}

#[cfg(not(windows))]
fn parse_configure_path(path: &str) -> PathBuf {
    path.into()
}

#[cfg(windows)]
fn parse_configure_path(path: &str) -> PathBuf {
    // on windows, configure produces unix style paths e.g. /c/some/path but we
    // only want real windows paths

    use std::process::Command;
    use build_helper;

    // '/' is invalid in windows paths, so we can detect unix paths by the presence of it
    if !path.contains('/') {
        return path.into();
    }

    let win_path = build_helper::output(Command::new("cygpath").arg("-w").arg(path));
    let win_path = win_path.trim();

    win_path.into()
}

fn set<T>(field: &mut T, val: Option<T>) {
    if let Some(v) = val {
        *field = v;
    }
}<|MERGE_RESOLUTION|>--- conflicted
+++ resolved
@@ -150,11 +150,8 @@
     python: Option<String>,
     full_bootstrap: Option<bool>,
     extended: Option<bool>,
-<<<<<<< HEAD
     verbose: Option<usize>,
-=======
     sanitizers: Option<bool>,
->>>>>>> fd2f8a45
 }
 
 /// TOML representation of various global install decisions.
@@ -300,11 +297,8 @@
         set(&mut config.vendor, build.vendor);
         set(&mut config.full_bootstrap, build.full_bootstrap);
         set(&mut config.extended, build.extended);
-<<<<<<< HEAD
         set(&mut config.verbose, build.verbose);
-=======
         set(&mut config.sanitizers, build.sanitizers);
->>>>>>> fd2f8a45
 
         if let Some(ref install) = toml.install {
             config.prefix = install.prefix.clone().map(PathBuf::from);
