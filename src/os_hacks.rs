// Copyright Kani Contributors
// SPDX-License-Identifier: Apache-2.0 OR MIT

//! In order to avoid introducing a large amount of OS-specific workarounds into the main
//! "flow" of code in setup.rs, this module contains all functions that implement os-specific
//! workarounds.

use std::path::Path;
use std::process::Command;

use anyhow::{Context, Result, bail};
use build_kani::built_info;
use os_info::Info;

use crate::cmd::AutoRun;

/// This is the final step of setup, where we look for OSes that require additional setup steps
/// beyond the usual ones that we have done already.
pub fn setup_os_hacks(kani_dir: &Path, os: &Info) -> Result<()> {
    match os.os_type() {
        os_info::Type::NixOS => setup_nixos_patchelf(kani_dir),
        os_info::Type::Linux => {
            // NixOs containers are detected as Unknown Linux, so use a fallback hack:
            if std::env::var_os("NIX_CC").is_some() && Path::new("/etc/nix").exists() {
                return setup_nixos_patchelf(kani_dir);
            }
            Ok(())
        }
        _ => Ok(()),
    }
}

/// On NixOS, the dynamic linker does not live at the standard path, and so our downloaded
/// pre-built binaries need patching.
/// In addition, the C++ standard library (needed by the CBMC binaries we ship) also does not
/// have a standard path, and so we need to inject an rpath into those binaries to get them
/// to successfully link at runtime.
fn setup_nixos_patchelf(kani_dir: &Path) -> Result<()> {
    // Encode our assumption that we're working on x86 here, because when we add ARM
    // support, we need to look for a different path.
    // Prevents clippy error.
    let target = "x86_64-unknown-linux-gnu";
<<<<<<< HEAD
    assert!(built_info::TARGET == target);
    if Path::new("/lib64/ld-linux-x86-64.so.2").exists() {
        // if the expected path exists, I guess things are fine?
=======
    assert!(env!("TARGET") == target);
    if let Ok(linker) = Path::new("/lib64/ld-linux-x86-64.so.2").canonicalize()
        && linker.exists()
        && !linker.to_string_lossy().contains("-stub-ld-")
    {
        // looks like a valid linker, I guess things are fine?
>>>>>>> e1359729
        return Ok(());
    }

    println!("[NixOS detected] Applying 'patchelf' to downloaded binaries");

    // Find the correct dynamic linker:
    // `interp=$(cat $NIX_CC/nix-support/dynamic-linker)`
    let nix_cc = std::env::var_os("NIX_CC")
        .context("On NixOS but 'NIX_CC` environment variable not set, couldn't apply patchelf.")?;
    let path = Path::new(&nix_cc).join("nix-support/dynamic-linker");
    let interp_raw = std::fs::read_to_string(path)
        .context("Couldn't read $NIX_CC/nix-support/dynamic-linker")?;
    let interp = interp_raw.trim();

    // Find the correct path to link C++ stdlib:
    // `rpath=$(nix-instantiate --eval -E "(import <nixpkgs> {}).stdenv.cc.cc.lib.outPath")/lib`
    let rpath_output = Command::new("nix-instantiate")
        .args(["--eval", "-E", "(import <nixpkgs> {}).stdenv.cc.cc.lib.outPath"])
        .output()?;
    if !rpath_output.status.success() {
        bail!("Failed to find C++ standard library with `nix-instantiate`");
    }
    let rpath_raw = std::str::from_utf8(&rpath_output.stdout)?;
    // The output is in quotes, remove them:
    let rpath_prefix = rpath_raw.trim().trim_matches('"');
    let rpath = format!("{rpath_prefix}/lib");

    let patch_interp = |file: &Path| -> Result<()> {
        Command::new("patchelf").args(["--set-interpreter", interp]).arg(file).run()
    };
    let patch_rpath = |file: &Path| -> Result<()> {
        Command::new("patchelf").args(["--set-rpath", &rpath]).arg(file).run()
    };

    let bin = kani_dir.join("bin");

    for filename in &["kani-compiler", "kani-driver"] {
        patch_interp(&bin.join(filename))?;
    }
    for filename in &["cbmc", "goto-analyzer", "goto-cc", "goto-instrument", "kissat"] {
        let file = bin.join(filename);
        patch_interp(&file)?;
        patch_rpath(&file)?;
    }

    Ok(())
}<|MERGE_RESOLUTION|>--- conflicted
+++ resolved
@@ -40,18 +40,12 @@
     // support, we need to look for a different path.
     // Prevents clippy error.
     let target = "x86_64-unknown-linux-gnu";
-<<<<<<< HEAD
     assert!(built_info::TARGET == target);
-    if Path::new("/lib64/ld-linux-x86-64.so.2").exists() {
-        // if the expected path exists, I guess things are fine?
-=======
-    assert!(env!("TARGET") == target);
     if let Ok(linker) = Path::new("/lib64/ld-linux-x86-64.so.2").canonicalize()
         && linker.exists()
         && !linker.to_string_lossy().contains("-stub-ld-")
     {
         // looks like a valid linker, I guess things are fine?
->>>>>>> e1359729
         return Ok(());
     }
 
