--- conflicted
+++ resolved
@@ -1558,8 +1558,10 @@
 #[stable(feature = "rust1", since = "1.0.0")]
 #[inline]
 pub unsafe fn write_bytes<T>(dst: *mut T, val: u8, count: usize) {
-<<<<<<< HEAD
-    real_intrinsics::write_bytes(dst, val, count)
+    extern "rust-intrinsic" {
+        fn write_bytes<T>(dst: *mut T, val: u8, count: usize);
+    }
+    write_bytes(dst, val, count)
 }
 
 // Simple bootstrap implementations of minnum/maxnum for stage0 compilation.
@@ -1604,10 +1606,4 @@
 pub fn maxnumf64(x: f64, y: f64) -> f64 {
     // Identical to the `f32` case.
     (if x < y || x != x { y } else { x }) * 1.0
-=======
-    extern "rust-intrinsic" {
-        fn write_bytes<T>(dst: *mut T, val: u8, count: usize);
-    }
-    write_bytes(dst, val, count)
->>>>>>> ff7e044f
 }