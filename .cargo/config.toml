# Copyright Kani Contributors
# SPDX-License-Identifier: Apache-2.0 OR MIT

[target.'cfg(all())']
rustflags = [ # Global lints/warnings. Need to use underscore instead of -.

    # Purposefully disabled lints
    "-Aclippy::expect_fun_call",
    "-Aclippy::or_fun_call",
    "-Aclippy::new_without_default",
<<<<<<< HEAD
    "-Aclippy::too_many_arguments",
    "-Aclippy::type_complexity",
]

[env]
# This is a hack to get the root of the workspace. TODO: This should
# be removed when cargo implements this. See Kani-side tracking issue
# is https://github.com/model-checking/kani/issues/1472 for details.
CARGO_WORKSPACE_DIR = { value = "", relative = true }
=======
]
>>>>>>> 43f22a82
<|MERGE_RESOLUTION|>--- conflicted
+++ resolved
@@ -8,16 +8,10 @@
     "-Aclippy::expect_fun_call",
     "-Aclippy::or_fun_call",
     "-Aclippy::new_without_default",
-<<<<<<< HEAD
-    "-Aclippy::too_many_arguments",
-    "-Aclippy::type_complexity",
 ]
 
 [env]
 # This is a hack to get the root of the workspace. TODO: This should
 # be removed when cargo implements this. See Kani-side tracking issue
 # is https://github.com/model-checking/kani/issues/1472 for details.
-CARGO_WORKSPACE_DIR = { value = "", relative = true }
-=======
-]
->>>>>>> 43f22a82
+CARGO_WORKSPACE_DIR = { value = "", relative = true }